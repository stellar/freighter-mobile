import Clipboard from "@react-native-clipboard/clipboard";
import { RouteProp } from "@react-navigation/native";
import { NativeStackNavigationProp } from "@react-navigation/native-stack";
<<<<<<< HEAD
import { fireEvent, render, waitFor } from "@testing-library/react-native";
import { RecoveryPhraseScreen } from "components/screens/RecoveryPhraseScreen";
import { AUTH_STACK_ROUTES, AuthStackParamList } from "config/routes";
import React from "react";
import StellarHDWallet from "stellar-hd-wallet";
=======
import { fireEvent, render } from "@testing-library/react-native";
import { RecoveryPhraseScreen } from "components/screens/RecoveryPhraseScreen";
import { AUTH_STACK_ROUTES, AuthStackParamList } from "config/routes";
import React from "react";
import { generateMnemonic } from "stellar-hd-wallet";
>>>>>>> 3cd7a2e0

jest.mock("@react-native-clipboard/clipboard", () => ({
  setString: jest.fn(),
}));

jest.mock("stellar-hd-wallet", () => ({
  generateMnemonic: jest.fn(
    () =>
      "test phrase one two three four five six seven eight nine ten eleven twelve",
  ),
}));

jest.mock("hooks/useAppTranslation", () => () => ({
  t: (key: string) => {
    const translations: Record<string, string> = {
      "recoveryPhraseScreen.title": "Recovery Phrase",
      "recoveryPhraseScreen.warning":
        "Write down these words in order and store them in a safe place",
      "recoveryPhraseScreen.defaultActionButtonText": "Continue",
      "recoveryPhraseScreen.footerNoteText": "Keep your recovery phrase safe",
      "recoveryPhraseScreen.copyButtonText": "Copy",
    };
    return translations[key] || key;
  },
}));

const mockSignUp = jest.fn();
jest.mock("ducks/auth", () => ({
  useAuthenticationStore: jest.fn(() => ({
    signUp: mockSignUp,
    error: null,
    isLoading: false,
  })),
}));

const mockNavigation = {
  navigate: jest.fn(),
};

const mockRoute = {
  params: {
    password: "test-password",
  },
};

type RecoveryPhraseScreenNavigationProp = NativeStackNavigationProp<
  AuthStackParamList,
  typeof AUTH_STACK_ROUTES.RECOVERY_PHRASE_SCREEN
>;

type RecoveryPhraseScreenRouteProp = RouteProp<
  AuthStackParamList,
  typeof AUTH_STACK_ROUTES.RECOVERY_PHRASE_SCREEN
>;

describe("RecoveryPhraseScreen", () => {
  beforeEach(() => {
    jest.clearAllMocks();
    jest.useFakeTimers();
  });

  afterEach(() => {
    jest.useRealTimers();
  });

  it("renders correctly", () => {
    const { getByText, queryByText } = render(
      <RecoveryPhraseScreen
        navigation={
          mockNavigation as unknown as RecoveryPhraseScreenNavigationProp
        }
        route={mockRoute as unknown as RecoveryPhraseScreenRouteProp}
      />,
    );

    expect(getByText("Recovery Phrase")).toBeTruthy();
    expect(
      getByText(
        "Write down these words in order and store them in a safe place",
      ),
    ).toBeTruthy();
    expect(getByText("Continue")).toBeTruthy();
    expect(getByText("Copy")).toBeTruthy();

    expect(
      getByText(
        "test phrase one two three four five six seven eight nine ten eleven twelve",
      ),
    ).toBeTruthy();

    expect(queryByText("Error message")).toBeNull();
<<<<<<< HEAD
  });

  it("handles clipboard copy when copy button is pressed", () => {
    const { getByText } = render(
      <RecoveryPhraseScreen
        navigation={
          mockNavigation as unknown as RecoveryPhraseScreenNavigationProp
        }
=======
  });

  it("handles clipboard copy when copy button is pressed", () => {
    const { getByText } = render(
      <RecoveryPhraseScreen
        navigation={
          mockNavigation as unknown as RecoveryPhraseScreenNavigationProp
        }
        route={mockRoute as unknown as RecoveryPhraseScreenRouteProp}
      />,
    );

    fireEvent.press(getByText("Copy"));

    // eslint-disable-next-line @typescript-eslint/unbound-method
    expect(Clipboard.setString).toHaveBeenCalledWith(
      "test phrase one two three four five six seven eight nine ten eleven twelve",
    );
  });

  it("should not call signUp if there is no recovery phrase", () => {
    (generateMnemonic as jest.Mock).mockReturnValueOnce("");

    const { getByText } = render(
      <RecoveryPhraseScreen
        navigation={
          mockNavigation as unknown as RecoveryPhraseScreenNavigationProp
        }
        route={mockRoute as unknown as RecoveryPhraseScreenRouteProp}
      />,
    );

    fireEvent.press(getByText("Continue"));

    jest.runAllTimers();

    expect(mockSignUp).not.toHaveBeenCalled();
  });

  it("navigates to validate recovery phrase screen when continue is pressed", () => {
    const mockNavigate = jest.fn();
    const { getByText } = render(
      <RecoveryPhraseScreen
        navigation={{ navigate: mockNavigate } as never}
>>>>>>> 3cd7a2e0
        route={mockRoute as unknown as RecoveryPhraseScreenRouteProp}
      />,
    );

<<<<<<< HEAD
    fireEvent.press(getByText("Copy"));

    // eslint-disable-next-line @typescript-eslint/unbound-method
    expect(Clipboard.setString).toHaveBeenCalledWith(
      "test phrase one two three four five six seven eight nine ten eleven twelve",
    );
  });

  it("should not call signUp if there is no recovery phrase", () => {
    (StellarHDWallet.generateMnemonic as jest.Mock).mockReturnValueOnce("");

    const { getByText } = render(
=======
    fireEvent.press(getByText("Continue"));

    jest.runAllTimers();

    expect(mockNavigate).toHaveBeenCalledWith(
      AUTH_STACK_ROUTES.VALIDATE_RECOVERY_PHRASE_SCREEN,
      {
        password: "test-password",
        recoveryPhrase:
          "test phrase one two three four five six seven eight nine ten eleven twelve",
      },
    );
  });

  it("disables the continue button when loading", () => {
    jest
      .requireMock("ducks/auth")
      .useAuthenticationStore.mockImplementation(() => ({
        signUp: mockSignUp,
        error: null,
        isLoading: true,
      }));

    const { getByTestId } = render(
>>>>>>> 3cd7a2e0
      <RecoveryPhraseScreen
        navigation={
          mockNavigation as unknown as RecoveryPhraseScreenNavigationProp
        }
        route={mockRoute as unknown as RecoveryPhraseScreenRouteProp}
      />,
    );

<<<<<<< HEAD
    fireEvent.press(getByText("Continue"));

    jest.runAllTimers();

    expect(mockSignUp).not.toHaveBeenCalled();
  });

  it("calls signUp with password and mnemonic phrase when continue is pressed", async () => {
    const { getByText } = render(
      <RecoveryPhraseScreen
        navigation={
          mockNavigation as unknown as RecoveryPhraseScreenNavigationProp
        }
        route={mockRoute as unknown as RecoveryPhraseScreenRouteProp}
      />,
    );

    fireEvent.press(getByText("Continue"));

    jest.runAllTimers();

    await waitFor(() => {
      expect(mockSignUp).toHaveBeenCalledWith({
        password: "test-password",
        mnemonicPhrase:
          "test phrase one two three four five six seven eight nine ten eleven twelve",
      });
    });
  }, 10000);

  it("disables the continue button when loading", () => {
    jest
      .requireMock("ducks/auth")
      .useAuthenticationStore.mockImplementation(() => ({
        signUp: mockSignUp,
        error: null,
        isLoading: true,
      }));

    const { getByTestId } = render(
      <RecoveryPhraseScreen
        navigation={
          mockNavigation as unknown as RecoveryPhraseScreenNavigationProp
        }
        route={mockRoute as unknown as RecoveryPhraseScreenRouteProp}
      />,
    );

    const continueButton = getByTestId("default-action-button");
    expect(continueButton).toBeTruthy();
    expect(continueButton.props.accessibilityState.disabled).toBeTruthy();
  });

  it("renders error message when there is an error", () => {
    jest
      .requireMock("ducks/auth")
      .useAuthenticationStore.mockImplementation(() => ({
        signUp: mockSignUp,
        error: "Test error message",
        isLoading: false,
      }));

=======
    const continueButton = getByTestId("default-action-button");
    expect(continueButton).toBeTruthy();
    expect(continueButton.props.accessibilityState.disabled).toBeTruthy();
  });

  it("renders error message when there is an error", () => {
    jest
      .requireMock("ducks/auth")
      .useAuthenticationStore.mockImplementation(() => ({
        signUp: mockSignUp,
        error: "Test error message",
        isLoading: false,
      }));

>>>>>>> 3cd7a2e0
    const { getByText, queryByText } = render(
      <RecoveryPhraseScreen
        navigation={
          mockNavigation as unknown as RecoveryPhraseScreenNavigationProp
        }
        route={mockRoute as unknown as RecoveryPhraseScreenRouteProp}
      />,
    );

    expect(getByText("Test error message")).toBeTruthy();

    expect(
      queryByText(
        "test phrase one two three four five six seven eight nine ten eleven twelve",
      ),
    ).toBeNull();
  });
});<|MERGE_RESOLUTION|>--- conflicted
+++ resolved
@@ -1,19 +1,11 @@
 import Clipboard from "@react-native-clipboard/clipboard";
 import { RouteProp } from "@react-navigation/native";
 import { NativeStackNavigationProp } from "@react-navigation/native-stack";
-<<<<<<< HEAD
-import { fireEvent, render, waitFor } from "@testing-library/react-native";
+import { fireEvent, render } from "@testing-library/react-native";
 import { RecoveryPhraseScreen } from "components/screens/RecoveryPhraseScreen";
 import { AUTH_STACK_ROUTES, AuthStackParamList } from "config/routes";
 import React from "react";
 import StellarHDWallet from "stellar-hd-wallet";
-=======
-import { fireEvent, render } from "@testing-library/react-native";
-import { RecoveryPhraseScreen } from "components/screens/RecoveryPhraseScreen";
-import { AUTH_STACK_ROUTES, AuthStackParamList } from "config/routes";
-import React from "react";
-import { generateMnemonic } from "stellar-hd-wallet";
->>>>>>> 3cd7a2e0
 
 jest.mock("@react-native-clipboard/clipboard", () => ({
   setString: jest.fn(),
@@ -105,16 +97,6 @@
     ).toBeTruthy();
 
     expect(queryByText("Error message")).toBeNull();
-<<<<<<< HEAD
-  });
-
-  it("handles clipboard copy when copy button is pressed", () => {
-    const { getByText } = render(
-      <RecoveryPhraseScreen
-        navigation={
-          mockNavigation as unknown as RecoveryPhraseScreenNavigationProp
-        }
-=======
   });
 
   it("handles clipboard copy when copy button is pressed", () => {
@@ -136,7 +118,7 @@
   });
 
   it("should not call signUp if there is no recovery phrase", () => {
-    (generateMnemonic as jest.Mock).mockReturnValueOnce("");
+    (StellarHDWallet.generateMnemonic as jest.Mock).mockReturnValueOnce("");
 
     const { getByText } = render(
       <RecoveryPhraseScreen
@@ -159,25 +141,10 @@
     const { getByText } = render(
       <RecoveryPhraseScreen
         navigation={{ navigate: mockNavigate } as never}
->>>>>>> 3cd7a2e0
-        route={mockRoute as unknown as RecoveryPhraseScreenRouteProp}
-      />,
-    );
-
-<<<<<<< HEAD
-    fireEvent.press(getByText("Copy"));
-
-    // eslint-disable-next-line @typescript-eslint/unbound-method
-    expect(Clipboard.setString).toHaveBeenCalledWith(
-      "test phrase one two three four five six seven eight nine ten eleven twelve",
-    );
-  });
-
-  it("should not call signUp if there is no recovery phrase", () => {
-    (StellarHDWallet.generateMnemonic as jest.Mock).mockReturnValueOnce("");
-
-    const { getByText } = render(
-=======
+        route={mockRoute as unknown as RecoveryPhraseScreenRouteProp}
+      />,
+    );
+
     fireEvent.press(getByText("Continue"));
 
     jest.runAllTimers();
@@ -202,56 +169,6 @@
       }));
 
     const { getByTestId } = render(
->>>>>>> 3cd7a2e0
-      <RecoveryPhraseScreen
-        navigation={
-          mockNavigation as unknown as RecoveryPhraseScreenNavigationProp
-        }
-        route={mockRoute as unknown as RecoveryPhraseScreenRouteProp}
-      />,
-    );
-
-<<<<<<< HEAD
-    fireEvent.press(getByText("Continue"));
-
-    jest.runAllTimers();
-
-    expect(mockSignUp).not.toHaveBeenCalled();
-  });
-
-  it("calls signUp with password and mnemonic phrase when continue is pressed", async () => {
-    const { getByText } = render(
-      <RecoveryPhraseScreen
-        navigation={
-          mockNavigation as unknown as RecoveryPhraseScreenNavigationProp
-        }
-        route={mockRoute as unknown as RecoveryPhraseScreenRouteProp}
-      />,
-    );
-
-    fireEvent.press(getByText("Continue"));
-
-    jest.runAllTimers();
-
-    await waitFor(() => {
-      expect(mockSignUp).toHaveBeenCalledWith({
-        password: "test-password",
-        mnemonicPhrase:
-          "test phrase one two three four five six seven eight nine ten eleven twelve",
-      });
-    });
-  }, 10000);
-
-  it("disables the continue button when loading", () => {
-    jest
-      .requireMock("ducks/auth")
-      .useAuthenticationStore.mockImplementation(() => ({
-        signUp: mockSignUp,
-        error: null,
-        isLoading: true,
-      }));
-
-    const { getByTestId } = render(
       <RecoveryPhraseScreen
         navigation={
           mockNavigation as unknown as RecoveryPhraseScreenNavigationProp
@@ -274,22 +191,6 @@
         isLoading: false,
       }));
 
-=======
-    const continueButton = getByTestId("default-action-button");
-    expect(continueButton).toBeTruthy();
-    expect(continueButton.props.accessibilityState.disabled).toBeTruthy();
-  });
-
-  it("renders error message when there is an error", () => {
-    jest
-      .requireMock("ducks/auth")
-      .useAuthenticationStore.mockImplementation(() => ({
-        signUp: mockSignUp,
-        error: "Test error message",
-        isLoading: false,
-      }));
-
->>>>>>> 3cd7a2e0
     const { getByText, queryByText } = render(
       <RecoveryPhraseScreen
         navigation={
