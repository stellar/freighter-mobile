--- conflicted
+++ resolved
@@ -76,63 +76,68 @@
     expect(getByTestId("anonymous-data-sharing-item")).toBeTruthy();
   });
 
-<<<<<<< HEAD
   it("shows analytics toggle as disabled by default", () => {
     const { getByTestId } = renderPreferencesScreen();
-=======
-  describe("Analytics Toggle Interaction", () => {
-    it("enables analytics when toggle is pressed while disabled", async () => {
-      mockUseAnalyticsStore.mockReturnValue({
-        isEnabled: false,
-        setEnabled: mockSetEnabled,
-      });
-
-      const { getByTestId } = renderPreferencesScreen();
-
-      const toggle = getByTestId("toggle-analytics-toggle");
-      expect(toggle.props.accessibilityState.checked).toBe(false);
-
-      await userEvent.press(toggle);
-
-      expect(analytics.setAnalyticsEnabled).toHaveBeenCalledTimes(1);
-      expect(analytics.setAnalyticsEnabled).toHaveBeenCalledWith(true);
-    }, 15000);
-
-    it("disables analytics when toggle is pressed while enabled", async () => {
-      mockUseAnalyticsStore.mockReturnValue({
-        isEnabled: true,
-        setEnabled: mockSetEnabled,
-      });
-
-      const { getByTestId } = renderPreferencesScreen();
-
-      const toggle = getByTestId("toggle-analytics-toggle");
-      expect(toggle.props.accessibilityState.checked).toBe(true);
-
-      await userEvent.press(toggle);
-
-      expect(analytics.setAnalyticsEnabled).toHaveBeenCalledTimes(1);
-      expect(analytics.setAnalyticsEnabled).toHaveBeenCalledWith(false);
-    });
-
-    it("handles rapid toggle presses correctly", async () => {
-      const { getByTestId } = renderPreferencesScreen();
-
-      const toggle = getByTestId("toggle-analytics-toggle");
->>>>>>> 85cfada6
 
     const toggle = getByTestId("toggle-analytics-toggle");
     expect(toggle.props.accessibilityState.checked).toBe(false);
   });
 
-  it("calls handleAnalyticsToggleClick when toggle is pressed", async () => {
+  it("enables analytics when toggle is pressed while disabled", async () => {
+    const { getByTestId } = renderPreferencesScreen();
+
+    const toggle = getByTestId("toggle-analytics-toggle");
+    expect(toggle.props.accessibilityState.checked).toBe(false);
+
+    await userEvent.press(toggle);
+
+    expect(mockHandleAnalyticsToggle).toHaveBeenCalledTimes(1);
+  }, 15000);
+
+  it("disables analytics when toggle is pressed while enabled", async () => {
+    mockUseAnalyticsPermissions.mockReturnValue({
+      isTrackingEnabled: true,
+      isAttRequested: false,
+      handleAnalyticsToggle: mockHandleAnalyticsToggle,
+      syncTrackingPermission: mockSyncTrackingPermission,
+      isPermissionLoading: false,
+      showPermissionModal: false,
+      setShowPermissionModal: mockSetShowPermissionModal,
+      handleOpenSettings: mockHandleOpenSettings,
+      permissionAction: "disable",
+    });
+
+    const { getByTestId } = renderPreferencesScreen();
+
+    const toggle = getByTestId("toggle-analytics-toggle");
+    expect(toggle.props.accessibilityState.checked).toBe(true);
+
+    await userEvent.press(toggle);
+
+    expect(mockHandleAnalyticsToggle).toHaveBeenCalledTimes(1);
+  }, 15000);
+
+  it("handles rapid toggle presses correctly", async () => {
+    const { getByTestId } = renderPreferencesScreen();
+
+    const toggle = getByTestId("toggle-analytics-toggle");
+
+    // Simulate rapid presses
+    await userEvent.press(toggle);
+    await userEvent.press(toggle);
+    await userEvent.press(toggle);
+
+    expect(mockHandleAnalyticsToggle).toHaveBeenCalledTimes(3);
+  }, 15000);
+
+  it("calls handleAnalyticsToggle when toggle is pressed", async () => {
     const { getByTestId } = renderPreferencesScreen();
 
     const toggle = getByTestId("toggle-analytics-toggle");
     await userEvent.press(toggle);
 
     expect(mockHandleAnalyticsToggle).toHaveBeenCalledTimes(1);
-  });
+  }, 15000);
 
   it("shows loading spinner when permission is being checked", () => {
     mockUseAnalyticsPermissions.mockReturnValue({
@@ -150,5 +155,5 @@
     const { getByTestId } = renderPreferencesScreen();
 
     expect(getByTestId("analytics-toggle-loading")).toBeTruthy();
-  });
+  }, 15000);
 });