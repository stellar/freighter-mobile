import type { RouteProp } from "@react-navigation/native";
import type { NativeStackNavigationProp } from "@react-navigation/native-stack";
import { userEvent, screen, waitFor } from "@testing-library/react-native";
import { ValidateRecoveryPhraseScreen } from "components/screens/ValidateRecoveryPhraseScreen";
import { AUTH_STACK_ROUTES } from "config/routes";
import type { AuthStackParamList } from "config/routes";
import { renderWithProviders } from "helpers/testUtils";
import React from "react";

// Mock InteractionManager to execute callbacks immediately
jest.mock("react-native", () => {
  const rn = jest.requireActual("react-native");
  rn.InteractionManager.runAfterInteractions = jest.fn((callback) => {
    callback();
    return { cancel: jest.fn() };
  });
  return rn;
});

// Mock the useWordSelection hook for deterministic options
jest.mock("hooks/useWordSelection", () => {
  const cache = new Map<
    string,
    {
      words: string[];
      selectedIndexes: number[];
      generateWordOptionsForRound: (roundIndex: number) => string[];
    }
  >();

  return {
    useWordSelection: (recoveryPhrase: string) => {
      const cached = cache.get(recoveryPhrase);

      if (cached) return cached;

      const words = recoveryPhrase.split(" ");
      const selectedIndexes = [0, 1, 2];
      const generateWordOptionsForRound = (roundIndex: number) => {
        const correctWord = words[selectedIndexes[roundIndex]];
        return [correctWord, "decoyA", "decoyB"];
      };
      const value = { words, selectedIndexes, generateWordOptionsForRound };

      cache.set(recoveryPhrase, value);

      return value;
    },
  };
});

// Mock the useBiometrics hook
jest.mock("hooks/useBiometrics", () => ({
  useBiometrics: () => ({
    biometryType: null,
    setIsBiometricsEnabled: jest.fn(),
    isBiometricsEnabled: false,
    enableBiometrics: jest.fn(() => Promise.resolve(true)),
    disableBiometrics: jest.fn(() => Promise.resolve(true)),
    checkBiometrics: jest.fn(() => Promise.resolve(null)),
    handleEnableBiometrics: jest.fn(() => Promise.resolve(true)),
    handleDisableBiometrics: jest.fn(() => Promise.resolve(true)),
    verifyBiometrics: jest.fn(() => Promise.resolve(true)),
    getButtonIcon: jest.fn(() => null),
    getButtonText: jest.fn(() => ""),
    getButtonColor: jest.fn(() => "#000000"),
  }),
}));

jest.mock("hooks/useAppTranslation", () => () => ({
  t: (key: string, params?: { number?: number }) => {
    const translations: Record<string, string> = {
      "validateRecoveryPhraseScreen.title": `Enter word #${params?.number || 1}`,
      "validateRecoveryPhraseScreen.inputPlaceholder": "Type the correct word",
      "validateRecoveryPhraseScreen.defaultActionButtonText": "Continue",
      "validateRecoveryPhraseScreen.errorText":
        "Incorrect word. Please try again.",
    };
    return translations[key] || key;
  },
}));

const mockSignUp = jest.fn();
let mockIsLoading = false;
let mockError: string | null = null;

jest.mock("ducks/auth", () => ({
  useAuthenticationStore: jest.fn((selector) => {
    if (typeof selector === "function") {
      return selector({
        signUp: mockSignUp,
        error: mockError,
        isLoading: mockIsLoading,
        setSignInMethod: jest.fn(),
      });
    }
    return {
      signUp: mockSignUp,
      error: mockError,
      isLoading: mockIsLoading,
      setSignInMethod: jest.fn(),
    };
  }),
  getLoginType: jest.fn((biometryType) => {
    if (!biometryType) return "password";
    if (biometryType === "FaceID" || biometryType === "Face") return "face";
    if (biometryType === "TouchID" || biometryType === "Fingerprint")
      return "fingerprint";
    return "password";
  }),
}));

const mockRoute = {
  params: {
    password: "test-password",
    recoveryPhrase:
      "test phrase one two three four five six seven eight nine ten eleven twelve",
  },
};

const user = userEvent.setup();

type ValidateRecoveryPhraseScreenNavigationProp = NativeStackNavigationProp<
  AuthStackParamList,
  typeof AUTH_STACK_ROUTES.VALIDATE_RECOVERY_PHRASE_SCREEN
>;

type ValidateRecoveryPhraseScreenRouteProp = RouteProp<
  AuthStackParamList,
  typeof AUTH_STACK_ROUTES.VALIDATE_RECOVERY_PHRASE_SCREEN
>;

const mockNavigation = {
  setOptions: jest.fn(),
  goBack: jest.fn(),
  navigate: jest.fn(),
  push: jest.fn(),
  pop: jest.fn(),
  reset: jest.fn(),
  isFocused: jest.fn(() => true),
  canGoBack: jest.fn(() => true),
  getId: jest.fn(),
  getParent: jest.fn(),
  getState: jest.fn(),
  dispatch: jest.fn(),
  addListener: jest.fn(),
  removeListener: jest.fn(),
  setParams: jest.fn(),
};

const renderScreen = () =>
  renderWithProviders(
    <ValidateRecoveryPhraseScreen
      navigation={
        mockNavigation as unknown as ValidateRecoveryPhraseScreenNavigationProp
      }
      route={mockRoute as unknown as ValidateRecoveryPhraseScreenRouteProp}
    />,
  );

describe("ValidateRecoveryPhraseScreen", () => {
  const words = mockRoute.params.recoveryPhrase.split(" ");

  beforeEach(() => {
    jest.clearAllMocks();
    mockIsLoading = false;
    mockError = null;
  });

  it("renders correctly with initial state", () => {
    renderScreen();

    expect(screen.getByText(/enter word #1/i)).toBeTruthy();
    expect(screen.getByTestId(`word-bubble-${words[0]}`)).toBeTruthy();
    expect(screen.getByTestId("default-action-button")).toBeTruthy();
  });

  it("proceeds to next word when correct word is selected", async () => {
    renderScreen();

    const continueButton = screen.getByTestId("default-action-button");

    await user.press(screen.getByTestId(`word-bubble-${words[0]}`));
    await user.press(continueButton);

    await waitFor(() => {
      expect(screen.getByText(/enter word #2/i)).toBeTruthy();
    });
  }, 30000);

  it("completes validation flow with all 3 correct selections and calls signUp", async () => {
    renderScreen();

    // First word
    let button = screen.getByTestId("default-action-button");
    await user.press(screen.getByTestId(`word-bubble-${words[0]}`));
    await user.press(button);

    await waitFor(() => {
      expect(screen.getByText(/enter word #2/i)).toBeTruthy();
    });

    // Second word
    button = screen.getByTestId("default-action-button");
    await user.press(screen.getByTestId(`word-bubble-${words[1]}`));
    await user.press(button);

    await waitFor(() => {
      expect(screen.getByText(/enter word #3/i)).toBeTruthy();
    });

    // Third word
    button = screen.getByTestId("default-action-button");
    await user.press(screen.getByTestId(`word-bubble-${words[2]}`));
    await user.press(button);

    await waitFor(() => {
      expect(mockSignUp).toHaveBeenCalledWith({
        password: "test-password",
        mnemonicPhrase: mockRoute.params.recoveryPhrase,
      });
    });
  }, 30000);

<<<<<<< HEAD
  it("completes validation flow with all 3 correct words and navigates to biometrics when available", async () => {
    // Mock useBiometrics to return a biometryType for this test
    const useBiometricsModule = jest.requireMock("hooks/useBiometrics");
    useBiometricsModule.useBiometrics = jest.fn(() => ({
      biometryType: "FaceID",
      setIsBiometricsEnabled: jest.fn(),
      isBiometricsEnabled: false,
      enableBiometrics: jest.fn(() => Promise.resolve(true)),
      disableBiometrics: jest.fn(() => Promise.resolve(true)),
      checkBiometrics: jest.fn(() => Promise.resolve("FaceID")),
      handleEnableBiometrics: jest.fn(() => Promise.resolve(true)),
      handleDisableBiometrics: jest.fn(() => Promise.resolve(true)),
      verifyBiometrics: jest.fn(() => Promise.resolve(true)),
      getButtonIcon: jest.fn(() => null),
      getButtonText: jest.fn(() => ""),
      getButtonColor: jest.fn(() => "#000000"),
    }));

    renderScreen();

    // First word
    let input = screen.getByPlaceholderText("Type the correct word");
    let button = screen.getByTestId("default-action-button");
    await user.type(input, words[0]);
    await user.press(button);

    // Run all timers
    act(() => {
      jest.runAllTimers();
    });

    await waitFor(() => {
      expect(screen.getByText(/enter word #2/i)).toBeTruthy();
    });

    // Second word
    input = screen.getByPlaceholderText("Type the correct word");
    button = screen.getByTestId("default-action-button");
    await user.type(input, words[1]);
    await user.press(button);

    // Run all timers
    act(() => {
      jest.runAllTimers();
    });

    await waitFor(() => {
      expect(screen.getByText(/enter word #3/i)).toBeTruthy();
    });

    // Third word
    input = screen.getByPlaceholderText("Type the correct word");
    button = screen.getByTestId("default-action-button");
    await user.type(input, words[2]);
    await user.press(button);

    // Run all timers
    act(() => {
      jest.runAllTimers();
    });

    await waitFor(() => {
      expect(mockNavigation.navigate).toHaveBeenCalledWith(
        AUTH_STACK_ROUTES.BIOMETRICS_ENABLE_SCREEN,
        {
          password: "test-password",
          mnemonicPhrase: mockRoute.params.recoveryPhrase,
        },
      );
    });

    // Verify signUp was NOT called since we navigated to biometrics instead
    expect(mockSignUp).not.toHaveBeenCalled();
  }, 30000);

  it("shows error when incorrect word is entered", async () => {
=======
  it("shows error when incorrect word is selected", async () => {
>>>>>>> 7baf2036
    renderScreen();

    const continueButton = screen.getByTestId("default-action-button");

    // pick a decoy instead of the correct word
    await user.press(screen.getByTestId("word-bubble-decoyA"));
    await user.press(continueButton);

    await waitFor(() => {
      expect(
        screen.getByText("Incorrect word. Please try again."),
      ).toBeTruthy();
    });
  });
});<|MERGE_RESOLUTION|>--- conflicted
+++ resolved
@@ -5,7 +5,7 @@
 import { AUTH_STACK_ROUTES } from "config/routes";
 import type { AuthStackParamList } from "config/routes";
 import { renderWithProviders } from "helpers/testUtils";
-import React from "react";
+import React, { act } from "react";
 
 // Mock InteractionManager to execute callbacks immediately
 jest.mock("react-native", () => {
@@ -71,7 +71,6 @@
   t: (key: string, params?: { number?: number }) => {
     const translations: Record<string, string> = {
       "validateRecoveryPhraseScreen.title": `Enter word #${params?.number || 1}`,
-      "validateRecoveryPhraseScreen.inputPlaceholder": "Type the correct word",
       "validateRecoveryPhraseScreen.defaultActionButtonText": "Continue",
       "validateRecoveryPhraseScreen.errorText":
         "Incorrect word. Please try again.",
@@ -222,7 +221,6 @@
     });
   }, 30000);
 
-<<<<<<< HEAD
   it("completes validation flow with all 3 correct words and navigates to biometrics when available", async () => {
     // Mock useBiometrics to return a biometryType for this test
     const useBiometricsModule = jest.requireMock("hooks/useBiometrics");
@@ -244,9 +242,8 @@
     renderScreen();
 
     // First word
-    let input = screen.getByPlaceholderText("Type the correct word");
     let button = screen.getByTestId("default-action-button");
-    await user.type(input, words[0]);
+    await user.press(screen.getByTestId(`word-bubble-${words[0]}`));
     await user.press(button);
 
     // Run all timers
@@ -259,9 +256,8 @@
     });
 
     // Second word
-    input = screen.getByPlaceholderText("Type the correct word");
     button = screen.getByTestId("default-action-button");
-    await user.type(input, words[1]);
+    await user.press(screen.getByTestId(`word-bubble-${words[1]}`));
     await user.press(button);
 
     // Run all timers
@@ -274,9 +270,8 @@
     });
 
     // Third word
-    input = screen.getByPlaceholderText("Type the correct word");
     button = screen.getByTestId("default-action-button");
-    await user.type(input, words[2]);
+    await user.press(screen.getByTestId(`word-bubble-${words[2]}`));
     await user.press(button);
 
     // Run all timers
@@ -299,9 +294,6 @@
   }, 30000);
 
   it("shows error when incorrect word is entered", async () => {
-=======
-  it("shows error when incorrect word is selected", async () => {
->>>>>>> 7baf2036
     renderScreen();
 
     const continueButton = screen.getByTestId("default-action-button");
