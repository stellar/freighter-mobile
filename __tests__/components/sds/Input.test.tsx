--- conflicted
+++ resolved
@@ -30,7 +30,6 @@
         );
         const input = getByTestId("test-input");
 
-<<<<<<< HEAD
         // Check that the input has the correct font size in style object
         let expectedFontSize;
         if (size === "sm") expectedFontSize = 12;
@@ -42,15 +41,6 @@
             fontSize: expectedFontSize,
           }),
         );
-=======
-        const inputStyle = Array.isArray(input.props.style)
-          ? input.props.style[0]
-          : input.props.style;
-        expect(inputStyle).toMatchObject({
-          fontSize: fsValue(metrics.fontSize),
-          height: pxValue(metrics.lineHeight + 3 * metrics.paddingVertical),
-        });
->>>>>>> 27ac6d5b
       });
     });
 
@@ -60,22 +50,12 @@
       );
       const input = getByTestId("test-input");
 
-<<<<<<< HEAD
       // Check that the input has the correct font size in style object
       expect(input.props.style).toContainEqual(
         expect.objectContaining({
           fontSize: 16,
         }),
       );
-=======
-      const inputStyle = Array.isArray(input.props.style)
-        ? input.props.style[0]
-        : input.props.style;
-      expect(inputStyle).toMatchObject({
-        fontSize: fsValue(16), // lg size
-        height: pxValue(48), // lineHeight(24) + 3 * paddingVertical(8)
-      });
->>>>>>> 27ac6d5b
     });
   });
 
@@ -159,7 +139,7 @@
           value="test"
         />,
       );
-      expect(getByText("Copy")).toBeTruthy();
+      expect(getByText("common.copy")).toBeTruthy();
     });
 
     it("renders copy button on the right when specified", () => {
@@ -169,7 +149,7 @@
           value="test"
         />,
       );
-      expect(getByText("Copy")).toBeTruthy();
+      expect(getByText("common.copy")).toBeTruthy();
     });
 
     it("copies text to clipboard when copy button is pressed", () => {
@@ -180,7 +160,7 @@
         />,
       );
 
-      fireEvent.press(getByText("Copy"));
+      fireEvent.press(getByText("common.copy"));
       expect(Clipboard.setString).toHaveBeenCalledWith("test value");
     });
   });
@@ -248,8 +228,15 @@
       const input = getByTestId("test-input");
 
       // Style is now an array [inputStyles, customStyle]
-      expect(input.props.style).toContainEqual(
-        expect.objectContaining(customStyle),
+      expect(input.props.style).toEqual(
+        expect.arrayContaining([
+          expect.objectContaining({
+            fontFamily: "Inter-Variable",
+            fontSize: 16,
+            fontWeight: "400",
+          }),
+          expect.objectContaining(customStyle),
+        ]),
       );
     });
   });
