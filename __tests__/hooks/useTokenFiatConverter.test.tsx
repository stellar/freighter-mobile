import { act, renderHook } from "@testing-library/react-hooks";
import { BigNumber } from "bignumber.js";
import { DEFAULT_DECIMALS, FIAT_DECIMALS } from "config/constants";
import { TokenTypeWithCustomToken, PricedBalance } from "config/types";
import { useTokenFiatConverter } from "hooks/useTokenFiatConverter";

// Helper to create mock balance data
const createMockPricedBalance = (
  total: number | string,
  price: number | string,
): PricedBalance => ({
  total: new BigNumber(total),
  currentPrice: new BigNumber(price),
  percentagePriceChange24h: new BigNumber(0),
  tokenCode: "TEST",
  fiatCode: "USD",
  fiatTotal: new BigNumber(total).multipliedBy(new BigNumber(price)),
  displayName: "Test Token",
  token: {
    type: TokenTypeWithCustomToken.CREDIT_ALPHANUM4,
    code: "TEST",
    issuer: {
      key: "TEST_ISSUER",
    },
  },
  available: new BigNumber(total),
  limit: new BigNumber(1000),
  buyingLiabilities: "0",
  sellingLiabilities: "0",
});

describe("useTokenFiatConverter", () => {
  it("should initialize with zero amounts", () => {
    const { result } = renderHook(() =>
      useTokenFiatConverter({ selectedBalance: undefined }),
    );

    expect(result.current.tokenAmount).toBe("0");
    expect(result.current.fiatAmount).toBe("0");
    expect(result.current.fiatAmountDisplay).toBe("0");
    expect(result.current.showFiatAmount).toBe(false);
  });

  it("should correctly convert token amount to fiat amount", () => {
    const mockBalance = createMockPricedBalance(100, 2.5);
    const { result } = renderHook(() =>
      useTokenFiatConverter({ selectedBalance: mockBalance }),
    );

    act(() => {
      result.current.setTokenAmount("10");
    });

    expect(result.current.fiatAmount).toBe(
      new BigNumber(25).toFixed(FIAT_DECIMALS),
    );

    expect(result.current.tokenAmount).toBe("10");
  });

  it("should correctly convert fiat amount to token amount when showFiatAmount is true", () => {
    const mockBalance = createMockPricedBalance(100, 2.5);
    const { result } = renderHook(() =>
      useTokenFiatConverter({ selectedBalance: mockBalance }),
    );

    act(() => {
      result.current.setShowFiatAmount(true);
    });

    act(() => {
      result.current.setFiatAmount("50");
    });

    expect(result.current.tokenAmount).toBe(
      new BigNumber(20).toFixed(DEFAULT_DECIMALS),
    );

    expect(result.current.fiatAmount).toBe("50");
  });

  it("should handle zero token price correctly during conversions", () => {
    const mockBalance = createMockPricedBalance(100, 0);
    const { result } = renderHook(() =>
      useTokenFiatConverter({ selectedBalance: mockBalance }),
    );

    act(() => {
      result.current.setTokenAmount("10");
    });
    expect(result.current.fiatAmount).toBe(
      new BigNumber(0).toFixed(FIAT_DECIMALS),
    );

    act(() => {
      result.current.setShowFiatAmount(true);
    });
    act(() => {
      result.current.setFiatAmount("50");
    });
    expect(result.current.tokenAmount).toBe(
      new BigNumber(0).toFixed(DEFAULT_DECIMALS),
    );
  });

  it("should toggle display mode without immediately changing the primary value set", () => {
    const mockBalance = createMockPricedBalance(100, 2);
    const { result } = renderHook(() =>
      useTokenFiatConverter({ selectedBalance: mockBalance }),
    );

    act(() => {
      result.current.setTokenAmount("20");
    });
    expect(result.current.tokenAmount).toBe("20");
    expect(result.current.fiatAmount).toBe("40.00");

    act(() => {
      result.current.setShowFiatAmount(true);
    });
    expect(result.current.showFiatAmount).toBe(true);
    expect(result.current.fiatAmount).toBe("40.00");
    expect(result.current.tokenAmount).toBe(
      new BigNumber(20).toFixed(DEFAULT_DECIMALS),
    );

    act(() => {
      result.current.setFiatAmount("100");
    });
    expect(result.current.fiatAmount).toBe("100");
    expect(result.current.tokenAmount).toBe("50.0000000");

    act(() => {
      result.current.setShowFiatAmount(false);
    });
    expect(result.current.showFiatAmount).toBe(false);
    expect(result.current.tokenAmount).toBe("50.0000000");
    expect(result.current.fiatAmount).toBe(
      new BigNumber(100).toFixed(FIAT_DECIMALS),
    );
  });
<<<<<<< HEAD
});

describe("useTokenFiatConverter - Custom Token with 4 Decimals", () => {
  // Helper to create mock SorobanBalance with 4 decimals
  const createMockSorobanBalance = (
    total: number | string,
    price: number | string,
  ): PricedBalance => ({
    total: new BigNumber(total),
    currentPrice: new BigNumber(price),
    percentagePriceChange24h: new BigNumber(0),
    tokenCode: "CUSTOM4",
    fiatCode: "USD",
    fiatTotal: new BigNumber(total).multipliedBy(new BigNumber(price)),
    displayName: "Custom Token 4 Decimals",
    token: {
      type: TokenTypeWithCustomToken.CUSTOM_TOKEN,
      code: "CUSTOM4",
      issuer: {
        key: "CUSTOM4_ISSUER",
      },
    },
    available: new BigNumber(total),
    limit: new BigNumber(1000),
    buyingLiabilities: "0",
    sellingLiabilities: "0",
    contractId: "CUSTOM4_CONTRACT_ID",
    name: "Custom Token",
    symbol: "CUSTOM4",
    decimals: 4,
  });

  it("should limit input to 4 decimal places for custom token", () => {
    const mockBalance = createMockSorobanBalance(10000, 1.5); // 10000 base units = 1.0000 tokens
    const { result } = renderHook(() =>
      useTokenFiatConverter({
        selectedBalance: mockBalance,
        maxDecimals: 4,
      }),
    );

    // Try to input more than 4 decimals
    act(() => {
      result.current.handleDisplayAmountChange("1");
    });
    act(() => {
      result.current.handleDisplayAmountChange(".");
    });
    act(() => {
      result.current.handleDisplayAmountChange("2");
    });
    act(() => {
      result.current.handleDisplayAmountChange("3");
    });
    act(() => {
      result.current.handleDisplayAmountChange("4");
    });
    act(() => {
      result.current.handleDisplayAmountChange("5");
    });
    act(() => {
      result.current.handleDisplayAmountChange("6");
    }); // This should be ignored

    // Should only have 4 decimal places
    expect(result.current.tokenAmountDisplay).toMatch(/1\.2345?$/);
    expect(
      result.current.tokenAmountDisplay.split(".")[1]?.length,
    ).toBeLessThanOrEqual(4);
  });

  it("should format token amount with 4 decimal places", () => {
    const mockBalance = createMockSorobanBalance(10000, 1.5);
    const { result } = renderHook(() =>
      useTokenFiatConverter({
        selectedBalance: mockBalance,
        maxDecimals: 4,
      }),
    );

    act(() => {
      result.current.setTokenAmount("1.2345");
    });

    expect(result.current.tokenAmount).toBe("1.2345");
    expect(result.current.tokenAmountDisplay).toMatch(/1\.2345/);
  });

  it("should convert fiat to token amount with 4 decimal precision", () => {
    const mockBalance = createMockSorobanBalance(10000, 2.0);
    const { result } = renderHook(() =>
      useTokenFiatConverter({
        selectedBalance: mockBalance,
        maxDecimals: 4,
      }),
    );

    act(() => {
      result.current.setShowFiatAmount(true);
    });

    act(() => {
      result.current.setFiatAmount("10.50");
    });

    // 10.50 / 2.0 = 5.25, should be formatted with 4 decimals max
    expect(result.current.tokenAmount).toBe("5.2500");
  });

  it("should handle percentage calculations with 4 decimals correctly", () => {
    const mockBalance = createMockSorobanBalance(100000, 1.0); // 100000 base units = 10.0000 tokens
    const { result } = renderHook(() =>
      useTokenFiatConverter({
        selectedBalance: mockBalance,
        maxDecimals: 4,
      }),
    );

    // Set 50% of 10.0000 tokens = 5.0000
    act(() => {
      result.current.setTokenAmount("5.0000");
    });

    expect(result.current.tokenAmount).toBe("5.0000");
    // Display may show "5" or "5.0000" depending on formatting
    expect(result.current.tokenAmountDisplay).toMatch(/^5(\.0+)?$/);
  });

  it("should prevent entering more than 4 decimal places", () => {
    const mockBalance = createMockSorobanBalance(10000, 1.0);
    const { result } = renderHook(() =>
      useTokenFiatConverter({
        selectedBalance: mockBalance,
        maxDecimals: 4,
      }),
    );

    // Input: 1.23456 (trying to enter 5 decimals)
    act(() => {
      result.current.handleDisplayAmountChange("1");
    });
    act(() => {
      result.current.handleDisplayAmountChange(".");
    });
    "23456".split("").forEach((digit) => {
      act(() => {
        result.current.handleDisplayAmountChange(digit);
      });
    });

    // Should only have 4 decimal places (1.2345)
    const decimalPart = result.current.tokenAmountDisplay.split(".")[1];
    expect(decimalPart?.length).toBeLessThanOrEqual(4);
  });

  it("should correctly handle max amount with 4 decimals", () => {
    const mockBalance = createMockSorobanBalance(123456, 1.0); // 123456 base units = 12.3456 tokens
    const { result } = renderHook(() =>
      useTokenFiatConverter({
        selectedBalance: mockBalance,
        maxDecimals: 4,
      }),
    );

    act(() => {
      result.current.setTokenAmount("12.3456");
    });

    expect(result.current.tokenAmount).toBe("12.3456");
    expect(result.current.fiatAmount).toBe("12.35"); // 12.3456 * 1.0 = 12.35 (rounded to 2 decimals)
=======

  describe("Decimal separator handling", () => {
    it("should handle dot as decimal separator in token amount", () => {
      const mockBalance = createMockPricedBalance(100, 2.5);
      const { result } = renderHook(() =>
        useTokenFiatConverter({
          selectedBalance: mockBalance,
        }),
      );

      act(() => {
        result.current.handleDisplayAmountChange("1");
      });
      act(() => {
        result.current.handleDisplayAmountChange("0");
      });
      act(() => {
        result.current.handleDisplayAmountChange(".");
      });
      act(() => {
        result.current.handleDisplayAmountChange("5");
      });

      expect(result.current.tokenAmountDisplay).toBe("10.5");
      expect(result.current.tokenAmount).toBe("10.5");
    });
  });

  describe("Mid-typing scenarios", () => {
    it("should preserve typing state when typing '100.' in token amount", () => {
      const mockBalance = createMockPricedBalance(100, 2.5);
      const { result } = renderHook(() =>
        useTokenFiatConverter({
          selectedBalance: mockBalance,
        }),
      );

      act(() => {
        result.current.handleDisplayAmountChange("1");
      });
      act(() => {
        result.current.handleDisplayAmountChange("0");
      });
      act(() => {
        result.current.handleDisplayAmountChange("0");
      });
      act(() => {
        result.current.handleDisplayAmountChange(".");
      });

      expect(result.current.tokenAmountDisplay).toBe("100.");
      expect(result.current.tokenAmount).toBe("100");
    });

    it("should handle deletion in fiat amounts by removing only the last character", () => {
      const mockBalance = createMockPricedBalance(100, 2.5);
      const { result } = renderHook(() =>
        useTokenFiatConverter({
          selectedBalance: mockBalance,
        }),
      );

      act(() => {
        result.current.setShowFiatAmount(true);
      });

      act(() => {
        result.current.updateFiatDisplay("31.71");
      });

      act(() => {
        result.current.handleDisplayAmountChange("");
      });

      expect(result.current.fiatAmountDisplay).toBe("31.7");
      expect(result.current.fiatAmount).toBe("31.7");

      act(() => {
        result.current.handleDisplayAmountChange("");
      });

      expect(result.current.fiatAmountDisplay).toBe("31.");
      expect(result.current.fiatAmount).toBe("31");

      act(() => {
        result.current.handleDisplayAmountChange("");
      });

      expect(result.current.fiatAmountDisplay).toBe("3");
      expect(result.current.fiatAmount).toBe("3");
    });

    it("should handle deletion after Max button press", () => {
      const mockBalance = createMockPricedBalance(100, 2.5);
      const { result } = renderHook(() =>
        useTokenFiatConverter({
          selectedBalance: mockBalance,
        }),
      );

      act(() => {
        result.current.setShowFiatAmount(true);
      });

      act(() => {
        result.current.updateFiatDisplay("31.71");
      });

      act(() => {
        result.current.handleDisplayAmountChange("");
      });

      expect(result.current.fiatAmountDisplay).toBe("31.7");
      expect(result.current.fiatAmount).toBe("31.7");

      act(() => {
        result.current.handleDisplayAmountChange("");
      });

      expect(result.current.fiatAmountDisplay).toBe("31.");
      expect(result.current.fiatAmount).toBe("31");

      act(() => {
        result.current.handleDisplayAmountChange("");
      });

      expect(result.current.fiatAmountDisplay).toBe("3");
      expect(result.current.fiatAmount).toBe("3");
    });

    it("should allow typing double digits in fiat amounts", () => {
      const mockBalance = createMockPricedBalance(100, 2.5);
      const { result } = renderHook(() =>
        useTokenFiatConverter({
          selectedBalance: mockBalance,
        }),
      );

      act(() => {
        result.current.setShowFiatAmount(true);
      });

      act(() => {
        result.current.handleDisplayAmountChange("5");
      });

      expect(result.current.fiatAmountDisplay).toBe("5");

      act(() => {
        result.current.handleDisplayAmountChange("5");
      });

      expect(result.current.fiatAmountDisplay).toBe("55");

      act(() => {
        result.current.handleDisplayAmountChange(",");
      });

      expect(result.current.fiatAmountDisplay).toBe("55,");

      act(() => {
        result.current.handleDisplayAmountChange("0");
      });

      expect(result.current.fiatAmountDisplay).toBe("55,0");

      act(() => {
        result.current.handleDisplayAmountChange("0");
      });

      expect(result.current.fiatAmountDisplay).toBe("55,00");
    });

    it("should delete decimal separator and preceding digit when deleting from decimal separator", () => {
      const mockBalance = createMockPricedBalance(100, 2.5);
      const { result } = renderHook(() =>
        useTokenFiatConverter({
          selectedBalance: mockBalance,
        }),
      );

      act(() => {
        result.current.setShowFiatAmount(true);
      });

      act(() => {
        result.current.updateFiatDisplay("55,");
      });

      act(() => {
        result.current.handleDisplayAmountChange("");
      });

      expect(result.current.fiatAmountDisplay).toBe("5");
      expect(result.current.fiatAmount).toBe("5");

      act(() => {
        result.current.updateFiatDisplay("55.");
      });

      act(() => {
        result.current.handleDisplayAmountChange("");
      });

      expect(result.current.fiatAmountDisplay).toBe("5");
      expect(result.current.fiatAmount).toBe("5");
    });
  });

  describe("Max spendable validation", () => {
    it("should allow typing amounts exceeding max spendable in token mode", () => {
      const mockBalance = createMockPricedBalance(100, 2.5);
      const { result } = renderHook(() =>
        useTokenFiatConverter({
          selectedBalance: mockBalance,
        }),
      );

      act(() => {
        result.current.handleDisplayAmountChange("1");
      });
      act(() => {
        result.current.handleDisplayAmountChange("0");
      });
      act(() => {
        result.current.handleDisplayAmountChange("0");
      });

      expect(result.current.tokenAmountDisplay).toBe("100");
      expect(result.current.tokenAmount).toBe("100");
    });

    it("should allow typing amounts exceeding max spendable in fiat mode", () => {
      const mockBalance = createMockPricedBalance(100, 2.5);
      const { result } = renderHook(() =>
        useTokenFiatConverter({
          selectedBalance: mockBalance,
        }),
      );

      act(() => {
        result.current.setShowFiatAmount(true);
      });

      act(() => {
        result.current.handleDisplayAmountChange("2");
      });
      act(() => {
        result.current.handleDisplayAmountChange("0");
      });
      act(() => {
        result.current.handleDisplayAmountChange("0");
      });

      expect(result.current.fiatAmountDisplay).toBe("200");
      expect(result.current.fiatAmount).toBe("200");
    });
  });

  describe("Fiat mode direct input scenarios", () => {
    it("should handle integer input when converting to dollar immediately", () => {
      const mockBalance = createMockPricedBalance(100, 2.5);
      const { result } = renderHook(() =>
        useTokenFiatConverter({
          selectedBalance: mockBalance,
        }),
      );

      // Step 1: Convert to dollar immediately
      act(() => {
        result.current.setShowFiatAmount(true);
      });

      // Step 2: Tap an integer amount directly (not using % buttons)
      act(() => {
        result.current.handleDisplayAmountChange("1");
      });
      act(() => {
        result.current.handleDisplayAmountChange("5");
      });
      act(() => {
        result.current.handleDisplayAmountChange("0");
      });

      expect(result.current.fiatAmountDisplay).toBe("150");
      expect(result.current.fiatAmount).toBe("150");
      // Should convert to token amount correctly
      expect(result.current.tokenAmount).toBe("60.0000000");
    });

    it("should handle '0' + '.' + decimal digits input when converting to dollar immediately", () => {
      const mockBalance = createMockPricedBalance(100, 2.5);
      const { result } = renderHook(() =>
        useTokenFiatConverter({
          selectedBalance: mockBalance,
        }),
      );

      // Step 1: Convert to dollar immediately
      act(() => {
        result.current.setShowFiatAmount(true);
      });

      // Step 2: Tap "0" + "." + "1234567"
      // Note: Fiat amounts are limited to 2 decimal places (FIAT_DECIMALS)
      act(() => {
        result.current.handleDisplayAmountChange("0");
      });
      act(() => {
        result.current.handleDisplayAmountChange(".");
      });
      act(() => {
        result.current.handleDisplayAmountChange("1");
      });
      act(() => {
        result.current.handleDisplayAmountChange("2");
      });
      // Additional digits beyond 2 decimal places should be ignored
      act(() => {
        result.current.handleDisplayAmountChange("3");
      });
      act(() => {
        result.current.handleDisplayAmountChange("4");
      });
      act(() => {
        result.current.handleDisplayAmountChange("5");
      });
      act(() => {
        result.current.handleDisplayAmountChange("6");
      });
      act(() => {
        result.current.handleDisplayAmountChange("7");
      });

      // Should be capped at 2 decimal places
      expect(result.current.fiatAmountDisplay).toBe("0.12");
      expect(result.current.fiatAmount).toBe("0.12");
      // Should convert to token amount correctly (0.12 / 2.5 = 0.048)
      const expectedTokenAmount = new BigNumber("0.12")
        .dividedBy(2.5)
        .toFixed(DEFAULT_DECIMALS);
      expect(result.current.tokenAmount).toBe(expectedTokenAmount);
    });

    it("should handle '.' + decimal digits input when converting to dollar immediately", () => {
      const mockBalance = createMockPricedBalance(100, 2.5);
      const { result } = renderHook(() =>
        useTokenFiatConverter({
          selectedBalance: mockBalance,
        }),
      );

      // Step 1: Convert to dollar immediately
      act(() => {
        result.current.setShowFiatAmount(true);
      });

      // Step 2: Tap "." + "1234567" (leading decimal separator)
      // Note: Fiat amounts are limited to 2 decimal places (FIAT_DECIMALS)
      act(() => {
        result.current.handleDisplayAmountChange(".");
      });
      act(() => {
        result.current.handleDisplayAmountChange("1");
      });
      act(() => {
        result.current.handleDisplayAmountChange("2");
      });
      // Additional digits beyond 2 decimal places should be ignored
      act(() => {
        result.current.handleDisplayAmountChange("3");
      });
      act(() => {
        result.current.handleDisplayAmountChange("4");
      });
      act(() => {
        result.current.handleDisplayAmountChange("5");
      });
      act(() => {
        result.current.handleDisplayAmountChange("6");
      });
      act(() => {
        result.current.handleDisplayAmountChange("7");
      });

      // Should handle leading decimal separator and be capped at 2 decimal places
      // Display may show as ".12" or "0.12" depending on implementation
      expect(["0.12", ".12"]).toContain(result.current.fiatAmountDisplay);
      // Internal value should be 0.12 (2 decimal places max)
      expect(result.current.fiatAmount).toBe("0.12");
      // Should convert to token amount correctly (0.12 / 2.5 = 0.048)
      const expectedTokenAmount = new BigNumber("0.12")
        .dividedBy(2.5)
        .toFixed(DEFAULT_DECIMALS);
      expect(result.current.tokenAmount).toBe(expectedTokenAmount);
    });
  });

  describe("Mode switching consistency", () => {
    it("should maintain consistency when switching modes multiple times with integer amount in fiat mode", () => {
      const mockBalance = createMockPricedBalance(100, 2.5);
      const { result } = renderHook(() =>
        useTokenFiatConverter({
          selectedBalance: mockBalance,
        }),
      );

      // Step 1: Convert to dollar immediately
      act(() => {
        result.current.setShowFiatAmount(true);
      });

      // Step 2: Tap any random integer amount
      act(() => {
        result.current.handleDisplayAmountChange("4");
      });
      act(() => {
        result.current.handleDisplayAmountChange("2");
      });
      act(() => {
        result.current.handleDisplayAmountChange("5");
      });

      const initialFiatAmount = result.current.fiatAmount;
      const initialTokenAmount = result.current.tokenAmount;

      expect(initialFiatAmount).toBe("425");
      expect(initialTokenAmount).toBe("170.0000000"); // 425 / 2.5 = 170

      // Step 3: Switch from dollar to token to dollar to token multiple times
      // First switch: dollar -> token
      act(() => {
        result.current.setShowFiatAmount(false);
      });
      expect(result.current.tokenAmount).toBe("170.0000000");
      expect(result.current.fiatAmount).toBe("425.00"); // Should recalculate from token

      // Second switch: token -> dollar
      act(() => {
        result.current.setShowFiatAmount(true);
      });
      expect(result.current.fiatAmount).toBe("425.00");
      expect(result.current.tokenAmount).toBe("170.0000000");

      // Third switch: dollar -> token
      act(() => {
        result.current.setShowFiatAmount(false);
      });
      expect(result.current.tokenAmount).toBe("170.0000000");
      expect(result.current.fiatAmount).toBe("425.00");

      // Fourth switch: token -> dollar
      act(() => {
        result.current.setShowFiatAmount(true);
      });
      expect(result.current.fiatAmount).toBe("425.00");
      expect(result.current.tokenAmount).toBe("170.0000000");

      // Final values should match initial converted values
      expect(result.current.fiatAmount).toBe("425.00");
      expect(result.current.tokenAmount).toBe("170.0000000");
    });

    it("should maintain consistency when switching modes multiple times with decimal amount in fiat mode", () => {
      const mockBalance = createMockPricedBalance(100, 2.5);
      const { result } = renderHook(() =>
        useTokenFiatConverter({
          selectedBalance: mockBalance,
        }),
      );

      // Step 1: Convert to dollar immediately
      act(() => {
        result.current.setShowFiatAmount(true);
      });

      // Step 2: Tap a decimal amount
      act(() => {
        result.current.handleDisplayAmountChange("3");
      });
      act(() => {
        result.current.handleDisplayAmountChange("3");
      });
      act(() => {
        result.current.handleDisplayAmountChange(".");
      });
      act(() => {
        result.current.handleDisplayAmountChange("7");
      });
      act(() => {
        result.current.handleDisplayAmountChange("1");
      });

      const initialFiatAmount = result.current.fiatAmount;
      const initialTokenAmount = result.current.tokenAmount;

      expect(initialFiatAmount).toBe("33.71");
      expect(initialTokenAmount).toBe("13.4840000"); // 33.71 / 2.5 = 13.484

      // Step 3: Switch from dollar to token to dollar to token multiple times
      // First switch: dollar -> token
      act(() => {
        result.current.setShowFiatAmount(false);
      });
      expect(result.current.tokenAmount).toBe("13.4840000");
      expect(result.current.fiatAmount).toBe("33.71");

      // Second switch: token -> dollar
      act(() => {
        result.current.setShowFiatAmount(true);
      });
      expect(result.current.fiatAmount).toBe("33.71");
      expect(result.current.tokenAmount).toBe("13.4840000");

      // Third switch: dollar -> token
      act(() => {
        result.current.setShowFiatAmount(false);
      });
      expect(result.current.tokenAmount).toBe("13.4840000");
      expect(result.current.fiatAmount).toBe("33.71");

      // Fourth switch: token -> dollar
      act(() => {
        result.current.setShowFiatAmount(true);
      });
      expect(result.current.fiatAmount).toBe("33.71");
      expect(result.current.tokenAmount).toBe("13.4840000");

      // Final values should match initial converted values
      expect(result.current.fiatAmount).toBe("33.71");
      expect(result.current.tokenAmount).toBe("13.4840000");
    });

    it("should maintain consistency when switching modes multiple times with integer amount starting in token mode", () => {
      const mockBalance = createMockPricedBalance(100, 2.5);
      const { result } = renderHook(() =>
        useTokenFiatConverter({
          selectedBalance: mockBalance,
        }),
      );

      // Step 1: DON'T convert to dollar (stay in token mode)
      expect(result.current.showFiatAmount).toBe(false);

      // Step 2: Tap any random integer amount
      act(() => {
        result.current.handleDisplayAmountChange("7");
      });
      act(() => {
        result.current.handleDisplayAmountChange("5");
      });
      act(() => {
        result.current.handleDisplayAmountChange("0");
      });

      const initialTokenAmount = result.current.tokenAmount;
      const initialFiatAmount = result.current.fiatAmount;

      expect(initialTokenAmount).toBe("750");
      expect(initialFiatAmount).toBe("1875.00"); // 750 * 2.5 = 1875

      // Step 3: Switch from token to dollar to token to dollar multiple times
      // First switch: token -> dollar
      act(() => {
        result.current.setShowFiatAmount(true);
      });
      expect(result.current.fiatAmount).toBe("1875.00");
      expect(result.current.tokenAmount).toBe("750.0000000"); // Should format with decimals

      // Second switch: dollar -> token
      act(() => {
        result.current.setShowFiatAmount(false);
      });
      expect(result.current.tokenAmount).toBe("750.0000000");
      expect(result.current.fiatAmount).toBe("1875.00");

      // Third switch: token -> dollar
      act(() => {
        result.current.setShowFiatAmount(true);
      });
      expect(result.current.fiatAmount).toBe("1875.00");
      expect(result.current.tokenAmount).toBe("750.0000000");

      // Fourth switch: dollar -> token
      act(() => {
        result.current.setShowFiatAmount(false);
      });
      expect(result.current.tokenAmount).toBe("750.0000000");
      expect(result.current.fiatAmount).toBe("1875.00");

      // Final values should match initial converted values
      expect(result.current.tokenAmount).toBe("750.0000000");
      expect(result.current.fiatAmount).toBe("1875.00");
    });

    it("should maintain consistency when switching modes multiple times with decimal amount starting in token mode", () => {
      const mockBalance = createMockPricedBalance(100, 2.5);
      const { result } = renderHook(() =>
        useTokenFiatConverter({
          selectedBalance: mockBalance,
        }),
      );

      // Step 1: DON'T convert to dollar (stay in token mode)
      expect(result.current.showFiatAmount).toBe(false);

      // Step 2: Tap a decimal amount
      act(() => {
        result.current.handleDisplayAmountChange("1");
      });
      act(() => {
        result.current.handleDisplayAmountChange("2");
      });
      act(() => {
        result.current.handleDisplayAmountChange(".");
      });
      act(() => {
        result.current.handleDisplayAmountChange("3");
      });
      act(() => {
        result.current.handleDisplayAmountChange("4");
      });
      act(() => {
        result.current.handleDisplayAmountChange("5");
      });

      const initialTokenAmount = result.current.tokenAmount;
      const initialFiatAmount = result.current.fiatAmount;

      expect(initialTokenAmount).toBe("12.345");
      expect(initialFiatAmount).toBe("30.86"); // 12.345 * 2.5 = 30.8625, rounded to 30.86

      // Step 3: Switch from token to dollar to token to dollar multiple times
      // First switch: token -> dollar
      act(() => {
        result.current.setShowFiatAmount(true);
      });
      expect(result.current.fiatAmount).toBe("30.86");
      expect(result.current.tokenAmount).toBe("12.3450000"); // Should format with decimals

      // Second switch: dollar -> token
      act(() => {
        result.current.setShowFiatAmount(false);
      });
      expect(result.current.tokenAmount).toBe("12.3450000");
      expect(result.current.fiatAmount).toBe("30.86");

      // Third switch: token -> dollar
      act(() => {
        result.current.setShowFiatAmount(true);
      });
      expect(result.current.fiatAmount).toBe("30.86");
      expect(result.current.tokenAmount).toBe("12.3450000");

      // Fourth switch: dollar -> token
      act(() => {
        result.current.setShowFiatAmount(false);
      });
      expect(result.current.tokenAmount).toBe("12.3450000");
      expect(result.current.fiatAmount).toBe("30.86");

      // Final values should match initial converted values
      expect(result.current.tokenAmount).toBe("12.3450000");
      expect(result.current.fiatAmount).toBe("30.86");
    });
  });

  describe("Fiat display edge cases", () => {
    it("should show '0,00' when raw input is empty after deletion", () => {
      const mockBalance = createMockPricedBalance(100, 2.5);
      const { result } = renderHook(() =>
        useTokenFiatConverter({ selectedBalance: mockBalance }),
      );

      act(() => {
        result.current.setShowFiatAmount(true);
      });

      // Type a value and then delete everything
      act(() => {
        result.current.handleDisplayAmountChange("5");
      });
      act(() => {
        result.current.handleDisplayAmountChange("");
      });

      // Should show "0.00" (or "0,00" depending on locale)
      expect(result.current.fiatAmountDisplay).toMatch(/^0[.,]00$/);
    });

    it("should show '0,00' when typing just a comma and then deleting", () => {
      const mockBalance = createMockPricedBalance(100, 2.5);
      const { result } = renderHook(() =>
        useTokenFiatConverter({ selectedBalance: mockBalance }),
      );

      act(() => {
        result.current.setShowFiatAmount(true);
      });

      // Type just a comma (starts from "0", so becomes "0,")
      act(() => {
        result.current.handleDisplayAmountChange(",");
      });

      // Should show "0.00" (or "0,00" depending on locale) when "0,"
      expect(result.current.fiatAmountDisplay).toMatch(/^0[.,]00$/);

      // Delete the comma - removes both comma and preceding digit
      act(() => {
        result.current.handleDisplayAmountChange("");
      });

      // Should show "0.00" after deletion (becomes "0")
      expect(result.current.fiatAmountDisplay).toMatch(/^0[.,]00$/);
    });

    it("should show '0,00' when typing comma then zero and then deleting", () => {
      const mockBalance = createMockPricedBalance(100, 2.5);
      const { result } = renderHook(() =>
        useTokenFiatConverter({ selectedBalance: mockBalance }),
      );

      act(() => {
        result.current.setShowFiatAmount(true);
      });

      // Type comma then zero (starts from "0", so ",0" becomes "0,0")
      act(() => {
        result.current.handleDisplayAmountChange(",");
      });
      act(() => {
        result.current.handleDisplayAmountChange("0");
      });

      // Should show "0.00" (or "0,00" depending on locale) for "0,0"
      expect(result.current.fiatAmountDisplay).toMatch(/^0[.,]00$/);

      // Delete the zero
      act(() => {
        result.current.handleDisplayAmountChange("");
      });

      // Should show "0.00" (or "0,00" depending on locale) when "0,"
      expect(result.current.fiatAmountDisplay).toMatch(/^0[.,]00$/);
    });

    it("should show '0,00' when typing just a dot and then deleting", () => {
      const mockBalance = createMockPricedBalance(100, 2.5);
      const { result } = renderHook(() =>
        useTokenFiatConverter({ selectedBalance: mockBalance }),
      );

      act(() => {
        result.current.setShowFiatAmount(true);
      });

      // Type just a dot (starts from "0", so becomes "0.")
      act(() => {
        result.current.handleDisplayAmountChange(".");
      });

      // Should show "0.00" (or "0,00" depending on locale) when "0."
      expect(result.current.fiatAmountDisplay).toMatch(/^0[.,]00$/);

      // Delete the dot - removes both dot and preceding digit
      act(() => {
        result.current.handleDisplayAmountChange("");
      });

      // Should show "0.00" after deletion (becomes "0")
      expect(result.current.fiatAmountDisplay).toMatch(/^0[.,]00$/);
    });

    it("should preserve valid input like '55,' and not format it to '0,00'", () => {
      const mockBalance = createMockPricedBalance(100, 2.5);
      const { result } = renderHook(() =>
        useTokenFiatConverter({ selectedBalance: mockBalance }),
      );

      act(() => {
        result.current.setShowFiatAmount(true);
      });

      // Type "55,"
      act(() => {
        result.current.handleDisplayAmountChange("5");
      });
      act(() => {
        result.current.handleDisplayAmountChange("5");
      });
      act(() => {
        result.current.handleDisplayAmountChange(",");
      });

      // Should preserve "55," (or "55." depending on locale) - not format to "0,00"
      expect(result.current.fiatAmountDisplay).toMatch(/^55[.,]$/);
    });

    it("should show '0,00' when deleting from a single digit value", () => {
      const mockBalance = createMockPricedBalance(100, 2.5);
      const { result } = renderHook(() =>
        useTokenFiatConverter({ selectedBalance: mockBalance }),
      );

      act(() => {
        result.current.setShowFiatAmount(true);
      });

      // Type "5"
      act(() => {
        result.current.handleDisplayAmountChange("5");
      });

      expect(result.current.fiatAmountDisplay).toBe("5");

      // Delete "5"
      act(() => {
        result.current.handleDisplayAmountChange("");
      });

      // Should show "0.00" (or "0,00" depending on locale) when empty
      expect(result.current.fiatAmountDisplay).toMatch(/^0[.,]00$/);
    });

    it("should show '0,00' when deleting from comma leaves empty string", () => {
      const mockBalance = createMockPricedBalance(100, 2.5);
      const { result } = renderHook(() =>
        useTokenFiatConverter({ selectedBalance: mockBalance }),
      );

      act(() => {
        result.current.setShowFiatAmount(true);
      });

      // Type "5,"
      act(() => {
        result.current.handleDisplayAmountChange("5");
      });
      act(() => {
        result.current.handleDisplayAmountChange(",");
      });

      expect(result.current.fiatAmountDisplay).toMatch(/^5[.,]$/);

      // Delete the comma - should remove both comma and preceding digit
      act(() => {
        result.current.handleDisplayAmountChange("");
      });

      // Should show "0.00" (or "0,00" depending on locale) when empty
      expect(result.current.fiatAmountDisplay).toMatch(/^0[.,]00$/);
    });
>>>>>>> 8fe2362b
  });
});<|MERGE_RESOLUTION|>--- conflicted
+++ resolved
@@ -139,7 +139,860 @@
       new BigNumber(100).toFixed(FIAT_DECIMALS),
     );
   });
-<<<<<<< HEAD
+
+  describe("Decimal separator handling", () => {
+    it("should handle dot as decimal separator in token amount", () => {
+      const mockBalance = createMockPricedBalance(100, 2.5);
+      const { result } = renderHook(() =>
+        useTokenFiatConverter({
+          selectedBalance: mockBalance,
+        }),
+      );
+
+      act(() => {
+        result.current.handleDisplayAmountChange("1");
+      });
+      act(() => {
+        result.current.handleDisplayAmountChange("0");
+      });
+      act(() => {
+        result.current.handleDisplayAmountChange(".");
+      });
+      act(() => {
+        result.current.handleDisplayAmountChange("5");
+      });
+
+      expect(result.current.tokenAmountDisplay).toBe("10.5");
+      expect(result.current.tokenAmount).toBe("10.5");
+    });
+  });
+
+  describe("Mid-typing scenarios", () => {
+    it("should preserve typing state when typing '100.' in token amount", () => {
+      const mockBalance = createMockPricedBalance(100, 2.5);
+      const { result } = renderHook(() =>
+        useTokenFiatConverter({
+          selectedBalance: mockBalance,
+        }),
+      );
+
+      act(() => {
+        result.current.handleDisplayAmountChange("1");
+      });
+      act(() => {
+        result.current.handleDisplayAmountChange("0");
+      });
+      act(() => {
+        result.current.handleDisplayAmountChange("0");
+      });
+      act(() => {
+        result.current.handleDisplayAmountChange(".");
+      });
+
+      expect(result.current.tokenAmountDisplay).toBe("100.");
+      expect(result.current.tokenAmount).toBe("100");
+    });
+
+    it("should handle deletion in fiat amounts by removing only the last character", () => {
+      const mockBalance = createMockPricedBalance(100, 2.5);
+      const { result } = renderHook(() =>
+        useTokenFiatConverter({
+          selectedBalance: mockBalance,
+        }),
+      );
+
+      act(() => {
+        result.current.setShowFiatAmount(true);
+      });
+
+      act(() => {
+        result.current.updateFiatDisplay("31.71");
+      });
+
+      act(() => {
+        result.current.handleDisplayAmountChange("");
+      });
+
+      expect(result.current.fiatAmountDisplay).toBe("31.7");
+      expect(result.current.fiatAmount).toBe("31.7");
+
+      act(() => {
+        result.current.handleDisplayAmountChange("");
+      });
+
+      expect(result.current.fiatAmountDisplay).toBe("31.");
+      expect(result.current.fiatAmount).toBe("31");
+
+      act(() => {
+        result.current.handleDisplayAmountChange("");
+      });
+
+      expect(result.current.fiatAmountDisplay).toBe("3");
+      expect(result.current.fiatAmount).toBe("3");
+    });
+
+    it("should handle deletion after Max button press", () => {
+      const mockBalance = createMockPricedBalance(100, 2.5);
+      const { result } = renderHook(() =>
+        useTokenFiatConverter({
+          selectedBalance: mockBalance,
+        }),
+      );
+
+      act(() => {
+        result.current.setShowFiatAmount(true);
+      });
+
+      act(() => {
+        result.current.updateFiatDisplay("31.71");
+      });
+
+      act(() => {
+        result.current.handleDisplayAmountChange("");
+      });
+
+      expect(result.current.fiatAmountDisplay).toBe("31.7");
+      expect(result.current.fiatAmount).toBe("31.7");
+
+      act(() => {
+        result.current.handleDisplayAmountChange("");
+      });
+
+      expect(result.current.fiatAmountDisplay).toBe("31.");
+      expect(result.current.fiatAmount).toBe("31");
+
+      act(() => {
+        result.current.handleDisplayAmountChange("");
+      });
+
+      expect(result.current.fiatAmountDisplay).toBe("3");
+      expect(result.current.fiatAmount).toBe("3");
+    });
+
+    it("should allow typing double digits in fiat amounts", () => {
+      const mockBalance = createMockPricedBalance(100, 2.5);
+      const { result } = renderHook(() =>
+        useTokenFiatConverter({
+          selectedBalance: mockBalance,
+        }),
+      );
+
+      act(() => {
+        result.current.setShowFiatAmount(true);
+      });
+
+      act(() => {
+        result.current.handleDisplayAmountChange("5");
+      });
+
+      expect(result.current.fiatAmountDisplay).toBe("5");
+
+      act(() => {
+        result.current.handleDisplayAmountChange("5");
+      });
+
+      expect(result.current.fiatAmountDisplay).toBe("55");
+
+      act(() => {
+        result.current.handleDisplayAmountChange(",");
+      });
+
+      expect(result.current.fiatAmountDisplay).toBe("55,");
+
+      act(() => {
+        result.current.handleDisplayAmountChange("0");
+      });
+
+      expect(result.current.fiatAmountDisplay).toBe("55,0");
+
+      act(() => {
+        result.current.handleDisplayAmountChange("0");
+      });
+
+      expect(result.current.fiatAmountDisplay).toBe("55,00");
+    });
+
+    it("should delete decimal separator and preceding digit when deleting from decimal separator", () => {
+      const mockBalance = createMockPricedBalance(100, 2.5);
+      const { result } = renderHook(() =>
+        useTokenFiatConverter({
+          selectedBalance: mockBalance,
+        }),
+      );
+
+      act(() => {
+        result.current.setShowFiatAmount(true);
+      });
+
+      act(() => {
+        result.current.updateFiatDisplay("55,");
+      });
+
+      act(() => {
+        result.current.handleDisplayAmountChange("");
+      });
+
+      expect(result.current.fiatAmountDisplay).toBe("5");
+      expect(result.current.fiatAmount).toBe("5");
+
+      act(() => {
+        result.current.updateFiatDisplay("55.");
+      });
+
+      act(() => {
+        result.current.handleDisplayAmountChange("");
+      });
+
+      expect(result.current.fiatAmountDisplay).toBe("5");
+      expect(result.current.fiatAmount).toBe("5");
+    });
+  });
+
+  describe("Max spendable validation", () => {
+    it("should allow typing amounts exceeding max spendable in token mode", () => {
+      const mockBalance = createMockPricedBalance(100, 2.5);
+      const { result } = renderHook(() =>
+        useTokenFiatConverter({
+          selectedBalance: mockBalance,
+        }),
+      );
+
+      act(() => {
+        result.current.handleDisplayAmountChange("1");
+      });
+      act(() => {
+        result.current.handleDisplayAmountChange("0");
+      });
+      act(() => {
+        result.current.handleDisplayAmountChange("0");
+      });
+
+      expect(result.current.tokenAmountDisplay).toBe("100");
+      expect(result.current.tokenAmount).toBe("100");
+    });
+
+    it("should allow typing amounts exceeding max spendable in fiat mode", () => {
+      const mockBalance = createMockPricedBalance(100, 2.5);
+      const { result } = renderHook(() =>
+        useTokenFiatConverter({
+          selectedBalance: mockBalance,
+        }),
+      );
+
+      act(() => {
+        result.current.setShowFiatAmount(true);
+      });
+
+      act(() => {
+        result.current.handleDisplayAmountChange("2");
+      });
+      act(() => {
+        result.current.handleDisplayAmountChange("0");
+      });
+      act(() => {
+        result.current.handleDisplayAmountChange("0");
+      });
+
+      expect(result.current.fiatAmountDisplay).toBe("200");
+      expect(result.current.fiatAmount).toBe("200");
+    });
+  });
+
+  describe("Fiat mode direct input scenarios", () => {
+    it("should handle integer input when converting to dollar immediately", () => {
+      const mockBalance = createMockPricedBalance(100, 2.5);
+      const { result } = renderHook(() =>
+        useTokenFiatConverter({
+          selectedBalance: mockBalance,
+        }),
+      );
+
+      // Step 1: Convert to dollar immediately
+      act(() => {
+        result.current.setShowFiatAmount(true);
+      });
+
+      // Step 2: Tap an integer amount directly (not using % buttons)
+      act(() => {
+        result.current.handleDisplayAmountChange("1");
+      });
+      act(() => {
+        result.current.handleDisplayAmountChange("5");
+      });
+      act(() => {
+        result.current.handleDisplayAmountChange("0");
+      });
+
+      expect(result.current.fiatAmountDisplay).toBe("150");
+      expect(result.current.fiatAmount).toBe("150");
+      // Should convert to token amount correctly
+      expect(result.current.tokenAmount).toBe("60.0000000");
+    });
+
+    it("should handle '0' + '.' + decimal digits input when converting to dollar immediately", () => {
+      const mockBalance = createMockPricedBalance(100, 2.5);
+      const { result } = renderHook(() =>
+        useTokenFiatConverter({
+          selectedBalance: mockBalance,
+        }),
+      );
+
+      // Step 1: Convert to dollar immediately
+      act(() => {
+        result.current.setShowFiatAmount(true);
+      });
+
+      // Step 2: Tap "0" + "." + "1234567"
+      // Note: Fiat amounts are limited to 2 decimal places (FIAT_DECIMALS)
+      act(() => {
+        result.current.handleDisplayAmountChange("0");
+      });
+      act(() => {
+        result.current.handleDisplayAmountChange(".");
+      });
+      act(() => {
+        result.current.handleDisplayAmountChange("1");
+      });
+      act(() => {
+        result.current.handleDisplayAmountChange("2");
+      });
+      // Additional digits beyond 2 decimal places should be ignored
+      act(() => {
+        result.current.handleDisplayAmountChange("3");
+      });
+      act(() => {
+        result.current.handleDisplayAmountChange("4");
+      });
+      act(() => {
+        result.current.handleDisplayAmountChange("5");
+      });
+      act(() => {
+        result.current.handleDisplayAmountChange("6");
+      });
+      act(() => {
+        result.current.handleDisplayAmountChange("7");
+      });
+
+      // Should be capped at 2 decimal places
+      expect(result.current.fiatAmountDisplay).toBe("0.12");
+      expect(result.current.fiatAmount).toBe("0.12");
+      // Should convert to token amount correctly (0.12 / 2.5 = 0.048)
+      const expectedTokenAmount = new BigNumber("0.12")
+        .dividedBy(2.5)
+        .toFixed(DEFAULT_DECIMALS);
+      expect(result.current.tokenAmount).toBe(expectedTokenAmount);
+    });
+
+    it("should handle '.' + decimal digits input when converting to dollar immediately", () => {
+      const mockBalance = createMockPricedBalance(100, 2.5);
+      const { result } = renderHook(() =>
+        useTokenFiatConverter({
+          selectedBalance: mockBalance,
+        }),
+      );
+
+      // Step 1: Convert to dollar immediately
+      act(() => {
+        result.current.setShowFiatAmount(true);
+      });
+
+      // Step 2: Tap "." + "1234567" (leading decimal separator)
+      // Note: Fiat amounts are limited to 2 decimal places (FIAT_DECIMALS)
+      act(() => {
+        result.current.handleDisplayAmountChange(".");
+      });
+      act(() => {
+        result.current.handleDisplayAmountChange("1");
+      });
+      act(() => {
+        result.current.handleDisplayAmountChange("2");
+      });
+      // Additional digits beyond 2 decimal places should be ignored
+      act(() => {
+        result.current.handleDisplayAmountChange("3");
+      });
+      act(() => {
+        result.current.handleDisplayAmountChange("4");
+      });
+      act(() => {
+        result.current.handleDisplayAmountChange("5");
+      });
+      act(() => {
+        result.current.handleDisplayAmountChange("6");
+      });
+      act(() => {
+        result.current.handleDisplayAmountChange("7");
+      });
+
+      // Should handle leading decimal separator and be capped at 2 decimal places
+      // Display may show as ".12" or "0.12" depending on implementation
+      expect(["0.12", ".12"]).toContain(result.current.fiatAmountDisplay);
+      // Internal value should be 0.12 (2 decimal places max)
+      expect(result.current.fiatAmount).toBe("0.12");
+      // Should convert to token amount correctly (0.12 / 2.5 = 0.048)
+      const expectedTokenAmount = new BigNumber("0.12")
+        .dividedBy(2.5)
+        .toFixed(DEFAULT_DECIMALS);
+      expect(result.current.tokenAmount).toBe(expectedTokenAmount);
+    });
+  });
+
+  describe("Mode switching consistency", () => {
+    it("should maintain consistency when switching modes multiple times with integer amount in fiat mode", () => {
+      const mockBalance = createMockPricedBalance(100, 2.5);
+      const { result } = renderHook(() =>
+        useTokenFiatConverter({
+          selectedBalance: mockBalance,
+        }),
+      );
+
+      // Step 1: Convert to dollar immediately
+      act(() => {
+        result.current.setShowFiatAmount(true);
+      });
+
+      // Step 2: Tap any random integer amount
+      act(() => {
+        result.current.handleDisplayAmountChange("4");
+      });
+      act(() => {
+        result.current.handleDisplayAmountChange("2");
+      });
+      act(() => {
+        result.current.handleDisplayAmountChange("5");
+      });
+
+      const initialFiatAmount = result.current.fiatAmount;
+      const initialTokenAmount = result.current.tokenAmount;
+
+      expect(initialFiatAmount).toBe("425");
+      expect(initialTokenAmount).toBe("170.0000000"); // 425 / 2.5 = 170
+
+      // Step 3: Switch from dollar to token to dollar to token multiple times
+      // First switch: dollar -> token
+      act(() => {
+        result.current.setShowFiatAmount(false);
+      });
+      expect(result.current.tokenAmount).toBe("170.0000000");
+      expect(result.current.fiatAmount).toBe("425.00"); // Should recalculate from token
+
+      // Second switch: token -> dollar
+      act(() => {
+        result.current.setShowFiatAmount(true);
+      });
+      expect(result.current.fiatAmount).toBe("425.00");
+      expect(result.current.tokenAmount).toBe("170.0000000");
+
+      // Third switch: dollar -> token
+      act(() => {
+        result.current.setShowFiatAmount(false);
+      });
+      expect(result.current.tokenAmount).toBe("170.0000000");
+      expect(result.current.fiatAmount).toBe("425.00");
+
+      // Fourth switch: token -> dollar
+      act(() => {
+        result.current.setShowFiatAmount(true);
+      });
+      expect(result.current.fiatAmount).toBe("425.00");
+      expect(result.current.tokenAmount).toBe("170.0000000");
+
+      // Final values should match initial converted values
+      expect(result.current.fiatAmount).toBe("425.00");
+      expect(result.current.tokenAmount).toBe("170.0000000");
+    });
+
+    it("should maintain consistency when switching modes multiple times with decimal amount in fiat mode", () => {
+      const mockBalance = createMockPricedBalance(100, 2.5);
+      const { result } = renderHook(() =>
+        useTokenFiatConverter({
+          selectedBalance: mockBalance,
+        }),
+      );
+
+      // Step 1: Convert to dollar immediately
+      act(() => {
+        result.current.setShowFiatAmount(true);
+      });
+
+      // Step 2: Tap a decimal amount
+      act(() => {
+        result.current.handleDisplayAmountChange("3");
+      });
+      act(() => {
+        result.current.handleDisplayAmountChange("3");
+      });
+      act(() => {
+        result.current.handleDisplayAmountChange(".");
+      });
+      act(() => {
+        result.current.handleDisplayAmountChange("7");
+      });
+      act(() => {
+        result.current.handleDisplayAmountChange("1");
+      });
+
+      const initialFiatAmount = result.current.fiatAmount;
+      const initialTokenAmount = result.current.tokenAmount;
+
+      expect(initialFiatAmount).toBe("33.71");
+      expect(initialTokenAmount).toBe("13.4840000"); // 33.71 / 2.5 = 13.484
+
+      // Step 3: Switch from dollar to token to dollar to token multiple times
+      // First switch: dollar -> token
+      act(() => {
+        result.current.setShowFiatAmount(false);
+      });
+      expect(result.current.tokenAmount).toBe("13.4840000");
+      expect(result.current.fiatAmount).toBe("33.71");
+
+      // Second switch: token -> dollar
+      act(() => {
+        result.current.setShowFiatAmount(true);
+      });
+      expect(result.current.fiatAmount).toBe("33.71");
+      expect(result.current.tokenAmount).toBe("13.4840000");
+
+      // Third switch: dollar -> token
+      act(() => {
+        result.current.setShowFiatAmount(false);
+      });
+      expect(result.current.tokenAmount).toBe("13.4840000");
+      expect(result.current.fiatAmount).toBe("33.71");
+
+      // Fourth switch: token -> dollar
+      act(() => {
+        result.current.setShowFiatAmount(true);
+      });
+      expect(result.current.fiatAmount).toBe("33.71");
+      expect(result.current.tokenAmount).toBe("13.4840000");
+
+      // Final values should match initial converted values
+      expect(result.current.fiatAmount).toBe("33.71");
+      expect(result.current.tokenAmount).toBe("13.4840000");
+    });
+
+    it("should maintain consistency when switching modes multiple times with integer amount starting in token mode", () => {
+      const mockBalance = createMockPricedBalance(100, 2.5);
+      const { result } = renderHook(() =>
+        useTokenFiatConverter({
+          selectedBalance: mockBalance,
+        }),
+      );
+
+      // Step 1: DON'T convert to dollar (stay in token mode)
+      expect(result.current.showFiatAmount).toBe(false);
+
+      // Step 2: Tap any random integer amount
+      act(() => {
+        result.current.handleDisplayAmountChange("7");
+      });
+      act(() => {
+        result.current.handleDisplayAmountChange("5");
+      });
+      act(() => {
+        result.current.handleDisplayAmountChange("0");
+      });
+
+      const initialTokenAmount = result.current.tokenAmount;
+      const initialFiatAmount = result.current.fiatAmount;
+
+      expect(initialTokenAmount).toBe("750");
+      expect(initialFiatAmount).toBe("1875.00"); // 750 * 2.5 = 1875
+
+      // Step 3: Switch from token to dollar to token to dollar multiple times
+      // First switch: token -> dollar
+      act(() => {
+        result.current.setShowFiatAmount(true);
+      });
+      expect(result.current.fiatAmount).toBe("1875.00");
+      expect(result.current.tokenAmount).toBe("750.0000000"); // Should format with decimals
+
+      // Second switch: dollar -> token
+      act(() => {
+        result.current.setShowFiatAmount(false);
+      });
+      expect(result.current.tokenAmount).toBe("750.0000000");
+      expect(result.current.fiatAmount).toBe("1875.00");
+
+      // Third switch: token -> dollar
+      act(() => {
+        result.current.setShowFiatAmount(true);
+      });
+      expect(result.current.fiatAmount).toBe("1875.00");
+      expect(result.current.tokenAmount).toBe("750.0000000");
+
+      // Fourth switch: dollar -> token
+      act(() => {
+        result.current.setShowFiatAmount(false);
+      });
+      expect(result.current.tokenAmount).toBe("750.0000000");
+      expect(result.current.fiatAmount).toBe("1875.00");
+
+      // Final values should match initial converted values
+      expect(result.current.tokenAmount).toBe("750.0000000");
+      expect(result.current.fiatAmount).toBe("1875.00");
+    });
+
+    it("should maintain consistency when switching modes multiple times with decimal amount starting in token mode", () => {
+      const mockBalance = createMockPricedBalance(100, 2.5);
+      const { result } = renderHook(() =>
+        useTokenFiatConverter({
+          selectedBalance: mockBalance,
+        }),
+      );
+
+      // Step 1: DON'T convert to dollar (stay in token mode)
+      expect(result.current.showFiatAmount).toBe(false);
+
+      // Step 2: Tap a decimal amount
+      act(() => {
+        result.current.handleDisplayAmountChange("1");
+      });
+      act(() => {
+        result.current.handleDisplayAmountChange("2");
+      });
+      act(() => {
+        result.current.handleDisplayAmountChange(".");
+      });
+      act(() => {
+        result.current.handleDisplayAmountChange("3");
+      });
+      act(() => {
+        result.current.handleDisplayAmountChange("4");
+      });
+      act(() => {
+        result.current.handleDisplayAmountChange("5");
+      });
+
+      const initialTokenAmount = result.current.tokenAmount;
+      const initialFiatAmount = result.current.fiatAmount;
+
+      expect(initialTokenAmount).toBe("12.345");
+      expect(initialFiatAmount).toBe("30.86"); // 12.345 * 2.5 = 30.8625, rounded to 30.86
+
+      // Step 3: Switch from token to dollar to token to dollar multiple times
+      // First switch: token -> dollar
+      act(() => {
+        result.current.setShowFiatAmount(true);
+      });
+      expect(result.current.fiatAmount).toBe("30.86");
+      expect(result.current.tokenAmount).toBe("12.3450000"); // Should format with decimals
+
+      // Second switch: dollar -> token
+      act(() => {
+        result.current.setShowFiatAmount(false);
+      });
+      expect(result.current.tokenAmount).toBe("12.3450000");
+      expect(result.current.fiatAmount).toBe("30.86");
+
+      // Third switch: token -> dollar
+      act(() => {
+        result.current.setShowFiatAmount(true);
+      });
+      expect(result.current.fiatAmount).toBe("30.86");
+      expect(result.current.tokenAmount).toBe("12.3450000");
+
+      // Fourth switch: dollar -> token
+      act(() => {
+        result.current.setShowFiatAmount(false);
+      });
+      expect(result.current.tokenAmount).toBe("12.3450000");
+      expect(result.current.fiatAmount).toBe("30.86");
+
+      // Final values should match initial converted values
+      expect(result.current.tokenAmount).toBe("12.3450000");
+      expect(result.current.fiatAmount).toBe("30.86");
+    });
+  });
+
+  describe("Fiat display edge cases", () => {
+    it("should show '0,00' when raw input is empty after deletion", () => {
+      const mockBalance = createMockPricedBalance(100, 2.5);
+      const { result } = renderHook(() =>
+        useTokenFiatConverter({ selectedBalance: mockBalance }),
+      );
+
+      act(() => {
+        result.current.setShowFiatAmount(true);
+      });
+
+      // Type a value and then delete everything
+      act(() => {
+        result.current.handleDisplayAmountChange("5");
+      });
+      act(() => {
+        result.current.handleDisplayAmountChange("");
+      });
+
+      // Should show "0.00" (or "0,00" depending on locale)
+      expect(result.current.fiatAmountDisplay).toMatch(/^0[.,]00$/);
+    });
+
+    it("should show '0,00' when typing just a comma and then deleting", () => {
+      const mockBalance = createMockPricedBalance(100, 2.5);
+      const { result } = renderHook(() =>
+        useTokenFiatConverter({ selectedBalance: mockBalance }),
+      );
+
+      act(() => {
+        result.current.setShowFiatAmount(true);
+      });
+
+      // Type just a comma (starts from "0", so becomes "0,")
+      act(() => {
+        result.current.handleDisplayAmountChange(",");
+      });
+
+      // Should show "0.00" (or "0,00" depending on locale) when "0,"
+      expect(result.current.fiatAmountDisplay).toMatch(/^0[.,]00$/);
+
+      // Delete the comma - removes both comma and preceding digit
+      act(() => {
+        result.current.handleDisplayAmountChange("");
+      });
+
+      // Should show "0.00" after deletion (becomes "0")
+      expect(result.current.fiatAmountDisplay).toMatch(/^0[.,]00$/);
+    });
+
+    it("should show '0,00' when typing comma then zero and then deleting", () => {
+      const mockBalance = createMockPricedBalance(100, 2.5);
+      const { result } = renderHook(() =>
+        useTokenFiatConverter({ selectedBalance: mockBalance }),
+      );
+
+      act(() => {
+        result.current.setShowFiatAmount(true);
+      });
+
+      // Type comma then zero (starts from "0", so ",0" becomes "0,0")
+      act(() => {
+        result.current.handleDisplayAmountChange(",");
+      });
+      act(() => {
+        result.current.handleDisplayAmountChange("0");
+      });
+
+      // Should show "0.00" (or "0,00" depending on locale) for "0,0"
+      expect(result.current.fiatAmountDisplay).toMatch(/^0[.,]00$/);
+
+      // Delete the zero
+      act(() => {
+        result.current.handleDisplayAmountChange("");
+      });
+
+      // Should show "0.00" (or "0,00" depending on locale) when "0,"
+      expect(result.current.fiatAmountDisplay).toMatch(/^0[.,]00$/);
+    });
+
+    it("should show '0,00' when typing just a dot and then deleting", () => {
+      const mockBalance = createMockPricedBalance(100, 2.5);
+      const { result } = renderHook(() =>
+        useTokenFiatConverter({ selectedBalance: mockBalance }),
+      );
+
+      act(() => {
+        result.current.setShowFiatAmount(true);
+      });
+
+      // Type just a dot (starts from "0", so becomes "0.")
+      act(() => {
+        result.current.handleDisplayAmountChange(".");
+      });
+
+      // Should show "0.00" (or "0,00" depending on locale) when "0."
+      expect(result.current.fiatAmountDisplay).toMatch(/^0[.,]00$/);
+
+      // Delete the dot - removes both dot and preceding digit
+      act(() => {
+        result.current.handleDisplayAmountChange("");
+      });
+
+      // Should show "0.00" after deletion (becomes "0")
+      expect(result.current.fiatAmountDisplay).toMatch(/^0[.,]00$/);
+    });
+
+    it("should preserve valid input like '55,' and not format it to '0,00'", () => {
+      const mockBalance = createMockPricedBalance(100, 2.5);
+      const { result } = renderHook(() =>
+        useTokenFiatConverter({ selectedBalance: mockBalance }),
+      );
+
+      act(() => {
+        result.current.setShowFiatAmount(true);
+      });
+
+      // Type "55,"
+      act(() => {
+        result.current.handleDisplayAmountChange("5");
+      });
+      act(() => {
+        result.current.handleDisplayAmountChange("5");
+      });
+      act(() => {
+        result.current.handleDisplayAmountChange(",");
+      });
+
+      // Should preserve "55," (or "55." depending on locale) - not format to "0,00"
+      expect(result.current.fiatAmountDisplay).toMatch(/^55[.,]$/);
+    });
+
+    it("should show '0,00' when deleting from a single digit value", () => {
+      const mockBalance = createMockPricedBalance(100, 2.5);
+      const { result } = renderHook(() =>
+        useTokenFiatConverter({ selectedBalance: mockBalance }),
+      );
+
+      act(() => {
+        result.current.setShowFiatAmount(true);
+      });
+
+      // Type "5"
+      act(() => {
+        result.current.handleDisplayAmountChange("5");
+      });
+
+      expect(result.current.fiatAmountDisplay).toBe("5");
+
+      // Delete "5"
+      act(() => {
+        result.current.handleDisplayAmountChange("");
+      });
+
+      // Should show "0.00" (or "0,00" depending on locale) when empty
+      expect(result.current.fiatAmountDisplay).toMatch(/^0[.,]00$/);
+    });
+
+    it("should show '0,00' when deleting from comma leaves empty string", () => {
+      const mockBalance = createMockPricedBalance(100, 2.5);
+      const { result } = renderHook(() =>
+        useTokenFiatConverter({ selectedBalance: mockBalance }),
+      );
+
+      act(() => {
+        result.current.setShowFiatAmount(true);
+      });
+
+      // Type "5,"
+      act(() => {
+        result.current.handleDisplayAmountChange("5");
+      });
+      act(() => {
+        result.current.handleDisplayAmountChange(",");
+      });
+
+      expect(result.current.fiatAmountDisplay).toMatch(/^5[.,]$/);
+
+      // Delete the comma - should remove both comma and preceding digit
+      act(() => {
+        result.current.handleDisplayAmountChange("");
+      });
+
+      // Should show "0.00" (or "0,00" depending on locale) when empty
+      expect(result.current.fiatAmountDisplay).toMatch(/^0[.,]00$/);
+    });
+  });
 });
 
 describe("useTokenFiatConverter - Custom Token with 4 Decimals", () => {
@@ -177,7 +1030,7 @@
     const { result } = renderHook(() =>
       useTokenFiatConverter({
         selectedBalance: mockBalance,
-        maxDecimals: 4,
+        tokenDecimals: 4,
       }),
     );
 
@@ -216,7 +1069,7 @@
     const { result } = renderHook(() =>
       useTokenFiatConverter({
         selectedBalance: mockBalance,
-        maxDecimals: 4,
+        tokenDecimals: 4,
       }),
     );
 
@@ -233,7 +1086,7 @@
     const { result } = renderHook(() =>
       useTokenFiatConverter({
         selectedBalance: mockBalance,
-        maxDecimals: 4,
+        tokenDecimals: 4,
       }),
     );
 
@@ -254,7 +1107,7 @@
     const { result } = renderHook(() =>
       useTokenFiatConverter({
         selectedBalance: mockBalance,
-        maxDecimals: 4,
+        tokenDecimals: 4,
       }),
     );
 
@@ -273,7 +1126,7 @@
     const { result } = renderHook(() =>
       useTokenFiatConverter({
         selectedBalance: mockBalance,
-        maxDecimals: 4,
+        tokenDecimals: 4,
       }),
     );
 
@@ -300,7 +1153,7 @@
     const { result } = renderHook(() =>
       useTokenFiatConverter({
         selectedBalance: mockBalance,
-        maxDecimals: 4,
+        tokenDecimals: 4,
       }),
     );
 
@@ -310,860 +1163,5 @@
 
     expect(result.current.tokenAmount).toBe("12.3456");
     expect(result.current.fiatAmount).toBe("12.35"); // 12.3456 * 1.0 = 12.35 (rounded to 2 decimals)
-=======
-
-  describe("Decimal separator handling", () => {
-    it("should handle dot as decimal separator in token amount", () => {
-      const mockBalance = createMockPricedBalance(100, 2.5);
-      const { result } = renderHook(() =>
-        useTokenFiatConverter({
-          selectedBalance: mockBalance,
-        }),
-      );
-
-      act(() => {
-        result.current.handleDisplayAmountChange("1");
-      });
-      act(() => {
-        result.current.handleDisplayAmountChange("0");
-      });
-      act(() => {
-        result.current.handleDisplayAmountChange(".");
-      });
-      act(() => {
-        result.current.handleDisplayAmountChange("5");
-      });
-
-      expect(result.current.tokenAmountDisplay).toBe("10.5");
-      expect(result.current.tokenAmount).toBe("10.5");
-    });
-  });
-
-  describe("Mid-typing scenarios", () => {
-    it("should preserve typing state when typing '100.' in token amount", () => {
-      const mockBalance = createMockPricedBalance(100, 2.5);
-      const { result } = renderHook(() =>
-        useTokenFiatConverter({
-          selectedBalance: mockBalance,
-        }),
-      );
-
-      act(() => {
-        result.current.handleDisplayAmountChange("1");
-      });
-      act(() => {
-        result.current.handleDisplayAmountChange("0");
-      });
-      act(() => {
-        result.current.handleDisplayAmountChange("0");
-      });
-      act(() => {
-        result.current.handleDisplayAmountChange(".");
-      });
-
-      expect(result.current.tokenAmountDisplay).toBe("100.");
-      expect(result.current.tokenAmount).toBe("100");
-    });
-
-    it("should handle deletion in fiat amounts by removing only the last character", () => {
-      const mockBalance = createMockPricedBalance(100, 2.5);
-      const { result } = renderHook(() =>
-        useTokenFiatConverter({
-          selectedBalance: mockBalance,
-        }),
-      );
-
-      act(() => {
-        result.current.setShowFiatAmount(true);
-      });
-
-      act(() => {
-        result.current.updateFiatDisplay("31.71");
-      });
-
-      act(() => {
-        result.current.handleDisplayAmountChange("");
-      });
-
-      expect(result.current.fiatAmountDisplay).toBe("31.7");
-      expect(result.current.fiatAmount).toBe("31.7");
-
-      act(() => {
-        result.current.handleDisplayAmountChange("");
-      });
-
-      expect(result.current.fiatAmountDisplay).toBe("31.");
-      expect(result.current.fiatAmount).toBe("31");
-
-      act(() => {
-        result.current.handleDisplayAmountChange("");
-      });
-
-      expect(result.current.fiatAmountDisplay).toBe("3");
-      expect(result.current.fiatAmount).toBe("3");
-    });
-
-    it("should handle deletion after Max button press", () => {
-      const mockBalance = createMockPricedBalance(100, 2.5);
-      const { result } = renderHook(() =>
-        useTokenFiatConverter({
-          selectedBalance: mockBalance,
-        }),
-      );
-
-      act(() => {
-        result.current.setShowFiatAmount(true);
-      });
-
-      act(() => {
-        result.current.updateFiatDisplay("31.71");
-      });
-
-      act(() => {
-        result.current.handleDisplayAmountChange("");
-      });
-
-      expect(result.current.fiatAmountDisplay).toBe("31.7");
-      expect(result.current.fiatAmount).toBe("31.7");
-
-      act(() => {
-        result.current.handleDisplayAmountChange("");
-      });
-
-      expect(result.current.fiatAmountDisplay).toBe("31.");
-      expect(result.current.fiatAmount).toBe("31");
-
-      act(() => {
-        result.current.handleDisplayAmountChange("");
-      });
-
-      expect(result.current.fiatAmountDisplay).toBe("3");
-      expect(result.current.fiatAmount).toBe("3");
-    });
-
-    it("should allow typing double digits in fiat amounts", () => {
-      const mockBalance = createMockPricedBalance(100, 2.5);
-      const { result } = renderHook(() =>
-        useTokenFiatConverter({
-          selectedBalance: mockBalance,
-        }),
-      );
-
-      act(() => {
-        result.current.setShowFiatAmount(true);
-      });
-
-      act(() => {
-        result.current.handleDisplayAmountChange("5");
-      });
-
-      expect(result.current.fiatAmountDisplay).toBe("5");
-
-      act(() => {
-        result.current.handleDisplayAmountChange("5");
-      });
-
-      expect(result.current.fiatAmountDisplay).toBe("55");
-
-      act(() => {
-        result.current.handleDisplayAmountChange(",");
-      });
-
-      expect(result.current.fiatAmountDisplay).toBe("55,");
-
-      act(() => {
-        result.current.handleDisplayAmountChange("0");
-      });
-
-      expect(result.current.fiatAmountDisplay).toBe("55,0");
-
-      act(() => {
-        result.current.handleDisplayAmountChange("0");
-      });
-
-      expect(result.current.fiatAmountDisplay).toBe("55,00");
-    });
-
-    it("should delete decimal separator and preceding digit when deleting from decimal separator", () => {
-      const mockBalance = createMockPricedBalance(100, 2.5);
-      const { result } = renderHook(() =>
-        useTokenFiatConverter({
-          selectedBalance: mockBalance,
-        }),
-      );
-
-      act(() => {
-        result.current.setShowFiatAmount(true);
-      });
-
-      act(() => {
-        result.current.updateFiatDisplay("55,");
-      });
-
-      act(() => {
-        result.current.handleDisplayAmountChange("");
-      });
-
-      expect(result.current.fiatAmountDisplay).toBe("5");
-      expect(result.current.fiatAmount).toBe("5");
-
-      act(() => {
-        result.current.updateFiatDisplay("55.");
-      });
-
-      act(() => {
-        result.current.handleDisplayAmountChange("");
-      });
-
-      expect(result.current.fiatAmountDisplay).toBe("5");
-      expect(result.current.fiatAmount).toBe("5");
-    });
-  });
-
-  describe("Max spendable validation", () => {
-    it("should allow typing amounts exceeding max spendable in token mode", () => {
-      const mockBalance = createMockPricedBalance(100, 2.5);
-      const { result } = renderHook(() =>
-        useTokenFiatConverter({
-          selectedBalance: mockBalance,
-        }),
-      );
-
-      act(() => {
-        result.current.handleDisplayAmountChange("1");
-      });
-      act(() => {
-        result.current.handleDisplayAmountChange("0");
-      });
-      act(() => {
-        result.current.handleDisplayAmountChange("0");
-      });
-
-      expect(result.current.tokenAmountDisplay).toBe("100");
-      expect(result.current.tokenAmount).toBe("100");
-    });
-
-    it("should allow typing amounts exceeding max spendable in fiat mode", () => {
-      const mockBalance = createMockPricedBalance(100, 2.5);
-      const { result } = renderHook(() =>
-        useTokenFiatConverter({
-          selectedBalance: mockBalance,
-        }),
-      );
-
-      act(() => {
-        result.current.setShowFiatAmount(true);
-      });
-
-      act(() => {
-        result.current.handleDisplayAmountChange("2");
-      });
-      act(() => {
-        result.current.handleDisplayAmountChange("0");
-      });
-      act(() => {
-        result.current.handleDisplayAmountChange("0");
-      });
-
-      expect(result.current.fiatAmountDisplay).toBe("200");
-      expect(result.current.fiatAmount).toBe("200");
-    });
-  });
-
-  describe("Fiat mode direct input scenarios", () => {
-    it("should handle integer input when converting to dollar immediately", () => {
-      const mockBalance = createMockPricedBalance(100, 2.5);
-      const { result } = renderHook(() =>
-        useTokenFiatConverter({
-          selectedBalance: mockBalance,
-        }),
-      );
-
-      // Step 1: Convert to dollar immediately
-      act(() => {
-        result.current.setShowFiatAmount(true);
-      });
-
-      // Step 2: Tap an integer amount directly (not using % buttons)
-      act(() => {
-        result.current.handleDisplayAmountChange("1");
-      });
-      act(() => {
-        result.current.handleDisplayAmountChange("5");
-      });
-      act(() => {
-        result.current.handleDisplayAmountChange("0");
-      });
-
-      expect(result.current.fiatAmountDisplay).toBe("150");
-      expect(result.current.fiatAmount).toBe("150");
-      // Should convert to token amount correctly
-      expect(result.current.tokenAmount).toBe("60.0000000");
-    });
-
-    it("should handle '0' + '.' + decimal digits input when converting to dollar immediately", () => {
-      const mockBalance = createMockPricedBalance(100, 2.5);
-      const { result } = renderHook(() =>
-        useTokenFiatConverter({
-          selectedBalance: mockBalance,
-        }),
-      );
-
-      // Step 1: Convert to dollar immediately
-      act(() => {
-        result.current.setShowFiatAmount(true);
-      });
-
-      // Step 2: Tap "0" + "." + "1234567"
-      // Note: Fiat amounts are limited to 2 decimal places (FIAT_DECIMALS)
-      act(() => {
-        result.current.handleDisplayAmountChange("0");
-      });
-      act(() => {
-        result.current.handleDisplayAmountChange(".");
-      });
-      act(() => {
-        result.current.handleDisplayAmountChange("1");
-      });
-      act(() => {
-        result.current.handleDisplayAmountChange("2");
-      });
-      // Additional digits beyond 2 decimal places should be ignored
-      act(() => {
-        result.current.handleDisplayAmountChange("3");
-      });
-      act(() => {
-        result.current.handleDisplayAmountChange("4");
-      });
-      act(() => {
-        result.current.handleDisplayAmountChange("5");
-      });
-      act(() => {
-        result.current.handleDisplayAmountChange("6");
-      });
-      act(() => {
-        result.current.handleDisplayAmountChange("7");
-      });
-
-      // Should be capped at 2 decimal places
-      expect(result.current.fiatAmountDisplay).toBe("0.12");
-      expect(result.current.fiatAmount).toBe("0.12");
-      // Should convert to token amount correctly (0.12 / 2.5 = 0.048)
-      const expectedTokenAmount = new BigNumber("0.12")
-        .dividedBy(2.5)
-        .toFixed(DEFAULT_DECIMALS);
-      expect(result.current.tokenAmount).toBe(expectedTokenAmount);
-    });
-
-    it("should handle '.' + decimal digits input when converting to dollar immediately", () => {
-      const mockBalance = createMockPricedBalance(100, 2.5);
-      const { result } = renderHook(() =>
-        useTokenFiatConverter({
-          selectedBalance: mockBalance,
-        }),
-      );
-
-      // Step 1: Convert to dollar immediately
-      act(() => {
-        result.current.setShowFiatAmount(true);
-      });
-
-      // Step 2: Tap "." + "1234567" (leading decimal separator)
-      // Note: Fiat amounts are limited to 2 decimal places (FIAT_DECIMALS)
-      act(() => {
-        result.current.handleDisplayAmountChange(".");
-      });
-      act(() => {
-        result.current.handleDisplayAmountChange("1");
-      });
-      act(() => {
-        result.current.handleDisplayAmountChange("2");
-      });
-      // Additional digits beyond 2 decimal places should be ignored
-      act(() => {
-        result.current.handleDisplayAmountChange("3");
-      });
-      act(() => {
-        result.current.handleDisplayAmountChange("4");
-      });
-      act(() => {
-        result.current.handleDisplayAmountChange("5");
-      });
-      act(() => {
-        result.current.handleDisplayAmountChange("6");
-      });
-      act(() => {
-        result.current.handleDisplayAmountChange("7");
-      });
-
-      // Should handle leading decimal separator and be capped at 2 decimal places
-      // Display may show as ".12" or "0.12" depending on implementation
-      expect(["0.12", ".12"]).toContain(result.current.fiatAmountDisplay);
-      // Internal value should be 0.12 (2 decimal places max)
-      expect(result.current.fiatAmount).toBe("0.12");
-      // Should convert to token amount correctly (0.12 / 2.5 = 0.048)
-      const expectedTokenAmount = new BigNumber("0.12")
-        .dividedBy(2.5)
-        .toFixed(DEFAULT_DECIMALS);
-      expect(result.current.tokenAmount).toBe(expectedTokenAmount);
-    });
-  });
-
-  describe("Mode switching consistency", () => {
-    it("should maintain consistency when switching modes multiple times with integer amount in fiat mode", () => {
-      const mockBalance = createMockPricedBalance(100, 2.5);
-      const { result } = renderHook(() =>
-        useTokenFiatConverter({
-          selectedBalance: mockBalance,
-        }),
-      );
-
-      // Step 1: Convert to dollar immediately
-      act(() => {
-        result.current.setShowFiatAmount(true);
-      });
-
-      // Step 2: Tap any random integer amount
-      act(() => {
-        result.current.handleDisplayAmountChange("4");
-      });
-      act(() => {
-        result.current.handleDisplayAmountChange("2");
-      });
-      act(() => {
-        result.current.handleDisplayAmountChange("5");
-      });
-
-      const initialFiatAmount = result.current.fiatAmount;
-      const initialTokenAmount = result.current.tokenAmount;
-
-      expect(initialFiatAmount).toBe("425");
-      expect(initialTokenAmount).toBe("170.0000000"); // 425 / 2.5 = 170
-
-      // Step 3: Switch from dollar to token to dollar to token multiple times
-      // First switch: dollar -> token
-      act(() => {
-        result.current.setShowFiatAmount(false);
-      });
-      expect(result.current.tokenAmount).toBe("170.0000000");
-      expect(result.current.fiatAmount).toBe("425.00"); // Should recalculate from token
-
-      // Second switch: token -> dollar
-      act(() => {
-        result.current.setShowFiatAmount(true);
-      });
-      expect(result.current.fiatAmount).toBe("425.00");
-      expect(result.current.tokenAmount).toBe("170.0000000");
-
-      // Third switch: dollar -> token
-      act(() => {
-        result.current.setShowFiatAmount(false);
-      });
-      expect(result.current.tokenAmount).toBe("170.0000000");
-      expect(result.current.fiatAmount).toBe("425.00");
-
-      // Fourth switch: token -> dollar
-      act(() => {
-        result.current.setShowFiatAmount(true);
-      });
-      expect(result.current.fiatAmount).toBe("425.00");
-      expect(result.current.tokenAmount).toBe("170.0000000");
-
-      // Final values should match initial converted values
-      expect(result.current.fiatAmount).toBe("425.00");
-      expect(result.current.tokenAmount).toBe("170.0000000");
-    });
-
-    it("should maintain consistency when switching modes multiple times with decimal amount in fiat mode", () => {
-      const mockBalance = createMockPricedBalance(100, 2.5);
-      const { result } = renderHook(() =>
-        useTokenFiatConverter({
-          selectedBalance: mockBalance,
-        }),
-      );
-
-      // Step 1: Convert to dollar immediately
-      act(() => {
-        result.current.setShowFiatAmount(true);
-      });
-
-      // Step 2: Tap a decimal amount
-      act(() => {
-        result.current.handleDisplayAmountChange("3");
-      });
-      act(() => {
-        result.current.handleDisplayAmountChange("3");
-      });
-      act(() => {
-        result.current.handleDisplayAmountChange(".");
-      });
-      act(() => {
-        result.current.handleDisplayAmountChange("7");
-      });
-      act(() => {
-        result.current.handleDisplayAmountChange("1");
-      });
-
-      const initialFiatAmount = result.current.fiatAmount;
-      const initialTokenAmount = result.current.tokenAmount;
-
-      expect(initialFiatAmount).toBe("33.71");
-      expect(initialTokenAmount).toBe("13.4840000"); // 33.71 / 2.5 = 13.484
-
-      // Step 3: Switch from dollar to token to dollar to token multiple times
-      // First switch: dollar -> token
-      act(() => {
-        result.current.setShowFiatAmount(false);
-      });
-      expect(result.current.tokenAmount).toBe("13.4840000");
-      expect(result.current.fiatAmount).toBe("33.71");
-
-      // Second switch: token -> dollar
-      act(() => {
-        result.current.setShowFiatAmount(true);
-      });
-      expect(result.current.fiatAmount).toBe("33.71");
-      expect(result.current.tokenAmount).toBe("13.4840000");
-
-      // Third switch: dollar -> token
-      act(() => {
-        result.current.setShowFiatAmount(false);
-      });
-      expect(result.current.tokenAmount).toBe("13.4840000");
-      expect(result.current.fiatAmount).toBe("33.71");
-
-      // Fourth switch: token -> dollar
-      act(() => {
-        result.current.setShowFiatAmount(true);
-      });
-      expect(result.current.fiatAmount).toBe("33.71");
-      expect(result.current.tokenAmount).toBe("13.4840000");
-
-      // Final values should match initial converted values
-      expect(result.current.fiatAmount).toBe("33.71");
-      expect(result.current.tokenAmount).toBe("13.4840000");
-    });
-
-    it("should maintain consistency when switching modes multiple times with integer amount starting in token mode", () => {
-      const mockBalance = createMockPricedBalance(100, 2.5);
-      const { result } = renderHook(() =>
-        useTokenFiatConverter({
-          selectedBalance: mockBalance,
-        }),
-      );
-
-      // Step 1: DON'T convert to dollar (stay in token mode)
-      expect(result.current.showFiatAmount).toBe(false);
-
-      // Step 2: Tap any random integer amount
-      act(() => {
-        result.current.handleDisplayAmountChange("7");
-      });
-      act(() => {
-        result.current.handleDisplayAmountChange("5");
-      });
-      act(() => {
-        result.current.handleDisplayAmountChange("0");
-      });
-
-      const initialTokenAmount = result.current.tokenAmount;
-      const initialFiatAmount = result.current.fiatAmount;
-
-      expect(initialTokenAmount).toBe("750");
-      expect(initialFiatAmount).toBe("1875.00"); // 750 * 2.5 = 1875
-
-      // Step 3: Switch from token to dollar to token to dollar multiple times
-      // First switch: token -> dollar
-      act(() => {
-        result.current.setShowFiatAmount(true);
-      });
-      expect(result.current.fiatAmount).toBe("1875.00");
-      expect(result.current.tokenAmount).toBe("750.0000000"); // Should format with decimals
-
-      // Second switch: dollar -> token
-      act(() => {
-        result.current.setShowFiatAmount(false);
-      });
-      expect(result.current.tokenAmount).toBe("750.0000000");
-      expect(result.current.fiatAmount).toBe("1875.00");
-
-      // Third switch: token -> dollar
-      act(() => {
-        result.current.setShowFiatAmount(true);
-      });
-      expect(result.current.fiatAmount).toBe("1875.00");
-      expect(result.current.tokenAmount).toBe("750.0000000");
-
-      // Fourth switch: dollar -> token
-      act(() => {
-        result.current.setShowFiatAmount(false);
-      });
-      expect(result.current.tokenAmount).toBe("750.0000000");
-      expect(result.current.fiatAmount).toBe("1875.00");
-
-      // Final values should match initial converted values
-      expect(result.current.tokenAmount).toBe("750.0000000");
-      expect(result.current.fiatAmount).toBe("1875.00");
-    });
-
-    it("should maintain consistency when switching modes multiple times with decimal amount starting in token mode", () => {
-      const mockBalance = createMockPricedBalance(100, 2.5);
-      const { result } = renderHook(() =>
-        useTokenFiatConverter({
-          selectedBalance: mockBalance,
-        }),
-      );
-
-      // Step 1: DON'T convert to dollar (stay in token mode)
-      expect(result.current.showFiatAmount).toBe(false);
-
-      // Step 2: Tap a decimal amount
-      act(() => {
-        result.current.handleDisplayAmountChange("1");
-      });
-      act(() => {
-        result.current.handleDisplayAmountChange("2");
-      });
-      act(() => {
-        result.current.handleDisplayAmountChange(".");
-      });
-      act(() => {
-        result.current.handleDisplayAmountChange("3");
-      });
-      act(() => {
-        result.current.handleDisplayAmountChange("4");
-      });
-      act(() => {
-        result.current.handleDisplayAmountChange("5");
-      });
-
-      const initialTokenAmount = result.current.tokenAmount;
-      const initialFiatAmount = result.current.fiatAmount;
-
-      expect(initialTokenAmount).toBe("12.345");
-      expect(initialFiatAmount).toBe("30.86"); // 12.345 * 2.5 = 30.8625, rounded to 30.86
-
-      // Step 3: Switch from token to dollar to token to dollar multiple times
-      // First switch: token -> dollar
-      act(() => {
-        result.current.setShowFiatAmount(true);
-      });
-      expect(result.current.fiatAmount).toBe("30.86");
-      expect(result.current.tokenAmount).toBe("12.3450000"); // Should format with decimals
-
-      // Second switch: dollar -> token
-      act(() => {
-        result.current.setShowFiatAmount(false);
-      });
-      expect(result.current.tokenAmount).toBe("12.3450000");
-      expect(result.current.fiatAmount).toBe("30.86");
-
-      // Third switch: token -> dollar
-      act(() => {
-        result.current.setShowFiatAmount(true);
-      });
-      expect(result.current.fiatAmount).toBe("30.86");
-      expect(result.current.tokenAmount).toBe("12.3450000");
-
-      // Fourth switch: dollar -> token
-      act(() => {
-        result.current.setShowFiatAmount(false);
-      });
-      expect(result.current.tokenAmount).toBe("12.3450000");
-      expect(result.current.fiatAmount).toBe("30.86");
-
-      // Final values should match initial converted values
-      expect(result.current.tokenAmount).toBe("12.3450000");
-      expect(result.current.fiatAmount).toBe("30.86");
-    });
-  });
-
-  describe("Fiat display edge cases", () => {
-    it("should show '0,00' when raw input is empty after deletion", () => {
-      const mockBalance = createMockPricedBalance(100, 2.5);
-      const { result } = renderHook(() =>
-        useTokenFiatConverter({ selectedBalance: mockBalance }),
-      );
-
-      act(() => {
-        result.current.setShowFiatAmount(true);
-      });
-
-      // Type a value and then delete everything
-      act(() => {
-        result.current.handleDisplayAmountChange("5");
-      });
-      act(() => {
-        result.current.handleDisplayAmountChange("");
-      });
-
-      // Should show "0.00" (or "0,00" depending on locale)
-      expect(result.current.fiatAmountDisplay).toMatch(/^0[.,]00$/);
-    });
-
-    it("should show '0,00' when typing just a comma and then deleting", () => {
-      const mockBalance = createMockPricedBalance(100, 2.5);
-      const { result } = renderHook(() =>
-        useTokenFiatConverter({ selectedBalance: mockBalance }),
-      );
-
-      act(() => {
-        result.current.setShowFiatAmount(true);
-      });
-
-      // Type just a comma (starts from "0", so becomes "0,")
-      act(() => {
-        result.current.handleDisplayAmountChange(",");
-      });
-
-      // Should show "0.00" (or "0,00" depending on locale) when "0,"
-      expect(result.current.fiatAmountDisplay).toMatch(/^0[.,]00$/);
-
-      // Delete the comma - removes both comma and preceding digit
-      act(() => {
-        result.current.handleDisplayAmountChange("");
-      });
-
-      // Should show "0.00" after deletion (becomes "0")
-      expect(result.current.fiatAmountDisplay).toMatch(/^0[.,]00$/);
-    });
-
-    it("should show '0,00' when typing comma then zero and then deleting", () => {
-      const mockBalance = createMockPricedBalance(100, 2.5);
-      const { result } = renderHook(() =>
-        useTokenFiatConverter({ selectedBalance: mockBalance }),
-      );
-
-      act(() => {
-        result.current.setShowFiatAmount(true);
-      });
-
-      // Type comma then zero (starts from "0", so ",0" becomes "0,0")
-      act(() => {
-        result.current.handleDisplayAmountChange(",");
-      });
-      act(() => {
-        result.current.handleDisplayAmountChange("0");
-      });
-
-      // Should show "0.00" (or "0,00" depending on locale) for "0,0"
-      expect(result.current.fiatAmountDisplay).toMatch(/^0[.,]00$/);
-
-      // Delete the zero
-      act(() => {
-        result.current.handleDisplayAmountChange("");
-      });
-
-      // Should show "0.00" (or "0,00" depending on locale) when "0,"
-      expect(result.current.fiatAmountDisplay).toMatch(/^0[.,]00$/);
-    });
-
-    it("should show '0,00' when typing just a dot and then deleting", () => {
-      const mockBalance = createMockPricedBalance(100, 2.5);
-      const { result } = renderHook(() =>
-        useTokenFiatConverter({ selectedBalance: mockBalance }),
-      );
-
-      act(() => {
-        result.current.setShowFiatAmount(true);
-      });
-
-      // Type just a dot (starts from "0", so becomes "0.")
-      act(() => {
-        result.current.handleDisplayAmountChange(".");
-      });
-
-      // Should show "0.00" (or "0,00" depending on locale) when "0."
-      expect(result.current.fiatAmountDisplay).toMatch(/^0[.,]00$/);
-
-      // Delete the dot - removes both dot and preceding digit
-      act(() => {
-        result.current.handleDisplayAmountChange("");
-      });
-
-      // Should show "0.00" after deletion (becomes "0")
-      expect(result.current.fiatAmountDisplay).toMatch(/^0[.,]00$/);
-    });
-
-    it("should preserve valid input like '55,' and not format it to '0,00'", () => {
-      const mockBalance = createMockPricedBalance(100, 2.5);
-      const { result } = renderHook(() =>
-        useTokenFiatConverter({ selectedBalance: mockBalance }),
-      );
-
-      act(() => {
-        result.current.setShowFiatAmount(true);
-      });
-
-      // Type "55,"
-      act(() => {
-        result.current.handleDisplayAmountChange("5");
-      });
-      act(() => {
-        result.current.handleDisplayAmountChange("5");
-      });
-      act(() => {
-        result.current.handleDisplayAmountChange(",");
-      });
-
-      // Should preserve "55," (or "55." depending on locale) - not format to "0,00"
-      expect(result.current.fiatAmountDisplay).toMatch(/^55[.,]$/);
-    });
-
-    it("should show '0,00' when deleting from a single digit value", () => {
-      const mockBalance = createMockPricedBalance(100, 2.5);
-      const { result } = renderHook(() =>
-        useTokenFiatConverter({ selectedBalance: mockBalance }),
-      );
-
-      act(() => {
-        result.current.setShowFiatAmount(true);
-      });
-
-      // Type "5"
-      act(() => {
-        result.current.handleDisplayAmountChange("5");
-      });
-
-      expect(result.current.fiatAmountDisplay).toBe("5");
-
-      // Delete "5"
-      act(() => {
-        result.current.handleDisplayAmountChange("");
-      });
-
-      // Should show "0.00" (or "0,00" depending on locale) when empty
-      expect(result.current.fiatAmountDisplay).toMatch(/^0[.,]00$/);
-    });
-
-    it("should show '0,00' when deleting from comma leaves empty string", () => {
-      const mockBalance = createMockPricedBalance(100, 2.5);
-      const { result } = renderHook(() =>
-        useTokenFiatConverter({ selectedBalance: mockBalance }),
-      );
-
-      act(() => {
-        result.current.setShowFiatAmount(true);
-      });
-
-      // Type "5,"
-      act(() => {
-        result.current.handleDisplayAmountChange("5");
-      });
-      act(() => {
-        result.current.handleDisplayAmountChange(",");
-      });
-
-      expect(result.current.fiatAmountDisplay).toMatch(/^5[.,]$/);
-
-      // Delete the comma - should remove both comma and preceding digit
-      act(() => {
-        result.current.handleDisplayAmountChange("");
-      });
-
-      // Should show "0.00" (or "0,00" depending on locale) when empty
-      expect(result.current.fiatAmountDisplay).toMatch(/^0[.,]00$/);
-    });
->>>>>>> 8fe2362b
   });
 });