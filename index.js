--- conflicted
+++ resolved
@@ -1,9 +1,3 @@
-<<<<<<< HEAD
-/* eslint-disable @fnando/consistent-import/consistent-import */
-// Don't remove the shim import. It's necessary for the app to work. It should be the first import.
-import "./shim";
-import "./src/index";
-=======
 /* eslint-disable */
 
 /**
@@ -20,6 +14,8 @@
 // First, load polyfills
 require("./src/bootstrap.js");
 
+// Load the shim
+require("./shim.js");
+
 // Then initialize the app
-require("./src/index");
->>>>>>> 329ff31e
+require("./src/index");