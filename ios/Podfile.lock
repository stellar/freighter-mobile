PODS:
  - boost (1.84.0)
  - DoubleConversion (1.1.6)
  - fast_float (6.1.4)
  - FBLazyVector (0.77.1)
  - fmt (11.0.2)
  - glog (0.3.5)
  - hermes-engine (0.77.1):
    - hermes-engine/Pre-built (= 0.77.1)
  - hermes-engine/Pre-built (0.77.1)
  - RCT-Folly (2024.11.18.00):
    - boost
    - DoubleConversion
    - fast_float (= 6.1.4)
    - fmt (= 11.0.2)
    - glog
    - RCT-Folly/Default (= 2024.11.18.00)
  - RCT-Folly/Default (2024.11.18.00):
    - boost
    - DoubleConversion
    - fast_float (= 6.1.4)
    - fmt (= 11.0.2)
    - glog
  - RCT-Folly/Fabric (2024.11.18.00):
    - boost
    - DoubleConversion
    - fast_float (= 6.1.4)
    - fmt (= 11.0.2)
    - glog
  - RCTDeprecation (0.77.1)
  - RCTRequired (0.77.1)
  - RCTTypeSafety (0.77.1):
    - FBLazyVector (= 0.77.1)
    - RCTRequired (= 0.77.1)
    - React-Core (= 0.77.1)
  - React (0.77.1):
    - React-Core (= 0.77.1)
    - React-Core/DevSupport (= 0.77.1)
    - React-Core/RCTWebSocket (= 0.77.1)
    - React-RCTActionSheet (= 0.77.1)
    - React-RCTAnimation (= 0.77.1)
    - React-RCTBlob (= 0.77.1)
    - React-RCTImage (= 0.77.1)
    - React-RCTLinking (= 0.77.1)
    - React-RCTNetwork (= 0.77.1)
    - React-RCTSettings (= 0.77.1)
    - React-RCTText (= 0.77.1)
    - React-RCTVibration (= 0.77.1)
  - React-callinvoker (0.77.1)
  - React-Core (0.77.1):
    - glog
    - hermes-engine
    - RCT-Folly (= 2024.11.18.00)
    - RCTDeprecation
    - React-Core/Default (= 0.77.1)
    - React-cxxreact
    - React-featureflags
    - React-hermes
    - React-jsi
    - React-jsiexecutor
    - React-jsinspector
    - React-perflogger
    - React-runtimescheduler
    - React-utils
    - SocketRocket (= 0.7.1)
    - Yoga
  - React-Core/CoreModulesHeaders (0.77.1):
    - glog
    - hermes-engine
    - RCT-Folly (= 2024.11.18.00)
    - RCTDeprecation
    - React-Core/Default
    - React-cxxreact
    - React-featureflags
    - React-hermes
    - React-jsi
    - React-jsiexecutor
    - React-jsinspector
    - React-perflogger
    - React-runtimescheduler
    - React-utils
    - SocketRocket (= 0.7.1)
    - Yoga
  - React-Core/Default (0.77.1):
    - glog
    - hermes-engine
    - RCT-Folly (= 2024.11.18.00)
    - RCTDeprecation
    - React-cxxreact
    - React-featureflags
    - React-hermes
    - React-jsi
    - React-jsiexecutor
    - React-jsinspector
    - React-perflogger
    - React-runtimescheduler
    - React-utils
    - SocketRocket (= 0.7.1)
    - Yoga
  - React-Core/DevSupport (0.77.1):
    - glog
    - hermes-engine
    - RCT-Folly (= 2024.11.18.00)
    - RCTDeprecation
    - React-Core/Default (= 0.77.1)
    - React-Core/RCTWebSocket (= 0.77.1)
    - React-cxxreact
    - React-featureflags
    - React-hermes
    - React-jsi
    - React-jsiexecutor
    - React-jsinspector
    - React-perflogger
    - React-runtimescheduler
    - React-utils
    - SocketRocket (= 0.7.1)
    - Yoga
  - React-Core/RCTActionSheetHeaders (0.77.1):
    - glog
    - hermes-engine
    - RCT-Folly (= 2024.11.18.00)
    - RCTDeprecation
    - React-Core/Default
    - React-cxxreact
    - React-featureflags
    - React-hermes
    - React-jsi
    - React-jsiexecutor
    - React-jsinspector
    - React-perflogger
    - React-runtimescheduler
    - React-utils
    - SocketRocket (= 0.7.1)
    - Yoga
  - React-Core/RCTAnimationHeaders (0.77.1):
    - glog
    - hermes-engine
    - RCT-Folly (= 2024.11.18.00)
    - RCTDeprecation
    - React-Core/Default
    - React-cxxreact
    - React-featureflags
    - React-hermes
    - React-jsi
    - React-jsiexecutor
    - React-jsinspector
    - React-perflogger
    - React-runtimescheduler
    - React-utils
    - SocketRocket (= 0.7.1)
    - Yoga
  - React-Core/RCTBlobHeaders (0.77.1):
    - glog
    - hermes-engine
    - RCT-Folly (= 2024.11.18.00)
    - RCTDeprecation
    - React-Core/Default
    - React-cxxreact
    - React-featureflags
    - React-hermes
    - React-jsi
    - React-jsiexecutor
    - React-jsinspector
    - React-perflogger
    - React-runtimescheduler
    - React-utils
    - SocketRocket (= 0.7.1)
    - Yoga
  - React-Core/RCTImageHeaders (0.77.1):
    - glog
    - hermes-engine
    - RCT-Folly (= 2024.11.18.00)
    - RCTDeprecation
    - React-Core/Default
    - React-cxxreact
    - React-featureflags
    - React-hermes
    - React-jsi
    - React-jsiexecutor
    - React-jsinspector
    - React-perflogger
    - React-runtimescheduler
    - React-utils
    - SocketRocket (= 0.7.1)
    - Yoga
  - React-Core/RCTLinkingHeaders (0.77.1):
    - glog
    - hermes-engine
    - RCT-Folly (= 2024.11.18.00)
    - RCTDeprecation
    - React-Core/Default
    - React-cxxreact
    - React-featureflags
    - React-hermes
    - React-jsi
    - React-jsiexecutor
    - React-jsinspector
    - React-perflogger
    - React-runtimescheduler
    - React-utils
    - SocketRocket (= 0.7.1)
    - Yoga
  - React-Core/RCTNetworkHeaders (0.77.1):
    - glog
    - hermes-engine
    - RCT-Folly (= 2024.11.18.00)
    - RCTDeprecation
    - React-Core/Default
    - React-cxxreact
    - React-featureflags
    - React-hermes
    - React-jsi
    - React-jsiexecutor
    - React-jsinspector
    - React-perflogger
    - React-runtimescheduler
    - React-utils
    - SocketRocket (= 0.7.1)
    - Yoga
  - React-Core/RCTSettingsHeaders (0.77.1):
    - glog
    - hermes-engine
    - RCT-Folly (= 2024.11.18.00)
    - RCTDeprecation
    - React-Core/Default
    - React-cxxreact
    - React-featureflags
    - React-hermes
    - React-jsi
    - React-jsiexecutor
    - React-jsinspector
    - React-perflogger
    - React-runtimescheduler
    - React-utils
    - SocketRocket (= 0.7.1)
    - Yoga
  - React-Core/RCTTextHeaders (0.77.1):
    - glog
    - hermes-engine
    - RCT-Folly (= 2024.11.18.00)
    - RCTDeprecation
    - React-Core/Default
    - React-cxxreact
    - React-featureflags
    - React-hermes
    - React-jsi
    - React-jsiexecutor
    - React-jsinspector
    - React-perflogger
    - React-runtimescheduler
    - React-utils
    - SocketRocket (= 0.7.1)
    - Yoga
  - React-Core/RCTVibrationHeaders (0.77.1):
    - glog
    - hermes-engine
    - RCT-Folly (= 2024.11.18.00)
    - RCTDeprecation
    - React-Core/Default
    - React-cxxreact
    - React-featureflags
    - React-hermes
    - React-jsi
    - React-jsiexecutor
    - React-jsinspector
    - React-perflogger
    - React-runtimescheduler
    - React-utils
    - SocketRocket (= 0.7.1)
    - Yoga
  - React-Core/RCTWebSocket (0.77.1):
    - glog
    - hermes-engine
    - RCT-Folly (= 2024.11.18.00)
    - RCTDeprecation
    - React-Core/Default (= 0.77.1)
    - React-cxxreact
    - React-featureflags
    - React-hermes
    - React-jsi
    - React-jsiexecutor
    - React-jsinspector
    - React-perflogger
    - React-runtimescheduler
    - React-utils
    - SocketRocket (= 0.7.1)
    - Yoga
  - React-CoreModules (0.77.1):
    - DoubleConversion
    - fast_float (= 6.1.4)
    - fmt (= 11.0.2)
    - RCT-Folly (= 2024.11.18.00)
    - RCTTypeSafety (= 0.77.1)
    - React-Core/CoreModulesHeaders (= 0.77.1)
    - React-jsi (= 0.77.1)
    - React-jsinspector
    - React-NativeModulesApple
    - React-RCTBlob
    - React-RCTFBReactNativeSpec
    - React-RCTImage (= 0.77.1)
    - ReactCommon
    - SocketRocket (= 0.7.1)
  - React-cxxreact (0.77.1):
    - boost
    - DoubleConversion
    - fast_float (= 6.1.4)
    - fmt (= 11.0.2)
    - glog
    - hermes-engine
    - RCT-Folly (= 2024.11.18.00)
    - React-callinvoker (= 0.77.1)
    - React-debug (= 0.77.1)
    - React-jsi (= 0.77.1)
    - React-jsinspector
    - React-logger (= 0.77.1)
    - React-perflogger (= 0.77.1)
    - React-runtimeexecutor (= 0.77.1)
    - React-timing (= 0.77.1)
  - React-debug (0.77.1)
  - React-defaultsnativemodule (0.77.1):
    - hermes-engine
    - RCT-Folly
    - React-domnativemodule
    - React-featureflagsnativemodule
    - React-idlecallbacksnativemodule
    - React-jsi
    - React-jsiexecutor
    - React-microtasksnativemodule
    - React-RCTFBReactNativeSpec
  - React-domnativemodule (0.77.1):
    - hermes-engine
    - RCT-Folly
    - React-Fabric
    - React-FabricComponents
    - React-graphics
    - React-jsi
    - React-jsiexecutor
    - React-RCTFBReactNativeSpec
    - ReactCommon/turbomodule/core
    - Yoga
  - React-Fabric (0.77.1):
    - DoubleConversion
    - fast_float (= 6.1.4)
    - fmt (= 11.0.2)
    - glog
    - hermes-engine
    - RCT-Folly/Fabric (= 2024.11.18.00)
    - RCTRequired
    - RCTTypeSafety
    - React-Core
    - React-cxxreact
    - React-debug
    - React-Fabric/animations (= 0.77.1)
    - React-Fabric/attributedstring (= 0.77.1)
    - React-Fabric/componentregistry (= 0.77.1)
    - React-Fabric/componentregistrynative (= 0.77.1)
    - React-Fabric/components (= 0.77.1)
    - React-Fabric/core (= 0.77.1)
    - React-Fabric/dom (= 0.77.1)
    - React-Fabric/imagemanager (= 0.77.1)
    - React-Fabric/leakchecker (= 0.77.1)
    - React-Fabric/mounting (= 0.77.1)
    - React-Fabric/observers (= 0.77.1)
    - React-Fabric/scheduler (= 0.77.1)
    - React-Fabric/telemetry (= 0.77.1)
    - React-Fabric/templateprocessor (= 0.77.1)
    - React-Fabric/uimanager (= 0.77.1)
    - React-featureflags
    - React-graphics
    - React-jsi
    - React-jsiexecutor
    - React-logger
    - React-rendererdebug
    - React-runtimescheduler
    - React-utils
    - ReactCommon/turbomodule/core
  - React-Fabric/animations (0.77.1):
    - DoubleConversion
    - fast_float (= 6.1.4)
    - fmt (= 11.0.2)
    - glog
    - hermes-engine
    - RCT-Folly/Fabric (= 2024.11.18.00)
    - RCTRequired
    - RCTTypeSafety
    - React-Core
    - React-cxxreact
    - React-debug
    - React-featureflags
    - React-graphics
    - React-jsi
    - React-jsiexecutor
    - React-logger
    - React-rendererdebug
    - React-runtimescheduler
    - React-utils
    - ReactCommon/turbomodule/core
  - React-Fabric/attributedstring (0.77.1):
    - DoubleConversion
    - fast_float (= 6.1.4)
    - fmt (= 11.0.2)
    - glog
    - hermes-engine
    - RCT-Folly/Fabric (= 2024.11.18.00)
    - RCTRequired
    - RCTTypeSafety
    - React-Core
    - React-cxxreact
    - React-debug
    - React-featureflags
    - React-graphics
    - React-jsi
    - React-jsiexecutor
    - React-logger
    - React-rendererdebug
    - React-runtimescheduler
    - React-utils
    - ReactCommon/turbomodule/core
  - React-Fabric/componentregistry (0.77.1):
    - DoubleConversion
    - fast_float (= 6.1.4)
    - fmt (= 11.0.2)
    - glog
    - hermes-engine
    - RCT-Folly/Fabric (= 2024.11.18.00)
    - RCTRequired
    - RCTTypeSafety
    - React-Core
    - React-cxxreact
    - React-debug
    - React-featureflags
    - React-graphics
    - React-jsi
    - React-jsiexecutor
    - React-logger
    - React-rendererdebug
    - React-runtimescheduler
    - React-utils
    - ReactCommon/turbomodule/core
  - React-Fabric/componentregistrynative (0.77.1):
    - DoubleConversion
    - fast_float (= 6.1.4)
    - fmt (= 11.0.2)
    - glog
    - hermes-engine
    - RCT-Folly/Fabric (= 2024.11.18.00)
    - RCTRequired
    - RCTTypeSafety
    - React-Core
    - React-cxxreact
    - React-debug
    - React-featureflags
    - React-graphics
    - React-jsi
    - React-jsiexecutor
    - React-logger
    - React-rendererdebug
    - React-runtimescheduler
    - React-utils
    - ReactCommon/turbomodule/core
  - React-Fabric/components (0.77.1):
    - DoubleConversion
    - fast_float (= 6.1.4)
    - fmt (= 11.0.2)
    - glog
    - hermes-engine
    - RCT-Folly/Fabric (= 2024.11.18.00)
    - RCTRequired
    - RCTTypeSafety
    - React-Core
    - React-cxxreact
    - React-debug
    - React-Fabric/components/legacyviewmanagerinterop (= 0.77.1)
    - React-Fabric/components/root (= 0.77.1)
    - React-Fabric/components/view (= 0.77.1)
    - React-featureflags
    - React-graphics
    - React-jsi
    - React-jsiexecutor
    - React-logger
    - React-rendererdebug
    - React-runtimescheduler
    - React-utils
    - ReactCommon/turbomodule/core
  - React-Fabric/components/legacyviewmanagerinterop (0.77.1):
    - DoubleConversion
    - fast_float (= 6.1.4)
    - fmt (= 11.0.2)
    - glog
    - hermes-engine
    - RCT-Folly/Fabric (= 2024.11.18.00)
    - RCTRequired
    - RCTTypeSafety
    - React-Core
    - React-cxxreact
    - React-debug
    - React-featureflags
    - React-graphics
    - React-jsi
    - React-jsiexecutor
    - React-logger
    - React-rendererdebug
    - React-runtimescheduler
    - React-utils
    - ReactCommon/turbomodule/core
  - React-Fabric/components/root (0.77.1):
    - DoubleConversion
    - fast_float (= 6.1.4)
    - fmt (= 11.0.2)
    - glog
    - hermes-engine
    - RCT-Folly/Fabric (= 2024.11.18.00)
    - RCTRequired
    - RCTTypeSafety
    - React-Core
    - React-cxxreact
    - React-debug
    - React-featureflags
    - React-graphics
    - React-jsi
    - React-jsiexecutor
    - React-logger
    - React-rendererdebug
    - React-runtimescheduler
    - React-utils
    - ReactCommon/turbomodule/core
  - React-Fabric/components/view (0.77.1):
    - DoubleConversion
    - fast_float (= 6.1.4)
    - fmt (= 11.0.2)
    - glog
    - hermes-engine
    - RCT-Folly/Fabric (= 2024.11.18.00)
    - RCTRequired
    - RCTTypeSafety
    - React-Core
    - React-cxxreact
    - React-debug
    - React-featureflags
    - React-graphics
    - React-jsi
    - React-jsiexecutor
    - React-logger
    - React-rendererdebug
    - React-runtimescheduler
    - React-utils
    - ReactCommon/turbomodule/core
    - Yoga
  - React-Fabric/core (0.77.1):
    - DoubleConversion
    - fast_float (= 6.1.4)
    - fmt (= 11.0.2)
    - glog
    - hermes-engine
    - RCT-Folly/Fabric (= 2024.11.18.00)
    - RCTRequired
    - RCTTypeSafety
    - React-Core
    - React-cxxreact
    - React-debug
    - React-featureflags
    - React-graphics
    - React-jsi
    - React-jsiexecutor
    - React-logger
    - React-rendererdebug
    - React-runtimescheduler
    - React-utils
    - ReactCommon/turbomodule/core
  - React-Fabric/dom (0.77.1):
    - DoubleConversion
    - fast_float (= 6.1.4)
    - fmt (= 11.0.2)
    - glog
    - hermes-engine
    - RCT-Folly/Fabric (= 2024.11.18.00)
    - RCTRequired
    - RCTTypeSafety
    - React-Core
    - React-cxxreact
    - React-debug
    - React-featureflags
    - React-graphics
    - React-jsi
    - React-jsiexecutor
    - React-logger
    - React-rendererdebug
    - React-runtimescheduler
    - React-utils
    - ReactCommon/turbomodule/core
  - React-Fabric/imagemanager (0.77.1):
    - DoubleConversion
    - fast_float (= 6.1.4)
    - fmt (= 11.0.2)
    - glog
    - hermes-engine
    - RCT-Folly/Fabric (= 2024.11.18.00)
    - RCTRequired
    - RCTTypeSafety
    - React-Core
    - React-cxxreact
    - React-debug
    - React-featureflags
    - React-graphics
    - React-jsi
    - React-jsiexecutor
    - React-logger
    - React-rendererdebug
    - React-runtimescheduler
    - React-utils
    - ReactCommon/turbomodule/core
  - React-Fabric/leakchecker (0.77.1):
    - DoubleConversion
    - fast_float (= 6.1.4)
    - fmt (= 11.0.2)
    - glog
    - hermes-engine
    - RCT-Folly/Fabric (= 2024.11.18.00)
    - RCTRequired
    - RCTTypeSafety
    - React-Core
    - React-cxxreact
    - React-debug
    - React-featureflags
    - React-graphics
    - React-jsi
    - React-jsiexecutor
    - React-logger
    - React-rendererdebug
    - React-runtimescheduler
    - React-utils
    - ReactCommon/turbomodule/core
  - React-Fabric/mounting (0.77.1):
    - DoubleConversion
    - fast_float (= 6.1.4)
    - fmt (= 11.0.2)
    - glog
    - hermes-engine
    - RCT-Folly/Fabric (= 2024.11.18.00)
    - RCTRequired
    - RCTTypeSafety
    - React-Core
    - React-cxxreact
    - React-debug
    - React-featureflags
    - React-graphics
    - React-jsi
    - React-jsiexecutor
    - React-logger
    - React-rendererdebug
    - React-runtimescheduler
    - React-utils
    - ReactCommon/turbomodule/core
  - React-Fabric/observers (0.77.1):
    - DoubleConversion
    - fast_float (= 6.1.4)
    - fmt (= 11.0.2)
    - glog
    - hermes-engine
    - RCT-Folly/Fabric (= 2024.11.18.00)
    - RCTRequired
    - RCTTypeSafety
    - React-Core
    - React-cxxreact
    - React-debug
    - React-Fabric/observers/events (= 0.77.1)
    - React-featureflags
    - React-graphics
    - React-jsi
    - React-jsiexecutor
    - React-logger
    - React-rendererdebug
    - React-runtimescheduler
    - React-utils
    - ReactCommon/turbomodule/core
  - React-Fabric/observers/events (0.77.1):
    - DoubleConversion
    - fast_float (= 6.1.4)
    - fmt (= 11.0.2)
    - glog
    - hermes-engine
    - RCT-Folly/Fabric (= 2024.11.18.00)
    - RCTRequired
    - RCTTypeSafety
    - React-Core
    - React-cxxreact
    - React-debug
    - React-featureflags
    - React-graphics
    - React-jsi
    - React-jsiexecutor
    - React-logger
    - React-rendererdebug
    - React-runtimescheduler
    - React-utils
    - ReactCommon/turbomodule/core
  - React-Fabric/scheduler (0.77.1):
    - DoubleConversion
    - fast_float (= 6.1.4)
    - fmt (= 11.0.2)
    - glog
    - hermes-engine
    - RCT-Folly/Fabric (= 2024.11.18.00)
    - RCTRequired
    - RCTTypeSafety
    - React-Core
    - React-cxxreact
    - React-debug
    - React-Fabric/observers/events
    - React-featureflags
    - React-graphics
    - React-jsi
    - React-jsiexecutor
    - React-logger
    - React-performancetimeline
    - React-rendererdebug
    - React-runtimescheduler
    - React-utils
    - ReactCommon/turbomodule/core
  - React-Fabric/telemetry (0.77.1):
    - DoubleConversion
    - fast_float (= 6.1.4)
    - fmt (= 11.0.2)
    - glog
    - hermes-engine
    - RCT-Folly/Fabric (= 2024.11.18.00)
    - RCTRequired
    - RCTTypeSafety
    - React-Core
    - React-cxxreact
    - React-debug
    - React-featureflags
    - React-graphics
    - React-jsi
    - React-jsiexecutor
    - React-logger
    - React-rendererdebug
    - React-runtimescheduler
    - React-utils
    - ReactCommon/turbomodule/core
  - React-Fabric/templateprocessor (0.77.1):
    - DoubleConversion
    - fast_float (= 6.1.4)
    - fmt (= 11.0.2)
    - glog
    - hermes-engine
    - RCT-Folly/Fabric (= 2024.11.18.00)
    - RCTRequired
    - RCTTypeSafety
    - React-Core
    - React-cxxreact
    - React-debug
    - React-featureflags
    - React-graphics
    - React-jsi
    - React-jsiexecutor
    - React-logger
    - React-rendererdebug
    - React-runtimescheduler
    - React-utils
    - ReactCommon/turbomodule/core
  - React-Fabric/uimanager (0.77.1):
    - DoubleConversion
    - fast_float (= 6.1.4)
    - fmt (= 11.0.2)
    - glog
    - hermes-engine
    - RCT-Folly/Fabric (= 2024.11.18.00)
    - RCTRequired
    - RCTTypeSafety
    - React-Core
    - React-cxxreact
    - React-debug
    - React-Fabric/uimanager/consistency (= 0.77.1)
    - React-featureflags
    - React-graphics
    - React-jsi
    - React-jsiexecutor
    - React-logger
    - React-rendererconsistency
    - React-rendererdebug
    - React-runtimescheduler
    - React-utils
    - ReactCommon/turbomodule/core
  - React-Fabric/uimanager/consistency (0.77.1):
    - DoubleConversion
    - fast_float (= 6.1.4)
    - fmt (= 11.0.2)
    - glog
    - hermes-engine
    - RCT-Folly/Fabric (= 2024.11.18.00)
    - RCTRequired
    - RCTTypeSafety
    - React-Core
    - React-cxxreact
    - React-debug
    - React-featureflags
    - React-graphics
    - React-jsi
    - React-jsiexecutor
    - React-logger
    - React-rendererconsistency
    - React-rendererdebug
    - React-runtimescheduler
    - React-utils
    - ReactCommon/turbomodule/core
  - React-FabricComponents (0.77.1):
    - DoubleConversion
    - fast_float (= 6.1.4)
    - fmt (= 11.0.2)
    - glog
    - hermes-engine
    - RCT-Folly/Fabric (= 2024.11.18.00)
    - RCTRequired
    - RCTTypeSafety
    - React-Core
    - React-cxxreact
    - React-debug
    - React-Fabric
    - React-FabricComponents/components (= 0.77.1)
    - React-FabricComponents/textlayoutmanager (= 0.77.1)
    - React-featureflags
    - React-graphics
    - React-jsi
    - React-jsiexecutor
    - React-logger
    - React-rendererdebug
    - React-runtimescheduler
    - React-utils
    - ReactCommon/turbomodule/core
    - Yoga
  - React-FabricComponents/components (0.77.1):
    - DoubleConversion
    - fast_float (= 6.1.4)
    - fmt (= 11.0.2)
    - glog
    - hermes-engine
    - RCT-Folly/Fabric (= 2024.11.18.00)
    - RCTRequired
    - RCTTypeSafety
    - React-Core
    - React-cxxreact
    - React-debug
    - React-Fabric
    - React-FabricComponents/components/inputaccessory (= 0.77.1)
    - React-FabricComponents/components/iostextinput (= 0.77.1)
    - React-FabricComponents/components/modal (= 0.77.1)
    - React-FabricComponents/components/rncore (= 0.77.1)
    - React-FabricComponents/components/safeareaview (= 0.77.1)
    - React-FabricComponents/components/scrollview (= 0.77.1)
    - React-FabricComponents/components/text (= 0.77.1)
    - React-FabricComponents/components/textinput (= 0.77.1)
    - React-FabricComponents/components/unimplementedview (= 0.77.1)
    - React-featureflags
    - React-graphics
    - React-jsi
    - React-jsiexecutor
    - React-logger
    - React-rendererdebug
    - React-runtimescheduler
    - React-utils
    - ReactCommon/turbomodule/core
    - Yoga
  - React-FabricComponents/components/inputaccessory (0.77.1):
    - DoubleConversion
    - fast_float (= 6.1.4)
    - fmt (= 11.0.2)
    - glog
    - hermes-engine
    - RCT-Folly/Fabric (= 2024.11.18.00)
    - RCTRequired
    - RCTTypeSafety
    - React-Core
    - React-cxxreact
    - React-debug
    - React-Fabric
    - React-featureflags
    - React-graphics
    - React-jsi
    - React-jsiexecutor
    - React-logger
    - React-rendererdebug
    - React-runtimescheduler
    - React-utils
    - ReactCommon/turbomodule/core
    - Yoga
  - React-FabricComponents/components/iostextinput (0.77.1):
    - DoubleConversion
    - fast_float (= 6.1.4)
    - fmt (= 11.0.2)
    - glog
    - hermes-engine
    - RCT-Folly/Fabric (= 2024.11.18.00)
    - RCTRequired
    - RCTTypeSafety
    - React-Core
    - React-cxxreact
    - React-debug
    - React-Fabric
    - React-featureflags
    - React-graphics
    - React-jsi
    - React-jsiexecutor
    - React-logger
    - React-rendererdebug
    - React-runtimescheduler
    - React-utils
    - ReactCommon/turbomodule/core
    - Yoga
  - React-FabricComponents/components/modal (0.77.1):
    - DoubleConversion
    - fast_float (= 6.1.4)
    - fmt (= 11.0.2)
    - glog
    - hermes-engine
    - RCT-Folly/Fabric (= 2024.11.18.00)
    - RCTRequired
    - RCTTypeSafety
    - React-Core
    - React-cxxreact
    - React-debug
    - React-Fabric
    - React-featureflags
    - React-graphics
    - React-jsi
    - React-jsiexecutor
    - React-logger
    - React-rendererdebug
    - React-runtimescheduler
    - React-utils
    - ReactCommon/turbomodule/core
    - Yoga
  - React-FabricComponents/components/rncore (0.77.1):
    - DoubleConversion
    - fast_float (= 6.1.4)
    - fmt (= 11.0.2)
    - glog
    - hermes-engine
    - RCT-Folly/Fabric (= 2024.11.18.00)
    - RCTRequired
    - RCTTypeSafety
    - React-Core
    - React-cxxreact
    - React-debug
    - React-Fabric
    - React-featureflags
    - React-graphics
    - React-jsi
    - React-jsiexecutor
    - React-logger
    - React-rendererdebug
    - React-runtimescheduler
    - React-utils
    - ReactCommon/turbomodule/core
    - Yoga
  - React-FabricComponents/components/safeareaview (0.77.1):
    - DoubleConversion
    - fast_float (= 6.1.4)
    - fmt (= 11.0.2)
    - glog
    - hermes-engine
    - RCT-Folly/Fabric (= 2024.11.18.00)
    - RCTRequired
    - RCTTypeSafety
    - React-Core
    - React-cxxreact
    - React-debug
    - React-Fabric
    - React-featureflags
    - React-graphics
    - React-jsi
    - React-jsiexecutor
    - React-logger
    - React-rendererdebug
    - React-runtimescheduler
    - React-utils
    - ReactCommon/turbomodule/core
    - Yoga
  - React-FabricComponents/components/scrollview (0.77.1):
    - DoubleConversion
    - fast_float (= 6.1.4)
    - fmt (= 11.0.2)
    - glog
    - hermes-engine
    - RCT-Folly/Fabric (= 2024.11.18.00)
    - RCTRequired
    - RCTTypeSafety
    - React-Core
    - React-cxxreact
    - React-debug
    - React-Fabric
    - React-featureflags
    - React-graphics
    - React-jsi
    - React-jsiexecutor
    - React-logger
    - React-rendererdebug
    - React-runtimescheduler
    - React-utils
    - ReactCommon/turbomodule/core
    - Yoga
  - React-FabricComponents/components/text (0.77.1):
    - DoubleConversion
    - fast_float (= 6.1.4)
    - fmt (= 11.0.2)
    - glog
    - hermes-engine
    - RCT-Folly/Fabric (= 2024.11.18.00)
    - RCTRequired
    - RCTTypeSafety
    - React-Core
    - React-cxxreact
    - React-debug
    - React-Fabric
    - React-featureflags
    - React-graphics
    - React-jsi
    - React-jsiexecutor
    - React-logger
    - React-rendererdebug
    - React-runtimescheduler
    - React-utils
    - ReactCommon/turbomodule/core
    - Yoga
  - React-FabricComponents/components/textinput (0.77.1):
    - DoubleConversion
    - fast_float (= 6.1.4)
    - fmt (= 11.0.2)
    - glog
    - hermes-engine
    - RCT-Folly/Fabric (= 2024.11.18.00)
    - RCTRequired
    - RCTTypeSafety
    - React-Core
    - React-cxxreact
    - React-debug
    - React-Fabric
    - React-featureflags
    - React-graphics
    - React-jsi
    - React-jsiexecutor
    - React-logger
    - React-rendererdebug
    - React-runtimescheduler
    - React-utils
    - ReactCommon/turbomodule/core
    - Yoga
  - React-FabricComponents/components/unimplementedview (0.77.1):
    - DoubleConversion
    - fast_float (= 6.1.4)
    - fmt (= 11.0.2)
    - glog
    - hermes-engine
    - RCT-Folly/Fabric (= 2024.11.18.00)
    - RCTRequired
    - RCTTypeSafety
    - React-Core
    - React-cxxreact
    - React-debug
    - React-Fabric
    - React-featureflags
    - React-graphics
    - React-jsi
    - React-jsiexecutor
    - React-logger
    - React-rendererdebug
    - React-runtimescheduler
    - React-utils
    - ReactCommon/turbomodule/core
    - Yoga
  - React-FabricComponents/textlayoutmanager (0.77.1):
    - DoubleConversion
    - fast_float (= 6.1.4)
    - fmt (= 11.0.2)
    - glog
    - hermes-engine
    - RCT-Folly/Fabric (= 2024.11.18.00)
    - RCTRequired
    - RCTTypeSafety
    - React-Core
    - React-cxxreact
    - React-debug
    - React-Fabric
    - React-featureflags
    - React-graphics
    - React-jsi
    - React-jsiexecutor
    - React-logger
    - React-rendererdebug
    - React-runtimescheduler
    - React-utils
    - ReactCommon/turbomodule/core
    - Yoga
  - React-FabricImage (0.77.1):
    - DoubleConversion
    - fast_float (= 6.1.4)
    - fmt (= 11.0.2)
    - glog
    - hermes-engine
    - RCT-Folly/Fabric (= 2024.11.18.00)
    - RCTRequired (= 0.77.1)
    - RCTTypeSafety (= 0.77.1)
    - React-Fabric
    - React-featureflags
    - React-graphics
    - React-ImageManager
    - React-jsi
    - React-jsiexecutor (= 0.77.1)
    - React-logger
    - React-rendererdebug
    - React-utils
    - ReactCommon
    - Yoga
  - React-featureflags (0.77.1)
  - React-featureflagsnativemodule (0.77.1):
    - hermes-engine
    - RCT-Folly
    - React-featureflags
    - React-jsi
    - React-jsiexecutor
    - React-RCTFBReactNativeSpec
    - ReactCommon/turbomodule/core
  - React-graphics (0.77.1):
    - DoubleConversion
    - fast_float (= 6.1.4)
    - fmt (= 11.0.2)
    - glog
    - RCT-Folly/Fabric (= 2024.11.18.00)
    - React-jsi
    - React-jsiexecutor
    - React-utils
  - React-hermes (0.77.1):
    - DoubleConversion
    - fast_float (= 6.1.4)
    - fmt (= 11.0.2)
    - glog
    - hermes-engine
    - RCT-Folly (= 2024.11.18.00)
    - React-cxxreact (= 0.77.1)
    - React-jsi
    - React-jsiexecutor (= 0.77.1)
    - React-jsinspector
    - React-perflogger (= 0.77.1)
    - React-runtimeexecutor
  - React-idlecallbacksnativemodule (0.77.1):
    - hermes-engine
    - RCT-Folly
    - React-jsi
    - React-jsiexecutor
    - React-RCTFBReactNativeSpec
    - React-runtimescheduler
    - ReactCommon/turbomodule/core
  - React-ImageManager (0.77.1):
    - glog
    - RCT-Folly/Fabric
    - React-Core/Default
    - React-debug
    - React-Fabric
    - React-graphics
    - React-rendererdebug
    - React-utils
  - React-jserrorhandler (0.77.1):
    - glog
    - hermes-engine
    - RCT-Folly/Fabric (= 2024.11.18.00)
    - React-cxxreact
    - React-debug
    - React-featureflags
    - React-jsi
    - ReactCommon/turbomodule/bridging
  - React-jsi (0.77.1):
    - boost
    - DoubleConversion
    - fast_float (= 6.1.4)
    - fmt (= 11.0.2)
    - glog
    - hermes-engine
    - RCT-Folly (= 2024.11.18.00)
  - React-jsiexecutor (0.77.1):
    - DoubleConversion
    - fast_float (= 6.1.4)
    - fmt (= 11.0.2)
    - glog
    - hermes-engine
    - RCT-Folly (= 2024.11.18.00)
    - React-cxxreact (= 0.77.1)
    - React-jsi (= 0.77.1)
    - React-jsinspector
    - React-perflogger (= 0.77.1)
  - React-jsinspector (0.77.1):
    - DoubleConversion
    - glog
    - hermes-engine
    - RCT-Folly (= 2024.11.18.00)
    - React-featureflags
    - React-jsi
    - React-perflogger (= 0.77.1)
    - React-runtimeexecutor (= 0.77.1)
  - React-jsitracing (0.77.1):
    - React-jsi
  - React-logger (0.77.1):
    - glog
  - React-Mapbuffer (0.77.1):
    - glog
    - React-debug
  - React-microtasksnativemodule (0.77.1):
    - hermes-engine
    - RCT-Folly
    - React-jsi
    - React-jsiexecutor
    - React-RCTFBReactNativeSpec
    - ReactCommon/turbomodule/core
  - react-native-netinfo (11.4.1):
    - React-Core
  - react-native-safe-area-context (5.2.0):
    - DoubleConversion
    - glog
    - hermes-engine
    - RCT-Folly (= 2024.11.18.00)
    - RCTRequired
    - RCTTypeSafety
    - React-Core
    - React-debug
    - React-Fabric
    - React-featureflags
    - React-graphics
    - React-ImageManager
    - react-native-safe-area-context/common (= 5.2.0)
    - react-native-safe-area-context/fabric (= 5.2.0)
    - React-NativeModulesApple
    - React-RCTFabric
    - React-rendererdebug
    - React-utils
    - ReactCodegen
    - ReactCommon/turbomodule/bridging
    - ReactCommon/turbomodule/core
    - Yoga
  - react-native-safe-area-context/common (5.2.0):
    - DoubleConversion
    - glog
    - hermes-engine
    - RCT-Folly (= 2024.11.18.00)
    - RCTRequired
    - RCTTypeSafety
    - React-Core
    - React-debug
    - React-Fabric
    - React-featureflags
    - React-graphics
    - React-ImageManager
    - React-NativeModulesApple
    - React-RCTFabric
    - React-rendererdebug
    - React-utils
    - ReactCodegen
    - ReactCommon/turbomodule/bridging
    - ReactCommon/turbomodule/core
    - Yoga
  - react-native-safe-area-context/fabric (5.2.0):
    - DoubleConversion
    - glog
    - hermes-engine
    - RCT-Folly (= 2024.11.18.00)
    - RCTRequired
    - RCTTypeSafety
    - React-Core
    - React-debug
    - React-Fabric
    - React-featureflags
    - React-graphics
    - React-ImageManager
    - react-native-safe-area-context/common
    - React-NativeModulesApple
    - React-RCTFabric
    - React-rendererdebug
    - React-utils
    - ReactCodegen
    - ReactCommon/turbomodule/bridging
    - ReactCommon/turbomodule/core
    - Yoga
  - React-nativeconfig (0.77.1)
  - React-NativeModulesApple (0.77.1):
    - glog
    - hermes-engine
    - React-callinvoker
    - React-Core
    - React-cxxreact
    - React-jsi
    - React-jsinspector
    - React-runtimeexecutor
    - ReactCommon/turbomodule/bridging
    - ReactCommon/turbomodule/core
  - React-perflogger (0.77.1):
    - DoubleConversion
    - RCT-Folly (= 2024.11.18.00)
  - React-performancetimeline (0.77.1):
    - RCT-Folly (= 2024.11.18.00)
    - React-cxxreact
    - React-featureflags
    - React-timing
  - React-RCTActionSheet (0.77.1):
    - React-Core/RCTActionSheetHeaders (= 0.77.1)
  - React-RCTAnimation (0.77.1):
    - RCT-Folly (= 2024.11.18.00)
    - RCTTypeSafety
    - React-Core/RCTAnimationHeaders
    - React-jsi
    - React-NativeModulesApple
    - React-RCTFBReactNativeSpec
    - ReactCommon
  - React-RCTAppDelegate (0.77.1):
    - RCT-Folly (= 2024.11.18.00)
    - RCTRequired
    - RCTTypeSafety
    - React-Core
    - React-CoreModules
    - React-debug
    - React-defaultsnativemodule
    - React-Fabric
    - React-featureflags
    - React-graphics
    - React-hermes
    - React-nativeconfig
    - React-NativeModulesApple
    - React-RCTFabric
    - React-RCTFBReactNativeSpec
    - React-RCTImage
    - React-RCTNetwork
    - React-rendererdebug
    - React-RuntimeApple
    - React-RuntimeCore
    - React-RuntimeHermes
    - React-runtimescheduler
    - React-utils
    - ReactCommon
  - React-RCTBlob (0.77.1):
    - DoubleConversion
    - fast_float (= 6.1.4)
    - fmt (= 11.0.2)
    - hermes-engine
    - RCT-Folly (= 2024.11.18.00)
    - React-Core/RCTBlobHeaders
    - React-Core/RCTWebSocket
    - React-jsi
    - React-jsinspector
    - React-NativeModulesApple
    - React-RCTFBReactNativeSpec
    - React-RCTNetwork
    - ReactCommon
  - React-RCTFabric (0.77.1):
    - glog
    - hermes-engine
    - RCT-Folly/Fabric (= 2024.11.18.00)
    - React-Core
    - React-debug
    - React-Fabric
    - React-FabricComponents
    - React-FabricImage
    - React-featureflags
    - React-graphics
    - React-ImageManager
    - React-jsi
    - React-jsinspector
    - React-nativeconfig
    - React-performancetimeline
    - React-RCTImage
    - React-RCTText
    - React-rendererconsistency
    - React-rendererdebug
    - React-runtimescheduler
    - React-utils
    - Yoga
  - React-RCTFBReactNativeSpec (0.77.1):
    - hermes-engine
    - RCT-Folly
    - RCTRequired
    - RCTTypeSafety
    - React-Core
    - React-jsi
    - React-jsiexecutor
    - React-NativeModulesApple
    - ReactCommon
  - React-RCTImage (0.77.1):
    - RCT-Folly (= 2024.11.18.00)
    - RCTTypeSafety
    - React-Core/RCTImageHeaders
    - React-jsi
    - React-NativeModulesApple
    - React-RCTFBReactNativeSpec
    - React-RCTNetwork
    - ReactCommon
  - React-RCTLinking (0.77.1):
    - React-Core/RCTLinkingHeaders (= 0.77.1)
    - React-jsi (= 0.77.1)
    - React-NativeModulesApple
    - React-RCTFBReactNativeSpec
    - ReactCommon
    - ReactCommon/turbomodule/core (= 0.77.1)
  - React-RCTNetwork (0.77.1):
    - RCT-Folly (= 2024.11.18.00)
    - RCTTypeSafety
    - React-Core/RCTNetworkHeaders
    - React-jsi
    - React-NativeModulesApple
    - React-RCTFBReactNativeSpec
    - ReactCommon
  - React-RCTSettings (0.77.1):
    - RCT-Folly (= 2024.11.18.00)
    - RCTTypeSafety
    - React-Core/RCTSettingsHeaders
    - React-jsi
    - React-NativeModulesApple
    - React-RCTFBReactNativeSpec
    - ReactCommon
  - React-RCTText (0.77.1):
    - React-Core/RCTTextHeaders (= 0.77.1)
    - Yoga
  - React-RCTVibration (0.77.1):
    - RCT-Folly (= 2024.11.18.00)
    - React-Core/RCTVibrationHeaders
    - React-jsi
    - React-NativeModulesApple
    - React-RCTFBReactNativeSpec
    - ReactCommon
  - React-rendererconsistency (0.77.1)
  - React-rendererdebug (0.77.1):
    - DoubleConversion
    - fast_float (= 6.1.4)
    - fmt (= 11.0.2)
    - RCT-Folly (= 2024.11.18.00)
    - React-debug
  - React-rncore (0.77.1)
  - React-RuntimeApple (0.77.1):
    - hermes-engine
    - RCT-Folly/Fabric (= 2024.11.18.00)
    - React-callinvoker
    - React-Core/Default
    - React-CoreModules
    - React-cxxreact
    - React-featureflags
    - React-jserrorhandler
    - React-jsi
    - React-jsiexecutor
    - React-jsinspector
    - React-Mapbuffer
    - React-NativeModulesApple
    - React-RCTFabric
    - React-RCTFBReactNativeSpec
    - React-RuntimeCore
    - React-runtimeexecutor
    - React-RuntimeHermes
    - React-runtimescheduler
    - React-utils
  - React-RuntimeCore (0.77.1):
    - glog
    - hermes-engine
    - RCT-Folly/Fabric (= 2024.11.18.00)
    - React-cxxreact
    - React-Fabric
    - React-featureflags
    - React-jserrorhandler
    - React-jsi
    - React-jsiexecutor
    - React-jsinspector
    - React-performancetimeline
    - React-runtimeexecutor
    - React-runtimescheduler
    - React-utils
  - React-runtimeexecutor (0.77.1):
    - React-jsi (= 0.77.1)
  - React-RuntimeHermes (0.77.1):
    - hermes-engine
    - RCT-Folly/Fabric (= 2024.11.18.00)
    - React-featureflags
    - React-hermes
    - React-jsi
    - React-jsinspector
    - React-jsitracing
    - React-nativeconfig
    - React-RuntimeCore
    - React-utils
  - React-runtimescheduler (0.77.1):
    - glog
    - hermes-engine
    - RCT-Folly (= 2024.11.18.00)
    - React-callinvoker
    - React-cxxreact
    - React-debug
    - React-featureflags
    - React-jsi
    - React-performancetimeline
    - React-rendererconsistency
    - React-rendererdebug
    - React-runtimeexecutor
    - React-timing
    - React-utils
  - React-timing (0.77.1)
  - React-utils (0.77.1):
    - glog
    - hermes-engine
    - RCT-Folly (= 2024.11.18.00)
    - React-debug
    - React-jsi (= 0.77.1)
  - ReactAppDependencyProvider (0.77.1):
    - ReactCodegen
  - ReactCodegen (0.77.1):
    - DoubleConversion
    - glog
    - hermes-engine
    - RCT-Folly
    - RCTRequired
    - RCTTypeSafety
    - React-Core
    - React-debug
    - React-Fabric
    - React-FabricImage
    - React-featureflags
    - React-graphics
    - React-jsi
    - React-jsiexecutor
    - React-NativeModulesApple
    - React-RCTAppDelegate
    - React-rendererdebug
    - React-utils
    - ReactCommon/turbomodule/bridging
    - ReactCommon/turbomodule/core
  - ReactCommon (0.77.1):
    - ReactCommon/turbomodule (= 0.77.1)
  - ReactCommon/turbomodule (0.77.1):
    - DoubleConversion
    - fast_float (= 6.1.4)
    - fmt (= 11.0.2)
    - glog
    - hermes-engine
    - RCT-Folly (= 2024.11.18.00)
    - React-callinvoker (= 0.77.1)
    - React-cxxreact (= 0.77.1)
    - React-jsi (= 0.77.1)
    - React-logger (= 0.77.1)
    - React-perflogger (= 0.77.1)
    - ReactCommon/turbomodule/bridging (= 0.77.1)
    - ReactCommon/turbomodule/core (= 0.77.1)
  - ReactCommon/turbomodule/bridging (0.77.1):
    - DoubleConversion
    - fast_float (= 6.1.4)
    - fmt (= 11.0.2)
    - glog
    - hermes-engine
    - RCT-Folly (= 2024.11.18.00)
    - React-callinvoker (= 0.77.1)
    - React-cxxreact (= 0.77.1)
    - React-jsi (= 0.77.1)
    - React-logger (= 0.77.1)
    - React-perflogger (= 0.77.1)
  - ReactCommon/turbomodule/core (0.77.1):
    - DoubleConversion
    - fast_float (= 6.1.4)
    - fmt (= 11.0.2)
    - glog
    - hermes-engine
    - RCT-Folly (= 2024.11.18.00)
    - React-callinvoker (= 0.77.1)
    - React-cxxreact (= 0.77.1)
    - React-debug (= 0.77.1)
    - React-featureflags (= 0.77.1)
    - React-jsi (= 0.77.1)
    - React-logger (= 0.77.1)
    - React-perflogger (= 0.77.1)
    - React-utils (= 0.77.1)
<<<<<<< HEAD
  - RNScreens (4.9.1):
=======
  - RNCClipboard (1.16.1):
    - DoubleConversion
    - glog
    - hermes-engine
    - RCT-Folly (= 2024.11.18.00)
    - RCTRequired
    - RCTTypeSafety
    - React-Core
    - React-debug
    - React-Fabric
    - React-featureflags
    - React-graphics
    - React-ImageManager
    - React-NativeModulesApple
    - React-RCTFabric
    - React-rendererdebug
    - React-utils
    - ReactCodegen
    - ReactCommon/turbomodule/bridging
    - ReactCommon/turbomodule/core
    - Yoga
  - RNScreens (4.7.0):
>>>>>>> d4bbb9fe
    - DoubleConversion
    - glog
    - hermes-engine
    - RCT-Folly (= 2024.11.18.00)
    - RCTRequired
    - RCTTypeSafety
    - React-Core
    - React-debug
    - React-Fabric
    - React-featureflags
    - React-graphics
    - React-ImageManager
    - React-NativeModulesApple
    - React-RCTFabric
    - React-RCTImage
    - React-rendererdebug
    - React-utils
    - ReactCodegen
    - ReactCommon/turbomodule/bridging
    - ReactCommon/turbomodule/core
    - RNScreens/common (= 4.9.1)
    - Yoga
  - RNScreens/common (4.9.1):
    - DoubleConversion
    - glog
    - hermes-engine
    - RCT-Folly (= 2024.11.18.00)
    - RCTRequired
    - RCTTypeSafety
    - React-Core
    - React-debug
    - React-Fabric
    - React-featureflags
    - React-graphics
    - React-ImageManager
    - React-NativeModulesApple
    - React-RCTFabric
    - React-RCTImage
    - React-rendererdebug
    - React-utils
    - ReactCodegen
    - ReactCommon/turbomodule/bridging
    - ReactCommon/turbomodule/core
    - Yoga
  - RNSVG (15.11.2):
    - DoubleConversion
    - glog
    - hermes-engine
    - RCT-Folly (= 2024.11.18.00)
    - RCTRequired
    - RCTTypeSafety
    - React-Core
    - React-debug
    - React-Fabric
    - React-featureflags
    - React-graphics
    - React-ImageManager
    - React-NativeModulesApple
    - React-RCTFabric
    - React-rendererdebug
    - React-utils
    - ReactCodegen
    - ReactCommon/turbomodule/bridging
    - ReactCommon/turbomodule/core
    - RNSVG/common (= 15.11.2)
    - Yoga
  - RNSVG/common (15.11.2):
    - DoubleConversion
    - glog
    - hermes-engine
    - RCT-Folly (= 2024.11.18.00)
    - RCTRequired
    - RCTTypeSafety
    - React-Core
    - React-debug
    - React-Fabric
    - React-featureflags
    - React-graphics
    - React-ImageManager
    - React-NativeModulesApple
    - React-RCTFabric
    - React-rendererdebug
    - React-utils
    - ReactCodegen
    - ReactCommon/turbomodule/bridging
    - ReactCommon/turbomodule/core
    - Yoga
  - SocketRocket (0.7.1)
  - Yoga (0.0.0)

DEPENDENCIES:
  - boost (from `../node_modules/react-native/third-party-podspecs/boost.podspec`)
  - DoubleConversion (from `../node_modules/react-native/third-party-podspecs/DoubleConversion.podspec`)
  - fast_float (from `../node_modules/react-native/third-party-podspecs/fast_float.podspec`)
  - FBLazyVector (from `../node_modules/react-native/Libraries/FBLazyVector`)
  - fmt (from `../node_modules/react-native/third-party-podspecs/fmt.podspec`)
  - glog (from `../node_modules/react-native/third-party-podspecs/glog.podspec`)
  - hermes-engine (from `../node_modules/react-native/sdks/hermes-engine/hermes-engine.podspec`)
  - RCT-Folly (from `../node_modules/react-native/third-party-podspecs/RCT-Folly.podspec`)
  - RCT-Folly/Fabric (from `../node_modules/react-native/third-party-podspecs/RCT-Folly.podspec`)
  - RCTDeprecation (from `../node_modules/react-native/ReactApple/Libraries/RCTFoundation/RCTDeprecation`)
  - RCTRequired (from `../node_modules/react-native/Libraries/Required`)
  - RCTTypeSafety (from `../node_modules/react-native/Libraries/TypeSafety`)
  - React (from `../node_modules/react-native/`)
  - React-callinvoker (from `../node_modules/react-native/ReactCommon/callinvoker`)
  - React-Core (from `../node_modules/react-native/`)
  - React-Core/RCTWebSocket (from `../node_modules/react-native/`)
  - React-CoreModules (from `../node_modules/react-native/React/CoreModules`)
  - React-cxxreact (from `../node_modules/react-native/ReactCommon/cxxreact`)
  - React-debug (from `../node_modules/react-native/ReactCommon/react/debug`)
  - React-defaultsnativemodule (from `../node_modules/react-native/ReactCommon/react/nativemodule/defaults`)
  - React-domnativemodule (from `../node_modules/react-native/ReactCommon/react/nativemodule/dom`)
  - React-Fabric (from `../node_modules/react-native/ReactCommon`)
  - React-FabricComponents (from `../node_modules/react-native/ReactCommon`)
  - React-FabricImage (from `../node_modules/react-native/ReactCommon`)
  - React-featureflags (from `../node_modules/react-native/ReactCommon/react/featureflags`)
  - React-featureflagsnativemodule (from `../node_modules/react-native/ReactCommon/react/nativemodule/featureflags`)
  - React-graphics (from `../node_modules/react-native/ReactCommon/react/renderer/graphics`)
  - React-hermes (from `../node_modules/react-native/ReactCommon/hermes`)
  - React-idlecallbacksnativemodule (from `../node_modules/react-native/ReactCommon/react/nativemodule/idlecallbacks`)
  - React-ImageManager (from `../node_modules/react-native/ReactCommon/react/renderer/imagemanager/platform/ios`)
  - React-jserrorhandler (from `../node_modules/react-native/ReactCommon/jserrorhandler`)
  - React-jsi (from `../node_modules/react-native/ReactCommon/jsi`)
  - React-jsiexecutor (from `../node_modules/react-native/ReactCommon/jsiexecutor`)
  - React-jsinspector (from `../node_modules/react-native/ReactCommon/jsinspector-modern`)
  - React-jsitracing (from `../node_modules/react-native/ReactCommon/hermes/executor/`)
  - React-logger (from `../node_modules/react-native/ReactCommon/logger`)
  - React-Mapbuffer (from `../node_modules/react-native/ReactCommon`)
  - React-microtasksnativemodule (from `../node_modules/react-native/ReactCommon/react/nativemodule/microtasks`)
  - "react-native-netinfo (from `../node_modules/@react-native-community/netinfo`)"
  - react-native-safe-area-context (from `../node_modules/react-native-safe-area-context`)
  - React-nativeconfig (from `../node_modules/react-native/ReactCommon`)
  - React-NativeModulesApple (from `../node_modules/react-native/ReactCommon/react/nativemodule/core/platform/ios`)
  - React-perflogger (from `../node_modules/react-native/ReactCommon/reactperflogger`)
  - React-performancetimeline (from `../node_modules/react-native/ReactCommon/react/performance/timeline`)
  - React-RCTActionSheet (from `../node_modules/react-native/Libraries/ActionSheetIOS`)
  - React-RCTAnimation (from `../node_modules/react-native/Libraries/NativeAnimation`)
  - React-RCTAppDelegate (from `../node_modules/react-native/Libraries/AppDelegate`)
  - React-RCTBlob (from `../node_modules/react-native/Libraries/Blob`)
  - React-RCTFabric (from `../node_modules/react-native/React`)
  - React-RCTFBReactNativeSpec (from `../node_modules/react-native/React`)
  - React-RCTImage (from `../node_modules/react-native/Libraries/Image`)
  - React-RCTLinking (from `../node_modules/react-native/Libraries/LinkingIOS`)
  - React-RCTNetwork (from `../node_modules/react-native/Libraries/Network`)
  - React-RCTSettings (from `../node_modules/react-native/Libraries/Settings`)
  - React-RCTText (from `../node_modules/react-native/Libraries/Text`)
  - React-RCTVibration (from `../node_modules/react-native/Libraries/Vibration`)
  - React-rendererconsistency (from `../node_modules/react-native/ReactCommon/react/renderer/consistency`)
  - React-rendererdebug (from `../node_modules/react-native/ReactCommon/react/renderer/debug`)
  - React-rncore (from `../node_modules/react-native/ReactCommon`)
  - React-RuntimeApple (from `../node_modules/react-native/ReactCommon/react/runtime/platform/ios`)
  - React-RuntimeCore (from `../node_modules/react-native/ReactCommon/react/runtime`)
  - React-runtimeexecutor (from `../node_modules/react-native/ReactCommon/runtimeexecutor`)
  - React-RuntimeHermes (from `../node_modules/react-native/ReactCommon/react/runtime`)
  - React-runtimescheduler (from `../node_modules/react-native/ReactCommon/react/renderer/runtimescheduler`)
  - React-timing (from `../node_modules/react-native/ReactCommon/react/timing`)
  - React-utils (from `../node_modules/react-native/ReactCommon/react/utils`)
  - ReactAppDependencyProvider (from `build/generated/ios`)
  - ReactCodegen (from `build/generated/ios`)
  - ReactCommon/turbomodule/core (from `../node_modules/react-native/ReactCommon`)
  - "RNCClipboard (from `../node_modules/@react-native-clipboard/clipboard`)"
  - RNScreens (from `../node_modules/react-native-screens`)
  - RNSVG (from `../node_modules/react-native-svg`)
  - Yoga (from `../node_modules/react-native/ReactCommon/yoga`)

SPEC REPOS:
  trunk:
    - SocketRocket

EXTERNAL SOURCES:
  boost:
    :podspec: "../node_modules/react-native/third-party-podspecs/boost.podspec"
  DoubleConversion:
    :podspec: "../node_modules/react-native/third-party-podspecs/DoubleConversion.podspec"
  fast_float:
    :podspec: "../node_modules/react-native/third-party-podspecs/fast_float.podspec"
  FBLazyVector:
    :path: "../node_modules/react-native/Libraries/FBLazyVector"
  fmt:
    :podspec: "../node_modules/react-native/third-party-podspecs/fmt.podspec"
  glog:
    :podspec: "../node_modules/react-native/third-party-podspecs/glog.podspec"
  hermes-engine:
    :podspec: "../node_modules/react-native/sdks/hermes-engine/hermes-engine.podspec"
    :tag: hermes-2024-11-25-RNv0.77.0-d4f25d534ab744866448b36ca3bf3d97c08e638c
  RCT-Folly:
    :podspec: "../node_modules/react-native/third-party-podspecs/RCT-Folly.podspec"
  RCTDeprecation:
    :path: "../node_modules/react-native/ReactApple/Libraries/RCTFoundation/RCTDeprecation"
  RCTRequired:
    :path: "../node_modules/react-native/Libraries/Required"
  RCTTypeSafety:
    :path: "../node_modules/react-native/Libraries/TypeSafety"
  React:
    :path: "../node_modules/react-native/"
  React-callinvoker:
    :path: "../node_modules/react-native/ReactCommon/callinvoker"
  React-Core:
    :path: "../node_modules/react-native/"
  React-CoreModules:
    :path: "../node_modules/react-native/React/CoreModules"
  React-cxxreact:
    :path: "../node_modules/react-native/ReactCommon/cxxreact"
  React-debug:
    :path: "../node_modules/react-native/ReactCommon/react/debug"
  React-defaultsnativemodule:
    :path: "../node_modules/react-native/ReactCommon/react/nativemodule/defaults"
  React-domnativemodule:
    :path: "../node_modules/react-native/ReactCommon/react/nativemodule/dom"
  React-Fabric:
    :path: "../node_modules/react-native/ReactCommon"
  React-FabricComponents:
    :path: "../node_modules/react-native/ReactCommon"
  React-FabricImage:
    :path: "../node_modules/react-native/ReactCommon"
  React-featureflags:
    :path: "../node_modules/react-native/ReactCommon/react/featureflags"
  React-featureflagsnativemodule:
    :path: "../node_modules/react-native/ReactCommon/react/nativemodule/featureflags"
  React-graphics:
    :path: "../node_modules/react-native/ReactCommon/react/renderer/graphics"
  React-hermes:
    :path: "../node_modules/react-native/ReactCommon/hermes"
  React-idlecallbacksnativemodule:
    :path: "../node_modules/react-native/ReactCommon/react/nativemodule/idlecallbacks"
  React-ImageManager:
    :path: "../node_modules/react-native/ReactCommon/react/renderer/imagemanager/platform/ios"
  React-jserrorhandler:
    :path: "../node_modules/react-native/ReactCommon/jserrorhandler"
  React-jsi:
    :path: "../node_modules/react-native/ReactCommon/jsi"
  React-jsiexecutor:
    :path: "../node_modules/react-native/ReactCommon/jsiexecutor"
  React-jsinspector:
    :path: "../node_modules/react-native/ReactCommon/jsinspector-modern"
  React-jsitracing:
    :path: "../node_modules/react-native/ReactCommon/hermes/executor/"
  React-logger:
    :path: "../node_modules/react-native/ReactCommon/logger"
  React-Mapbuffer:
    :path: "../node_modules/react-native/ReactCommon"
  React-microtasksnativemodule:
    :path: "../node_modules/react-native/ReactCommon/react/nativemodule/microtasks"
  react-native-netinfo:
    :path: "../node_modules/@react-native-community/netinfo"
  react-native-safe-area-context:
    :path: "../node_modules/react-native-safe-area-context"
  React-nativeconfig:
    :path: "../node_modules/react-native/ReactCommon"
  React-NativeModulesApple:
    :path: "../node_modules/react-native/ReactCommon/react/nativemodule/core/platform/ios"
  React-perflogger:
    :path: "../node_modules/react-native/ReactCommon/reactperflogger"
  React-performancetimeline:
    :path: "../node_modules/react-native/ReactCommon/react/performance/timeline"
  React-RCTActionSheet:
    :path: "../node_modules/react-native/Libraries/ActionSheetIOS"
  React-RCTAnimation:
    :path: "../node_modules/react-native/Libraries/NativeAnimation"
  React-RCTAppDelegate:
    :path: "../node_modules/react-native/Libraries/AppDelegate"
  React-RCTBlob:
    :path: "../node_modules/react-native/Libraries/Blob"
  React-RCTFabric:
    :path: "../node_modules/react-native/React"
  React-RCTFBReactNativeSpec:
    :path: "../node_modules/react-native/React"
  React-RCTImage:
    :path: "../node_modules/react-native/Libraries/Image"
  React-RCTLinking:
    :path: "../node_modules/react-native/Libraries/LinkingIOS"
  React-RCTNetwork:
    :path: "../node_modules/react-native/Libraries/Network"
  React-RCTSettings:
    :path: "../node_modules/react-native/Libraries/Settings"
  React-RCTText:
    :path: "../node_modules/react-native/Libraries/Text"
  React-RCTVibration:
    :path: "../node_modules/react-native/Libraries/Vibration"
  React-rendererconsistency:
    :path: "../node_modules/react-native/ReactCommon/react/renderer/consistency"
  React-rendererdebug:
    :path: "../node_modules/react-native/ReactCommon/react/renderer/debug"
  React-rncore:
    :path: "../node_modules/react-native/ReactCommon"
  React-RuntimeApple:
    :path: "../node_modules/react-native/ReactCommon/react/runtime/platform/ios"
  React-RuntimeCore:
    :path: "../node_modules/react-native/ReactCommon/react/runtime"
  React-runtimeexecutor:
    :path: "../node_modules/react-native/ReactCommon/runtimeexecutor"
  React-RuntimeHermes:
    :path: "../node_modules/react-native/ReactCommon/react/runtime"
  React-runtimescheduler:
    :path: "../node_modules/react-native/ReactCommon/react/renderer/runtimescheduler"
  React-timing:
    :path: "../node_modules/react-native/ReactCommon/react/timing"
  React-utils:
    :path: "../node_modules/react-native/ReactCommon/react/utils"
  ReactAppDependencyProvider:
    :path: build/generated/ios
  ReactCodegen:
    :path: build/generated/ios
  ReactCommon:
    :path: "../node_modules/react-native/ReactCommon"
  RNCClipboard:
    :path: "../node_modules/@react-native-clipboard/clipboard"
  RNScreens:
    :path: "../node_modules/react-native-screens"
  RNSVG:
    :path: "../node_modules/react-native-svg"
  Yoga:
    :path: "../node_modules/react-native/ReactCommon/yoga"

SPEC CHECKSUMS:
  boost: 7e761d76ca2ce687f7cc98e698152abd03a18f90
  DoubleConversion: cb417026b2400c8f53ae97020b2be961b59470cb
  fast_float: 06eeec4fe712a76acc9376682e4808b05ce978b6
  FBLazyVector: 79c4b7ec726447eec5f8593379466bd9fde1aa14
  fmt: a40bb5bd0294ea969aaaba240a927bd33d878cdd
  glog: eb93e2f488219332457c3c4eafd2738ddc7e80b8
  hermes-engine: ccc24d29d650ea725d582a9a53d57cd417fbdb53
  RCT-Folly: e78785aa9ba2ed998ea4151e314036f6c49e6d82
  RCTDeprecation: 664055db806cce35c3c1b43c84414dd66e117ae6
  RCTRequired: dc9a83fa1012054f94430d210337ca3a1afe6fc0
  RCTTypeSafety: 031cefa254a1df313a196f105b8fcffdab1c5ab6
  React: 8edfc46c315852ec88ea4a29d5e79019af3dc667
  React-callinvoker: 4450b01574dfc7a8f074f7e29e6965ac04859c8f
  React-Core: adee73236280f8708e8973b8cbc60c834e591ecb
  React-CoreModules: 78e04d2319b1b61e0d4ed7fcd3e366d461819279
  React-cxxreact: 05d4cfc36a33f309f280753995bf77eb5f12b40e
  React-debug: b0f7271aeacc2eb9e34f863397dcfc204ef721c0
  React-defaultsnativemodule: 9ce2a0afe47f3b724f8adec28de3712d897a069a
  React-domnativemodule: 23a99da612d4a41f05f7c0f9665bd557638f3a99
  React-Fabric: 189561e6cd72aacbd6a1bc92fa98b12ae2717d2b
  React-FabricComponents: 32650e154e3958fedd1de88a94cef27e52288d7e
  React-FabricImage: 5e81e0fae1817eec1840408be77c7e6ba3e2ee98
  React-featureflags: 23d3dcdac6c9badeeb631db8a0883c7a3108d580
  React-featureflagsnativemodule: f374752cb62a577a3bca18d01d1c80dcaeb29299
  React-graphics: 348400b8ba57611d552af6db5dc7d42ccf132d08
  React-hermes: daf648f84569e9cb3d563dd806f09cf14635a356
  React-idlecallbacksnativemodule: 97d2eb4935fa459d2f1127ce594c3b1959b0828d
  React-ImageManager: ee8526b1af93152133709104c6d649d5dada63b3
  React-jserrorhandler: 17774783cd8d1377d3b23efbd4af4e80a2bca065
  React-jsi: 2b9e6349efb0cd61b871dcd6db126fb13e1e6488
  React-jsiexecutor: 8050076ff38e95a6852c5af0f516cf05889a3737
  React-jsinspector: 55187c59747d78d14dae0d301beef22559099348
  React-jsitracing: 9e7066f99151f99ed588f2055e011845b12a1bf6
  React-logger: e7eeebaed32b88dcc29b10901aa8c5822dc397c4
  React-Mapbuffer: 73dd1210c4ecf0dfb4e2d4e06f2a13f824a801a9
  React-microtasksnativemodule: d03753688e2abf135edcd4160ab3ce7526da8b0d
  react-native-netinfo: cec9c4e86083cb5b6aba0e0711f563e2fbbff187
  react-native-safe-area-context: 7e513d737b0b5c1d10bbe0e5fcc9f925a7be144c
  React-nativeconfig: cb207ebba7cafce30657c7ad9f1587a8f32e4564
  React-NativeModulesApple: 8411d548b1ad9d2b3e597beb9348e715c8020e0c
  React-perflogger: c4c3b7c18f8a50cdbe2bcdd2f15705ba029a5a02
  React-performancetimeline: 38bda258bd9f9da19b27615e8edfbec064aa42cc
  React-RCTActionSheet: 0fdf55fb8724856d63ca8c63cdb4e2325e15e8ec
  React-RCTAnimation: b2fcc7c462f1fb5e195a5547f6e405ec9a60d80f
  React-RCTAppDelegate: d5aed095faa6fd0b0aff3c98d0b078680890cde2
  React-RCTBlob: 3b5441953e3dcc4aaee8f539b17d9c54b7a4b111
  React-RCTFabric: 022ff67d55ac5833b984085628e15af113cd9b52
  React-RCTFBReactNativeSpec: 536442edc77efaec464c3c805c1e44fd811639d3
  React-RCTImage: f189ae651e3c97879b4cdefcba1d4cffe55439da
  React-RCTLinking: 759ac5e4aed95ac3c29849f98ff3f3b5ece830ed
  React-RCTNetwork: ce1f38434a70eb1e228344f7632e636c3ceca03b
  React-RCTSettings: 3602ea3adf9009f6d09461bf05f7e392414c32d8
  React-RCTText: e48b4b54eab3f4cfea9be1228b5ef9ad3b8172c1
  React-RCTVibration: 2e4dc335dd1e57c7004bcc07e7f5319e5968d5cf
  React-rendererconsistency: c766ce7261ab6ed6be7bc155c403e29436d4f156
  React-rendererdebug: f8bf864b2646944c3f7c41555dbed0b5d7aea5d1
  React-rncore: cafe45e14d870bbecbbf4bd89e12ef3b596e1f2d
  React-RuntimeApple: d3f5e05cfd5e212077a2e8dbdcf051ee237273b4
  React-RuntimeCore: 3c513c4cad66a889614fc4b70fadacdf900f0c7a
  React-runtimeexecutor: 201311bdafb53b5c30292782c8ee90193af86d91
  React-RuntimeHermes: 25194897d244f2c1b68511926c7be413466f6e6c
  React-runtimescheduler: b2839d0c1276b8f0edabc28414c9a5c82bb5c700
  React-timing: 127d8598b5a15ae5b29ebd0ec474d590285c6f2f
  React-utils: 238c18f8035ace0faccd7e8ce574ccfc7adf26aa
  ReactAppDependencyProvider: 41e9fb63606c32cce924653d2d410cb01ec81286
  ReactCodegen: d9a09a7f7eee93f54d0b4135d5ca66b31b0c42a5
  ReactCommon: 08f4808f02ff115884e870e5cfea689703ff759a
<<<<<<< HEAD
  RNScreens: 0d4cb9afe052607ad0aa71f645a88bb7c7f2e64c
=======
  RNCClipboard: 43008eed69827e56e1fbeb06473208fdebed8f5f
  RNScreens: 49c7306c0b2d9e4a0da0988b99bfd7e5b33dbd3b
>>>>>>> d4bbb9fe
  RNSVG: 877cd57c2db63dc9f1fd1bbb5e95506ccd481df6
  SocketRocket: d4aabe649be1e368d1318fdf28a022d714d65748
  Yoga: 1fd059161b449018342943b095a6d4e69bcaa719

PODFILE CHECKSUM: 15a9ccd8853fb9446f49ac79cada2eebfa108838

COCOAPODS: 1.15.2<|MERGE_RESOLUTION|>--- conflicted
+++ resolved
@@ -1567,9 +1567,6 @@
     - React-logger (= 0.77.1)
     - React-perflogger (= 0.77.1)
     - React-utils (= 0.77.1)
-<<<<<<< HEAD
-  - RNScreens (4.9.1):
-=======
   - RNCClipboard (1.16.1):
     - DoubleConversion
     - glog
@@ -1592,7 +1589,6 @@
     - ReactCommon/turbomodule/core
     - Yoga
   - RNScreens (4.7.0):
->>>>>>> d4bbb9fe
     - DoubleConversion
     - glog
     - hermes-engine
@@ -1613,9 +1609,9 @@
     - ReactCodegen
     - ReactCommon/turbomodule/bridging
     - ReactCommon/turbomodule/core
-    - RNScreens/common (= 4.9.1)
-    - Yoga
-  - RNScreens/common (4.9.1):
+    - RNScreens/common (= 4.7.0)
+    - Yoga
+  - RNScreens/common (4.7.0):
     - DoubleConversion
     - glog
     - hermes-engine
@@ -1975,12 +1971,8 @@
   ReactAppDependencyProvider: 41e9fb63606c32cce924653d2d410cb01ec81286
   ReactCodegen: d9a09a7f7eee93f54d0b4135d5ca66b31b0c42a5
   ReactCommon: 08f4808f02ff115884e870e5cfea689703ff759a
-<<<<<<< HEAD
-  RNScreens: 0d4cb9afe052607ad0aa71f645a88bb7c7f2e64c
-=======
   RNCClipboard: 43008eed69827e56e1fbeb06473208fdebed8f5f
   RNScreens: 49c7306c0b2d9e4a0da0988b99bfd7e5b33dbd3b
->>>>>>> d4bbb9fe
   RNSVG: 877cd57c2db63dc9f1fd1bbb5e95506ccd481df6
   SocketRocket: d4aabe649be1e368d1318fdf28a022d714d65748
   Yoga: 1fd059161b449018342943b095a6d4e69bcaa719
