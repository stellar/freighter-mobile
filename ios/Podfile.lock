PODS:
  - amplitude-react-native (1.4.13):
    - React-Core
  - boost (1.84.0)
  - ComputableLayout (0.7.0):
    - DGSwiftUtilities (~> 0.11)
  - ContextMenuAuxiliaryPreview (0.5.2):
    - DGSwiftUtilities (~> 0.29)
  - DGSwiftUtilities (0.47.0)
  - DoubleConversion (1.1.6)
  - fast_float (6.1.4)
  - FastOpenCV-iOS (1.0.4)
  - FBLazyVector (0.78.0)
  - fmt (11.0.2)
  - glog (0.3.5)
  - hermes-engine (0.78.0):
    - hermes-engine/Pre-built (= 0.78.0)
  - hermes-engine/Pre-built (0.78.0)
  - RCT-Folly (2024.11.18.00):
    - boost
    - DoubleConversion
    - fast_float (= 6.1.4)
    - fmt (= 11.0.2)
    - glog
    - RCT-Folly/Default (= 2024.11.18.00)
  - RCT-Folly/Default (2024.11.18.00):
    - boost
    - DoubleConversion
    - fast_float (= 6.1.4)
    - fmt (= 11.0.2)
    - glog
  - RCT-Folly/Fabric (2024.11.18.00):
    - boost
    - DoubleConversion
    - fast_float (= 6.1.4)
    - fmt (= 11.0.2)
    - glog
  - RCTDeprecation (0.78.0)
  - RCTRequired (0.78.0)
  - RCTTypeSafety (0.78.0):
    - FBLazyVector (= 0.78.0)
    - RCTRequired (= 0.78.0)
    - React-Core (= 0.78.0)
  - React (0.78.0):
    - React-Core (= 0.78.0)
    - React-Core/DevSupport (= 0.78.0)
    - React-Core/RCTWebSocket (= 0.78.0)
    - React-RCTActionSheet (= 0.78.0)
    - React-RCTAnimation (= 0.78.0)
    - React-RCTBlob (= 0.78.0)
    - React-RCTImage (= 0.78.0)
    - React-RCTLinking (= 0.78.0)
    - React-RCTNetwork (= 0.78.0)
    - React-RCTSettings (= 0.78.0)
    - React-RCTText (= 0.78.0)
    - React-RCTVibration (= 0.78.0)
  - React-callinvoker (0.78.0)
  - React-Core (0.78.0):
    - glog
    - hermes-engine
    - RCT-Folly (= 2024.11.18.00)
    - RCTDeprecation
    - React-Core/Default (= 0.78.0)
    - React-cxxreact
    - React-featureflags
    - React-hermes
    - React-jsi
    - React-jsiexecutor
    - React-jsinspector
    - React-perflogger
    - React-runtimescheduler
    - React-utils
    - SocketRocket (= 0.7.1)
    - Yoga
  - React-Core/CoreModulesHeaders (0.78.0):
    - glog
    - hermes-engine
    - RCT-Folly (= 2024.11.18.00)
    - RCTDeprecation
    - React-Core/Default
    - React-cxxreact
    - React-featureflags
    - React-hermes
    - React-jsi
    - React-jsiexecutor
    - React-jsinspector
    - React-perflogger
    - React-runtimescheduler
    - React-utils
    - SocketRocket (= 0.7.1)
    - Yoga
  - React-Core/Default (0.78.0):
    - glog
    - hermes-engine
    - RCT-Folly (= 2024.11.18.00)
    - RCTDeprecation
    - React-cxxreact
    - React-featureflags
    - React-hermes
    - React-jsi
    - React-jsiexecutor
    - React-jsinspector
    - React-perflogger
    - React-runtimescheduler
    - React-utils
    - SocketRocket (= 0.7.1)
    - Yoga
  - React-Core/DevSupport (0.78.0):
    - glog
    - hermes-engine
    - RCT-Folly (= 2024.11.18.00)
    - RCTDeprecation
    - React-Core/Default (= 0.78.0)
    - React-Core/RCTWebSocket (= 0.78.0)
    - React-cxxreact
    - React-featureflags
    - React-hermes
    - React-jsi
    - React-jsiexecutor
    - React-jsinspector
    - React-perflogger
    - React-runtimescheduler
    - React-utils
    - SocketRocket (= 0.7.1)
    - Yoga
  - React-Core/RCTActionSheetHeaders (0.78.0):
    - glog
    - hermes-engine
    - RCT-Folly (= 2024.11.18.00)
    - RCTDeprecation
    - React-Core/Default
    - React-cxxreact
    - React-featureflags
    - React-hermes
    - React-jsi
    - React-jsiexecutor
    - React-jsinspector
    - React-perflogger
    - React-runtimescheduler
    - React-utils
    - SocketRocket (= 0.7.1)
    - Yoga
  - React-Core/RCTAnimationHeaders (0.78.0):
    - glog
    - hermes-engine
    - RCT-Folly (= 2024.11.18.00)
    - RCTDeprecation
    - React-Core/Default
    - React-cxxreact
    - React-featureflags
    - React-hermes
    - React-jsi
    - React-jsiexecutor
    - React-jsinspector
    - React-perflogger
    - React-runtimescheduler
    - React-utils
    - SocketRocket (= 0.7.1)
    - Yoga
  - React-Core/RCTBlobHeaders (0.78.0):
    - glog
    - hermes-engine
    - RCT-Folly (= 2024.11.18.00)
    - RCTDeprecation
    - React-Core/Default
    - React-cxxreact
    - React-featureflags
    - React-hermes
    - React-jsi
    - React-jsiexecutor
    - React-jsinspector
    - React-perflogger
    - React-runtimescheduler
    - React-utils
    - SocketRocket (= 0.7.1)
    - Yoga
  - React-Core/RCTImageHeaders (0.78.0):
    - glog
    - hermes-engine
    - RCT-Folly (= 2024.11.18.00)
    - RCTDeprecation
    - React-Core/Default
    - React-cxxreact
    - React-featureflags
    - React-hermes
    - React-jsi
    - React-jsiexecutor
    - React-jsinspector
    - React-perflogger
    - React-runtimescheduler
    - React-utils
    - SocketRocket (= 0.7.1)
    - Yoga
  - React-Core/RCTLinkingHeaders (0.78.0):
    - glog
    - hermes-engine
    - RCT-Folly (= 2024.11.18.00)
    - RCTDeprecation
    - React-Core/Default
    - React-cxxreact
    - React-featureflags
    - React-hermes
    - React-jsi
    - React-jsiexecutor
    - React-jsinspector
    - React-perflogger
    - React-runtimescheduler
    - React-utils
    - SocketRocket (= 0.7.1)
    - Yoga
  - React-Core/RCTNetworkHeaders (0.78.0):
    - glog
    - hermes-engine
    - RCT-Folly (= 2024.11.18.00)
    - RCTDeprecation
    - React-Core/Default
    - React-cxxreact
    - React-featureflags
    - React-hermes
    - React-jsi
    - React-jsiexecutor
    - React-jsinspector
    - React-perflogger
    - React-runtimescheduler
    - React-utils
    - SocketRocket (= 0.7.1)
    - Yoga
  - React-Core/RCTSettingsHeaders (0.78.0):
    - glog
    - hermes-engine
    - RCT-Folly (= 2024.11.18.00)
    - RCTDeprecation
    - React-Core/Default
    - React-cxxreact
    - React-featureflags
    - React-hermes
    - React-jsi
    - React-jsiexecutor
    - React-jsinspector
    - React-perflogger
    - React-runtimescheduler
    - React-utils
    - SocketRocket (= 0.7.1)
    - Yoga
  - React-Core/RCTTextHeaders (0.78.0):
    - glog
    - hermes-engine
    - RCT-Folly (= 2024.11.18.00)
    - RCTDeprecation
    - React-Core/Default
    - React-cxxreact
    - React-featureflags
    - React-hermes
    - React-jsi
    - React-jsiexecutor
    - React-jsinspector
    - React-perflogger
    - React-runtimescheduler
    - React-utils
    - SocketRocket (= 0.7.1)
    - Yoga
  - React-Core/RCTVibrationHeaders (0.78.0):
    - glog
    - hermes-engine
    - RCT-Folly (= 2024.11.18.00)
    - RCTDeprecation
    - React-Core/Default
    - React-cxxreact
    - React-featureflags
    - React-hermes
    - React-jsi
    - React-jsiexecutor
    - React-jsinspector
    - React-perflogger
    - React-runtimescheduler
    - React-utils
    - SocketRocket (= 0.7.1)
    - Yoga
  - React-Core/RCTWebSocket (0.78.0):
    - glog
    - hermes-engine
    - RCT-Folly (= 2024.11.18.00)
    - RCTDeprecation
    - React-Core/Default (= 0.78.0)
    - React-cxxreact
    - React-featureflags
    - React-hermes
    - React-jsi
    - React-jsiexecutor
    - React-jsinspector
    - React-perflogger
    - React-runtimescheduler
    - React-utils
    - SocketRocket (= 0.7.1)
    - Yoga
  - React-CoreModules (0.78.0):
    - DoubleConversion
    - fast_float (= 6.1.4)
    - fmt (= 11.0.2)
    - RCT-Folly (= 2024.11.18.00)
    - RCTTypeSafety (= 0.78.0)
    - React-Core/CoreModulesHeaders (= 0.78.0)
    - React-jsi (= 0.78.0)
    - React-jsinspector
    - React-NativeModulesApple
    - React-RCTBlob
    - React-RCTFBReactNativeSpec
    - React-RCTImage (= 0.78.0)
    - ReactCommon
    - SocketRocket (= 0.7.1)
  - React-cxxreact (0.78.0):
    - boost
    - DoubleConversion
    - fast_float (= 6.1.4)
    - fmt (= 11.0.2)
    - glog
    - hermes-engine
    - RCT-Folly (= 2024.11.18.00)
    - React-callinvoker (= 0.78.0)
    - React-debug (= 0.78.0)
    - React-jsi (= 0.78.0)
    - React-jsinspector
    - React-logger (= 0.78.0)
    - React-perflogger (= 0.78.0)
    - React-runtimeexecutor (= 0.78.0)
    - React-timing (= 0.78.0)
  - React-debug (0.78.0)
  - React-defaultsnativemodule (0.78.0):
    - hermes-engine
    - RCT-Folly
    - React-domnativemodule
    - React-featureflagsnativemodule
    - React-idlecallbacksnativemodule
    - React-jsi
    - React-jsiexecutor
    - React-microtasksnativemodule
    - React-RCTFBReactNativeSpec
  - React-domnativemodule (0.78.0):
    - hermes-engine
    - RCT-Folly
    - React-Fabric
    - React-FabricComponents
    - React-graphics
    - React-jsi
    - React-jsiexecutor
    - React-RCTFBReactNativeSpec
    - ReactCommon/turbomodule/core
    - Yoga
  - React-Fabric (0.78.0):
    - DoubleConversion
    - fast_float (= 6.1.4)
    - fmt (= 11.0.2)
    - glog
    - hermes-engine
    - RCT-Folly/Fabric (= 2024.11.18.00)
    - RCTRequired
    - RCTTypeSafety
    - React-Core
    - React-cxxreact
    - React-debug
    - React-Fabric/animations (= 0.78.0)
    - React-Fabric/attributedstring (= 0.78.0)
    - React-Fabric/componentregistry (= 0.78.0)
    - React-Fabric/componentregistrynative (= 0.78.0)
    - React-Fabric/components (= 0.78.0)
    - React-Fabric/consistency (= 0.78.0)
    - React-Fabric/core (= 0.78.0)
    - React-Fabric/dom (= 0.78.0)
    - React-Fabric/imagemanager (= 0.78.0)
    - React-Fabric/leakchecker (= 0.78.0)
    - React-Fabric/mounting (= 0.78.0)
    - React-Fabric/observers (= 0.78.0)
    - React-Fabric/scheduler (= 0.78.0)
    - React-Fabric/telemetry (= 0.78.0)
    - React-Fabric/templateprocessor (= 0.78.0)
    - React-Fabric/uimanager (= 0.78.0)
    - React-featureflags
    - React-graphics
    - React-jsi
    - React-jsiexecutor
    - React-logger
    - React-rendererdebug
    - React-runtimescheduler
    - React-utils
    - ReactCommon/turbomodule/core
  - React-Fabric/animations (0.78.0):
    - DoubleConversion
    - fast_float (= 6.1.4)
    - fmt (= 11.0.2)
    - glog
    - hermes-engine
    - RCT-Folly/Fabric (= 2024.11.18.00)
    - RCTRequired
    - RCTTypeSafety
    - React-Core
    - React-cxxreact
    - React-debug
    - React-featureflags
    - React-graphics
    - React-jsi
    - React-jsiexecutor
    - React-logger
    - React-rendererdebug
    - React-runtimescheduler
    - React-utils
    - ReactCommon/turbomodule/core
  - React-Fabric/attributedstring (0.78.0):
    - DoubleConversion
    - fast_float (= 6.1.4)
    - fmt (= 11.0.2)
    - glog
    - hermes-engine
    - RCT-Folly/Fabric (= 2024.11.18.00)
    - RCTRequired
    - RCTTypeSafety
    - React-Core
    - React-cxxreact
    - React-debug
    - React-featureflags
    - React-graphics
    - React-jsi
    - React-jsiexecutor
    - React-logger
    - React-rendererdebug
    - React-runtimescheduler
    - React-utils
    - ReactCommon/turbomodule/core
  - React-Fabric/componentregistry (0.78.0):
    - DoubleConversion
    - fast_float (= 6.1.4)
    - fmt (= 11.0.2)
    - glog
    - hermes-engine
    - RCT-Folly/Fabric (= 2024.11.18.00)
    - RCTRequired
    - RCTTypeSafety
    - React-Core
    - React-cxxreact
    - React-debug
    - React-featureflags
    - React-graphics
    - React-jsi
    - React-jsiexecutor
    - React-logger
    - React-rendererdebug
    - React-runtimescheduler
    - React-utils
    - ReactCommon/turbomodule/core
  - React-Fabric/componentregistrynative (0.78.0):
    - DoubleConversion
    - fast_float (= 6.1.4)
    - fmt (= 11.0.2)
    - glog
    - hermes-engine
    - RCT-Folly/Fabric (= 2024.11.18.00)
    - RCTRequired
    - RCTTypeSafety
    - React-Core
    - React-cxxreact
    - React-debug
    - React-featureflags
    - React-graphics
    - React-jsi
    - React-jsiexecutor
    - React-logger
    - React-rendererdebug
    - React-runtimescheduler
    - React-utils
    - ReactCommon/turbomodule/core
  - React-Fabric/components (0.78.0):
    - DoubleConversion
    - fast_float (= 6.1.4)
    - fmt (= 11.0.2)
    - glog
    - hermes-engine
    - RCT-Folly/Fabric (= 2024.11.18.00)
    - RCTRequired
    - RCTTypeSafety
    - React-Core
    - React-cxxreact
    - React-debug
    - React-Fabric/components/legacyviewmanagerinterop (= 0.78.0)
    - React-Fabric/components/root (= 0.78.0)
    - React-Fabric/components/view (= 0.78.0)
    - React-featureflags
    - React-graphics
    - React-jsi
    - React-jsiexecutor
    - React-logger
    - React-rendererdebug
    - React-runtimescheduler
    - React-utils
    - ReactCommon/turbomodule/core
  - React-Fabric/components/legacyviewmanagerinterop (0.78.0):
    - DoubleConversion
    - fast_float (= 6.1.4)
    - fmt (= 11.0.2)
    - glog
    - hermes-engine
    - RCT-Folly/Fabric (= 2024.11.18.00)
    - RCTRequired
    - RCTTypeSafety
    - React-Core
    - React-cxxreact
    - React-debug
    - React-featureflags
    - React-graphics
    - React-jsi
    - React-jsiexecutor
    - React-logger
    - React-rendererdebug
    - React-runtimescheduler
    - React-utils
    - ReactCommon/turbomodule/core
  - React-Fabric/components/root (0.78.0):
    - DoubleConversion
    - fast_float (= 6.1.4)
    - fmt (= 11.0.2)
    - glog
    - hermes-engine
    - RCT-Folly/Fabric (= 2024.11.18.00)
    - RCTRequired
    - RCTTypeSafety
    - React-Core
    - React-cxxreact
    - React-debug
    - React-featureflags
    - React-graphics
    - React-jsi
    - React-jsiexecutor
    - React-logger
    - React-rendererdebug
    - React-runtimescheduler
    - React-utils
    - ReactCommon/turbomodule/core
  - React-Fabric/components/view (0.78.0):
    - DoubleConversion
    - fast_float (= 6.1.4)
    - fmt (= 11.0.2)
    - glog
    - hermes-engine
    - RCT-Folly/Fabric (= 2024.11.18.00)
    - RCTRequired
    - RCTTypeSafety
    - React-Core
    - React-cxxreact
    - React-debug
    - React-featureflags
    - React-graphics
    - React-jsi
    - React-jsiexecutor
    - React-logger
    - React-rendererdebug
    - React-runtimescheduler
    - React-utils
    - ReactCommon/turbomodule/core
    - Yoga
  - React-Fabric/consistency (0.78.0):
    - DoubleConversion
    - fast_float (= 6.1.4)
    - fmt (= 11.0.2)
    - glog
    - hermes-engine
    - RCT-Folly/Fabric (= 2024.11.18.00)
    - RCTRequired
    - RCTTypeSafety
    - React-Core
    - React-cxxreact
    - React-debug
    - React-featureflags
    - React-graphics
    - React-jsi
    - React-jsiexecutor
    - React-logger
    - React-rendererdebug
    - React-runtimescheduler
    - React-utils
    - ReactCommon/turbomodule/core
  - React-Fabric/core (0.78.0):
    - DoubleConversion
    - fast_float (= 6.1.4)
    - fmt (= 11.0.2)
    - glog
    - hermes-engine
    - RCT-Folly/Fabric (= 2024.11.18.00)
    - RCTRequired
    - RCTTypeSafety
    - React-Core
    - React-cxxreact
    - React-debug
    - React-featureflags
    - React-graphics
    - React-jsi
    - React-jsiexecutor
    - React-logger
    - React-rendererdebug
    - React-runtimescheduler
    - React-utils
    - ReactCommon/turbomodule/core
  - React-Fabric/dom (0.78.0):
    - DoubleConversion
    - fast_float (= 6.1.4)
    - fmt (= 11.0.2)
    - glog
    - hermes-engine
    - RCT-Folly/Fabric (= 2024.11.18.00)
    - RCTRequired
    - RCTTypeSafety
    - React-Core
    - React-cxxreact
    - React-debug
    - React-featureflags
    - React-graphics
    - React-jsi
    - React-jsiexecutor
    - React-logger
    - React-rendererdebug
    - React-runtimescheduler
    - React-utils
    - ReactCommon/turbomodule/core
  - React-Fabric/imagemanager (0.78.0):
    - DoubleConversion
    - fast_float (= 6.1.4)
    - fmt (= 11.0.2)
    - glog
    - hermes-engine
    - RCT-Folly/Fabric (= 2024.11.18.00)
    - RCTRequired
    - RCTTypeSafety
    - React-Core
    - React-cxxreact
    - React-debug
    - React-featureflags
    - React-graphics
    - React-jsi
    - React-jsiexecutor
    - React-logger
    - React-rendererdebug
    - React-runtimescheduler
    - React-utils
    - ReactCommon/turbomodule/core
  - React-Fabric/leakchecker (0.78.0):
    - DoubleConversion
    - fast_float (= 6.1.4)
    - fmt (= 11.0.2)
    - glog
    - hermes-engine
    - RCT-Folly/Fabric (= 2024.11.18.00)
    - RCTRequired
    - RCTTypeSafety
    - React-Core
    - React-cxxreact
    - React-debug
    - React-featureflags
    - React-graphics
    - React-jsi
    - React-jsiexecutor
    - React-logger
    - React-rendererdebug
    - React-runtimescheduler
    - React-utils
    - ReactCommon/turbomodule/core
  - React-Fabric/mounting (0.78.0):
    - DoubleConversion
    - fast_float (= 6.1.4)
    - fmt (= 11.0.2)
    - glog
    - hermes-engine
    - RCT-Folly/Fabric (= 2024.11.18.00)
    - RCTRequired
    - RCTTypeSafety
    - React-Core
    - React-cxxreact
    - React-debug
    - React-featureflags
    - React-graphics
    - React-jsi
    - React-jsiexecutor
    - React-logger
    - React-rendererdebug
    - React-runtimescheduler
    - React-utils
    - ReactCommon/turbomodule/core
  - React-Fabric/observers (0.78.0):
    - DoubleConversion
    - fast_float (= 6.1.4)
    - fmt (= 11.0.2)
    - glog
    - hermes-engine
    - RCT-Folly/Fabric (= 2024.11.18.00)
    - RCTRequired
    - RCTTypeSafety
    - React-Core
    - React-cxxreact
    - React-debug
    - React-Fabric/observers/events (= 0.78.0)
    - React-featureflags
    - React-graphics
    - React-jsi
    - React-jsiexecutor
    - React-logger
    - React-rendererdebug
    - React-runtimescheduler
    - React-utils
    - ReactCommon/turbomodule/core
  - React-Fabric/observers/events (0.78.0):
    - DoubleConversion
    - fast_float (= 6.1.4)
    - fmt (= 11.0.2)
    - glog
    - hermes-engine
    - RCT-Folly/Fabric (= 2024.11.18.00)
    - RCTRequired
    - RCTTypeSafety
    - React-Core
    - React-cxxreact
    - React-debug
    - React-featureflags
    - React-graphics
    - React-jsi
    - React-jsiexecutor
    - React-logger
    - React-rendererdebug
    - React-runtimescheduler
    - React-utils
    - ReactCommon/turbomodule/core
  - React-Fabric/scheduler (0.78.0):
    - DoubleConversion
    - fast_float (= 6.1.4)
    - fmt (= 11.0.2)
    - glog
    - hermes-engine
    - RCT-Folly/Fabric (= 2024.11.18.00)
    - RCTRequired
    - RCTTypeSafety
    - React-Core
    - React-cxxreact
    - React-debug
    - React-Fabric/observers/events
    - React-featureflags
    - React-graphics
    - React-jsi
    - React-jsiexecutor
    - React-logger
    - React-performancetimeline
    - React-rendererdebug
    - React-runtimescheduler
    - React-utils
    - ReactCommon/turbomodule/core
  - React-Fabric/telemetry (0.78.0):
    - DoubleConversion
    - fast_float (= 6.1.4)
    - fmt (= 11.0.2)
    - glog
    - hermes-engine
    - RCT-Folly/Fabric (= 2024.11.18.00)
    - RCTRequired
    - RCTTypeSafety
    - React-Core
    - React-cxxreact
    - React-debug
    - React-featureflags
    - React-graphics
    - React-jsi
    - React-jsiexecutor
    - React-logger
    - React-rendererdebug
    - React-runtimescheduler
    - React-utils
    - ReactCommon/turbomodule/core
  - React-Fabric/templateprocessor (0.78.0):
    - DoubleConversion
    - fast_float (= 6.1.4)
    - fmt (= 11.0.2)
    - glog
    - hermes-engine
    - RCT-Folly/Fabric (= 2024.11.18.00)
    - RCTRequired
    - RCTTypeSafety
    - React-Core
    - React-cxxreact
    - React-debug
    - React-featureflags
    - React-graphics
    - React-jsi
    - React-jsiexecutor
    - React-logger
    - React-rendererdebug
    - React-runtimescheduler
    - React-utils
    - ReactCommon/turbomodule/core
  - React-Fabric/uimanager (0.78.0):
    - DoubleConversion
    - fast_float (= 6.1.4)
    - fmt (= 11.0.2)
    - glog
    - hermes-engine
    - RCT-Folly/Fabric (= 2024.11.18.00)
    - RCTRequired
    - RCTTypeSafety
    - React-Core
    - React-cxxreact
    - React-debug
    - React-Fabric/uimanager/consistency (= 0.78.0)
    - React-featureflags
    - React-graphics
    - React-jsi
    - React-jsiexecutor
    - React-logger
    - React-rendererconsistency
    - React-rendererdebug
    - React-runtimescheduler
    - React-utils
    - ReactCommon/turbomodule/core
  - React-Fabric/uimanager/consistency (0.78.0):
    - DoubleConversion
    - fast_float (= 6.1.4)
    - fmt (= 11.0.2)
    - glog
    - hermes-engine
    - RCT-Folly/Fabric (= 2024.11.18.00)
    - RCTRequired
    - RCTTypeSafety
    - React-Core
    - React-cxxreact
    - React-debug
    - React-featureflags
    - React-graphics
    - React-jsi
    - React-jsiexecutor
    - React-logger
    - React-rendererconsistency
    - React-rendererdebug
    - React-runtimescheduler
    - React-utils
    - ReactCommon/turbomodule/core
  - React-FabricComponents (0.78.0):
    - DoubleConversion
    - fast_float (= 6.1.4)
    - fmt (= 11.0.2)
    - glog
    - hermes-engine
    - RCT-Folly/Fabric (= 2024.11.18.00)
    - RCTRequired
    - RCTTypeSafety
    - React-Core
    - React-cxxreact
    - React-debug
    - React-Fabric
    - React-FabricComponents/components (= 0.78.0)
    - React-FabricComponents/textlayoutmanager (= 0.78.0)
    - React-featureflags
    - React-graphics
    - React-jsi
    - React-jsiexecutor
    - React-logger
    - React-rendererdebug
    - React-runtimescheduler
    - React-utils
    - ReactCommon/turbomodule/core
    - Yoga
  - React-FabricComponents/components (0.78.0):
    - DoubleConversion
    - fast_float (= 6.1.4)
    - fmt (= 11.0.2)
    - glog
    - hermes-engine
    - RCT-Folly/Fabric (= 2024.11.18.00)
    - RCTRequired
    - RCTTypeSafety
    - React-Core
    - React-cxxreact
    - React-debug
    - React-Fabric
    - React-FabricComponents/components/inputaccessory (= 0.78.0)
    - React-FabricComponents/components/iostextinput (= 0.78.0)
    - React-FabricComponents/components/modal (= 0.78.0)
    - React-FabricComponents/components/rncore (= 0.78.0)
    - React-FabricComponents/components/safeareaview (= 0.78.0)
    - React-FabricComponents/components/scrollview (= 0.78.0)
    - React-FabricComponents/components/text (= 0.78.0)
    - React-FabricComponents/components/textinput (= 0.78.0)
    - React-FabricComponents/components/unimplementedview (= 0.78.0)
    - React-featureflags
    - React-graphics
    - React-jsi
    - React-jsiexecutor
    - React-logger
    - React-rendererdebug
    - React-runtimescheduler
    - React-utils
    - ReactCommon/turbomodule/core
    - Yoga
  - React-FabricComponents/components/inputaccessory (0.78.0):
    - DoubleConversion
    - fast_float (= 6.1.4)
    - fmt (= 11.0.2)
    - glog
    - hermes-engine
    - RCT-Folly/Fabric (= 2024.11.18.00)
    - RCTRequired
    - RCTTypeSafety
    - React-Core
    - React-cxxreact
    - React-debug
    - React-Fabric
    - React-featureflags
    - React-graphics
    - React-jsi
    - React-jsiexecutor
    - React-logger
    - React-rendererdebug
    - React-runtimescheduler
    - React-utils
    - ReactCommon/turbomodule/core
    - Yoga
  - React-FabricComponents/components/iostextinput (0.78.0):
    - DoubleConversion
    - fast_float (= 6.1.4)
    - fmt (= 11.0.2)
    - glog
    - hermes-engine
    - RCT-Folly/Fabric (= 2024.11.18.00)
    - RCTRequired
    - RCTTypeSafety
    - React-Core
    - React-cxxreact
    - React-debug
    - React-Fabric
    - React-featureflags
    - React-graphics
    - React-jsi
    - React-jsiexecutor
    - React-logger
    - React-rendererdebug
    - React-runtimescheduler
    - React-utils
    - ReactCommon/turbomodule/core
    - Yoga
  - React-FabricComponents/components/modal (0.78.0):
    - DoubleConversion
    - fast_float (= 6.1.4)
    - fmt (= 11.0.2)
    - glog
    - hermes-engine
    - RCT-Folly/Fabric (= 2024.11.18.00)
    - RCTRequired
    - RCTTypeSafety
    - React-Core
    - React-cxxreact
    - React-debug
    - React-Fabric
    - React-featureflags
    - React-graphics
    - React-jsi
    - React-jsiexecutor
    - React-logger
    - React-rendererdebug
    - React-runtimescheduler
    - React-utils
    - ReactCommon/turbomodule/core
    - Yoga
  - React-FabricComponents/components/rncore (0.78.0):
    - DoubleConversion
    - fast_float (= 6.1.4)
    - fmt (= 11.0.2)
    - glog
    - hermes-engine
    - RCT-Folly/Fabric (= 2024.11.18.00)
    - RCTRequired
    - RCTTypeSafety
    - React-Core
    - React-cxxreact
    - React-debug
    - React-Fabric
    - React-featureflags
    - React-graphics
    - React-jsi
    - React-jsiexecutor
    - React-logger
    - React-rendererdebug
    - React-runtimescheduler
    - React-utils
    - ReactCommon/turbomodule/core
    - Yoga
  - React-FabricComponents/components/safeareaview (0.78.0):
    - DoubleConversion
    - fast_float (= 6.1.4)
    - fmt (= 11.0.2)
    - glog
    - hermes-engine
    - RCT-Folly/Fabric (= 2024.11.18.00)
    - RCTRequired
    - RCTTypeSafety
    - React-Core
    - React-cxxreact
    - React-debug
    - React-Fabric
    - React-featureflags
    - React-graphics
    - React-jsi
    - React-jsiexecutor
    - React-logger
    - React-rendererdebug
    - React-runtimescheduler
    - React-utils
    - ReactCommon/turbomodule/core
    - Yoga
  - React-FabricComponents/components/scrollview (0.78.0):
    - DoubleConversion
    - fast_float (= 6.1.4)
    - fmt (= 11.0.2)
    - glog
    - hermes-engine
    - RCT-Folly/Fabric (= 2024.11.18.00)
    - RCTRequired
    - RCTTypeSafety
    - React-Core
    - React-cxxreact
    - React-debug
    - React-Fabric
    - React-featureflags
    - React-graphics
    - React-jsi
    - React-jsiexecutor
    - React-logger
    - React-rendererdebug
    - React-runtimescheduler
    - React-utils
    - ReactCommon/turbomodule/core
    - Yoga
  - React-FabricComponents/components/text (0.78.0):
    - DoubleConversion
    - fast_float (= 6.1.4)
    - fmt (= 11.0.2)
    - glog
    - hermes-engine
    - RCT-Folly/Fabric (= 2024.11.18.00)
    - RCTRequired
    - RCTTypeSafety
    - React-Core
    - React-cxxreact
    - React-debug
    - React-Fabric
    - React-featureflags
    - React-graphics
    - React-jsi
    - React-jsiexecutor
    - React-logger
    - React-rendererdebug
    - React-runtimescheduler
    - React-utils
    - ReactCommon/turbomodule/core
    - Yoga
  - React-FabricComponents/components/textinput (0.78.0):
    - DoubleConversion
    - fast_float (= 6.1.4)
    - fmt (= 11.0.2)
    - glog
    - hermes-engine
    - RCT-Folly/Fabric (= 2024.11.18.00)
    - RCTRequired
    - RCTTypeSafety
    - React-Core
    - React-cxxreact
    - React-debug
    - React-Fabric
    - React-featureflags
    - React-graphics
    - React-jsi
    - React-jsiexecutor
    - React-logger
    - React-rendererdebug
    - React-runtimescheduler
    - React-utils
    - ReactCommon/turbomodule/core
    - Yoga
  - React-FabricComponents/components/unimplementedview (0.78.0):
    - DoubleConversion
    - fast_float (= 6.1.4)
    - fmt (= 11.0.2)
    - glog
    - hermes-engine
    - RCT-Folly/Fabric (= 2024.11.18.00)
    - RCTRequired
    - RCTTypeSafety
    - React-Core
    - React-cxxreact
    - React-debug
    - React-Fabric
    - React-featureflags
    - React-graphics
    - React-jsi
    - React-jsiexecutor
    - React-logger
    - React-rendererdebug
    - React-runtimescheduler
    - React-utils
    - ReactCommon/turbomodule/core
    - Yoga
  - React-FabricComponents/textlayoutmanager (0.78.0):
    - DoubleConversion
    - fast_float (= 6.1.4)
    - fmt (= 11.0.2)
    - glog
    - hermes-engine
    - RCT-Folly/Fabric (= 2024.11.18.00)
    - RCTRequired
    - RCTTypeSafety
    - React-Core
    - React-cxxreact
    - React-debug
    - React-Fabric
    - React-featureflags
    - React-graphics
    - React-jsi
    - React-jsiexecutor
    - React-logger
    - React-rendererdebug
    - React-runtimescheduler
    - React-utils
    - ReactCommon/turbomodule/core
    - Yoga
  - React-FabricImage (0.78.0):
    - DoubleConversion
    - fast_float (= 6.1.4)
    - fmt (= 11.0.2)
    - glog
    - hermes-engine
    - RCT-Folly/Fabric (= 2024.11.18.00)
    - RCTRequired (= 0.78.0)
    - RCTTypeSafety (= 0.78.0)
    - React-Fabric
    - React-featureflags
    - React-graphics
    - React-ImageManager
    - React-jsi
    - React-jsiexecutor (= 0.78.0)
    - React-logger
    - React-rendererdebug
    - React-utils
    - ReactCommon
    - Yoga
  - React-featureflags (0.78.0):
    - RCT-Folly (= 2024.11.18.00)
  - React-featureflagsnativemodule (0.78.0):
    - hermes-engine
    - RCT-Folly
    - React-featureflags
    - React-jsi
    - React-jsiexecutor
    - React-RCTFBReactNativeSpec
    - ReactCommon/turbomodule/core
  - React-graphics (0.78.0):
    - DoubleConversion
    - fast_float (= 6.1.4)
    - fmt (= 11.0.2)
    - glog
    - hermes-engine
    - RCT-Folly/Fabric (= 2024.11.18.00)
    - React-jsi
    - React-jsiexecutor
    - React-utils
  - React-hermes (0.78.0):
    - DoubleConversion
    - fast_float (= 6.1.4)
    - fmt (= 11.0.2)
    - glog
    - hermes-engine
    - RCT-Folly (= 2024.11.18.00)
    - React-cxxreact (= 0.78.0)
    - React-jsi
    - React-jsiexecutor (= 0.78.0)
    - React-jsinspector
    - React-perflogger (= 0.78.0)
    - React-runtimeexecutor
  - React-idlecallbacksnativemodule (0.78.0):
    - glog
    - hermes-engine
    - RCT-Folly
    - React-jsi
    - React-jsiexecutor
    - React-RCTFBReactNativeSpec
    - React-runtimescheduler
    - ReactCommon/turbomodule/core
  - React-ImageManager (0.78.0):
    - glog
    - RCT-Folly/Fabric
    - React-Core/Default
    - React-debug
    - React-Fabric
    - React-graphics
    - React-rendererdebug
    - React-utils
  - React-jserrorhandler (0.78.0):
    - glog
    - hermes-engine
    - RCT-Folly/Fabric (= 2024.11.18.00)
    - React-cxxreact
    - React-debug
    - React-featureflags
    - React-jsi
    - ReactCommon/turbomodule/bridging
  - React-jsi (0.78.0):
    - boost
    - DoubleConversion
    - fast_float (= 6.1.4)
    - fmt (= 11.0.2)
    - glog
    - hermes-engine
    - RCT-Folly (= 2024.11.18.00)
  - React-jsiexecutor (0.78.0):
    - DoubleConversion
    - fast_float (= 6.1.4)
    - fmt (= 11.0.2)
    - glog
    - hermes-engine
    - RCT-Folly (= 2024.11.18.00)
    - React-cxxreact (= 0.78.0)
    - React-jsi (= 0.78.0)
    - React-jsinspector
    - React-perflogger (= 0.78.0)
  - React-jsinspector (0.78.0):
    - DoubleConversion
    - glog
    - hermes-engine
    - RCT-Folly
    - React-featureflags
    - React-jsi
    - React-jsinspectortracing
    - React-perflogger (= 0.78.0)
    - React-runtimeexecutor (= 0.78.0)
  - React-jsinspectortracing (0.78.0):
    - RCT-Folly
  - React-jsitracing (0.78.0):
    - React-jsi
  - React-logger (0.78.0):
    - glog
  - React-Mapbuffer (0.78.0):
    - glog
    - React-debug
  - React-microtasksnativemodule (0.78.0):
    - hermes-engine
    - RCT-Folly
    - React-jsi
    - React-jsiexecutor
    - React-RCTFBReactNativeSpec
    - ReactCommon/turbomodule/core
  - react-native-compat (2.21.2):
    - DoubleConversion
    - glog
    - hermes-engine
    - RCT-Folly (= 2024.11.18.00)
    - RCTRequired
    - RCTTypeSafety
    - React-Core
    - React-debug
    - React-Fabric
    - React-featureflags
    - React-graphics
    - React-ImageManager
    - React-NativeModulesApple
    - React-RCTFabric
    - React-rendererdebug
    - React-utils
    - ReactCodegen
    - ReactCommon/turbomodule/bridging
    - ReactCommon/turbomodule/core
    - Yoga
  - react-native-config (1.5.5):
    - react-native-config/App (= 1.5.5)
  - react-native-config/App (1.5.5):
    - React-Core
  - react-native-cookies (6.2.1):
    - React-Core
  - react-native-fast-opencv (0.4.6):
    - DoubleConversion
    - FastOpenCV-iOS (= 1.0.4)
    - glog
    - hermes-engine
    - RCT-Folly (= 2024.11.18.00)
    - RCTRequired
    - RCTTypeSafety
    - React-Core
    - React-debug
    - React-Fabric
    - React-featureflags
    - React-graphics
    - React-ImageManager
    - React-NativeModulesApple
    - React-RCTFabric
    - React-rendererdebug
    - React-utils
    - ReactCodegen
    - ReactCommon/turbomodule/bridging
    - ReactCommon/turbomodule/core
    - Yoga
  - react-native-get-random-values (1.11.0):
    - React-Core
  - react-native-ios-context-menu (3.1.0):
    - ContextMenuAuxiliaryPreview (~> 0.5)
    - DGSwiftUtilities
    - DoubleConversion
    - glog
    - hermes-engine
    - RCT-Folly (= 2024.11.18.00)
    - RCTRequired
    - RCTTypeSafety
    - React-Core
    - React-debug
    - React-Fabric
    - React-featureflags
    - React-graphics
    - React-ImageManager
    - react-native-ios-utilities
    - React-NativeModulesApple
    - React-RCTAppDelegate
    - React-RCTFabric
    - React-rendererdebug
    - React-utils
    - ReactCodegen
    - ReactCommon/turbomodule/bridging
    - ReactCommon/turbomodule/core
    - Yoga
  - react-native-ios-utilities (5.1.2):
    - ComputableLayout (~> 0.7)
    - DGSwiftUtilities (~> 0.46)
    - DoubleConversion
    - glog
    - hermes-engine
    - RCT-Folly (= 2024.11.18.00)
    - RCTRequired
    - RCTTypeSafety
    - React-Core
    - React-debug
    - React-Fabric
    - React-featureflags
    - React-graphics
    - React-ImageManager
    - React-NativeModulesApple
    - React-RCTAppDelegate
    - React-RCTFabric
    - React-rendererdebug
    - React-utils
    - ReactCodegen
    - ReactCommon/turbomodule/bridging
    - ReactCommon/turbomodule/core
    - Yoga
  - react-native-menu (1.2.3):
    - DoubleConversion
    - glog
    - hermes-engine
    - RCT-Folly (= 2024.11.18.00)
    - RCTRequired
    - RCTTypeSafety
    - React-Core
    - React-debug
    - React-Fabric
    - React-featureflags
    - React-graphics
    - React-ImageManager
    - React-NativeModulesApple
    - React-RCTFabric
    - React-rendererdebug
    - React-utils
    - ReactCodegen
    - ReactCommon/turbomodule/bridging
    - ReactCommon/turbomodule/core
    - Yoga
  - react-native-netinfo (11.4.1):
    - React-Core
  - react-native-randombytes (3.6.1):
    - React-Core
  - react-native-safe-area-context (5.3.0):
    - DoubleConversion
    - glog
    - hermes-engine
    - RCT-Folly (= 2024.11.18.00)
    - RCTRequired
    - RCTTypeSafety
    - React-Core
    - React-debug
    - React-Fabric
    - React-featureflags
    - React-graphics
    - React-ImageManager
    - react-native-safe-area-context/common (= 5.3.0)
    - react-native-safe-area-context/fabric (= 5.3.0)
    - React-NativeModulesApple
    - React-RCTFabric
    - React-rendererdebug
    - React-utils
    - ReactCodegen
    - ReactCommon/turbomodule/bridging
    - ReactCommon/turbomodule/core
    - Yoga
  - react-native-safe-area-context/common (5.3.0):
    - DoubleConversion
    - glog
    - hermes-engine
    - RCT-Folly (= 2024.11.18.00)
    - RCTRequired
    - RCTTypeSafety
    - React-Core
    - React-debug
    - React-Fabric
    - React-featureflags
    - React-graphics
    - React-ImageManager
    - React-NativeModulesApple
    - React-RCTFabric
    - React-rendererdebug
    - React-utils
    - ReactCodegen
    - ReactCommon/turbomodule/bridging
    - ReactCommon/turbomodule/core
    - Yoga
  - react-native-safe-area-context/fabric (5.3.0):
    - DoubleConversion
    - glog
    - hermes-engine
    - RCT-Folly (= 2024.11.18.00)
    - RCTRequired
    - RCTTypeSafety
    - React-Core
    - React-debug
    - React-Fabric
    - React-featureflags
    - React-graphics
    - React-ImageManager
    - react-native-safe-area-context/common
    - React-NativeModulesApple
    - React-RCTFabric
    - React-rendererdebug
    - React-utils
    - ReactCodegen
    - ReactCommon/turbomodule/bridging
    - ReactCommon/turbomodule/core
    - Yoga
  - react-native-skia (2.0.0-next.1):
    - DoubleConversion
    - glog
    - hermes-engine
    - RCT-Folly (= 2024.11.18.00)
    - RCTRequired
    - RCTTypeSafety
    - React
    - React-callinvoker
    - React-Core
    - React-debug
    - React-Fabric
    - React-featureflags
    - React-graphics
    - React-ImageManager
    - React-NativeModulesApple
    - React-RCTFabric
    - React-rendererdebug
    - React-utils
    - ReactCodegen
    - ReactCommon/turbomodule/bridging
    - ReactCommon/turbomodule/core
    - Yoga
  - react-native-view-shot (4.0.3):
    - DoubleConversion
    - glog
    - hermes-engine
    - RCT-Folly (= 2024.11.18.00)
    - RCTRequired
    - RCTTypeSafety
    - React-Core
    - React-debug
    - React-Fabric
    - React-featureflags
    - React-graphics
    - React-ImageManager
    - React-NativeModulesApple
    - React-RCTFabric
    - React-rendererdebug
    - React-utils
    - ReactCodegen
    - ReactCommon/turbomodule/bridging
    - ReactCommon/turbomodule/core
    - Yoga
  - react-native-webview (13.15.0):
    - DoubleConversion
    - glog
    - hermes-engine
    - RCT-Folly (= 2024.11.18.00)
    - RCTRequired
    - RCTTypeSafety
    - React-Core
    - React-debug
    - React-Fabric
    - React-featureflags
    - React-graphics
    - React-ImageManager
    - React-NativeModulesApple
    - React-RCTFabric
    - React-rendererdebug
    - React-utils
    - ReactCodegen
    - ReactCommon/turbomodule/bridging
    - ReactCommon/turbomodule/core
    - Yoga
  - React-NativeModulesApple (0.78.0):
    - glog
    - hermes-engine
    - React-callinvoker
    - React-Core
    - React-cxxreact
    - React-jsi
    - React-jsinspector
    - React-runtimeexecutor
    - ReactCommon/turbomodule/bridging
    - ReactCommon/turbomodule/core
  - React-perflogger (0.78.0):
    - DoubleConversion
    - RCT-Folly (= 2024.11.18.00)
  - React-performancetimeline (0.78.0):
    - RCT-Folly (= 2024.11.18.00)
    - React-cxxreact
    - React-featureflags
    - React-jsinspectortracing
    - React-timing
  - React-RCTActionSheet (0.78.0):
    - React-Core/RCTActionSheetHeaders (= 0.78.0)
  - React-RCTAnimation (0.78.0):
    - RCT-Folly (= 2024.11.18.00)
    - RCTTypeSafety
    - React-Core/RCTAnimationHeaders
    - React-jsi
    - React-NativeModulesApple
    - React-RCTFBReactNativeSpec
    - ReactCommon
  - React-RCTAppDelegate (0.78.0):
    - RCT-Folly (= 2024.11.18.00)
    - RCTRequired
    - RCTTypeSafety
    - React-Core
    - React-CoreModules
    - React-debug
    - React-defaultsnativemodule
    - React-Fabric
    - React-featureflags
    - React-graphics
    - React-hermes
    - React-NativeModulesApple
    - React-RCTFabric
    - React-RCTFBReactNativeSpec
    - React-RCTImage
    - React-RCTNetwork
    - React-rendererdebug
    - React-RuntimeApple
    - React-RuntimeCore
    - React-RuntimeHermes
    - React-runtimescheduler
    - React-utils
    - ReactCommon
  - React-RCTBlob (0.78.0):
    - DoubleConversion
    - fast_float (= 6.1.4)
    - fmt (= 11.0.2)
    - hermes-engine
    - RCT-Folly (= 2024.11.18.00)
    - React-Core/RCTBlobHeaders
    - React-Core/RCTWebSocket
    - React-jsi
    - React-jsinspector
    - React-NativeModulesApple
    - React-RCTFBReactNativeSpec
    - React-RCTNetwork
    - ReactCommon
  - React-RCTFabric (0.78.0):
    - glog
    - hermes-engine
    - RCT-Folly/Fabric (= 2024.11.18.00)
    - React-Core
    - React-debug
    - React-Fabric
    - React-FabricComponents
    - React-FabricImage
    - React-featureflags
    - React-graphics
    - React-ImageManager
    - React-jsi
    - React-jsinspector
    - React-jsinspectortracing
    - React-performancetimeline
    - React-RCTImage
    - React-RCTText
    - React-rendererconsistency
    - React-rendererdebug
    - React-runtimescheduler
    - React-utils
    - Yoga
  - React-RCTFBReactNativeSpec (0.78.0):
    - hermes-engine
    - RCT-Folly
    - RCTRequired
    - RCTTypeSafety
    - React-Core
    - React-jsi
    - React-jsiexecutor
    - React-NativeModulesApple
    - ReactCommon
  - React-RCTImage (0.78.0):
    - RCT-Folly (= 2024.11.18.00)
    - RCTTypeSafety
    - React-Core/RCTImageHeaders
    - React-jsi
    - React-NativeModulesApple
    - React-RCTFBReactNativeSpec
    - React-RCTNetwork
    - ReactCommon
  - React-RCTLinking (0.78.0):
    - React-Core/RCTLinkingHeaders (= 0.78.0)
    - React-jsi (= 0.78.0)
    - React-NativeModulesApple
    - React-RCTFBReactNativeSpec
    - ReactCommon
    - ReactCommon/turbomodule/core (= 0.78.0)
  - React-RCTNetwork (0.78.0):
    - RCT-Folly (= 2024.11.18.00)
    - RCTTypeSafety
    - React-Core/RCTNetworkHeaders
    - React-jsi
    - React-NativeModulesApple
    - React-RCTFBReactNativeSpec
    - ReactCommon
  - React-RCTSettings (0.78.0):
    - RCT-Folly (= 2024.11.18.00)
    - RCTTypeSafety
    - React-Core/RCTSettingsHeaders
    - React-jsi
    - React-NativeModulesApple
    - React-RCTFBReactNativeSpec
    - ReactCommon
  - React-RCTText (0.78.0):
    - React-Core/RCTTextHeaders (= 0.78.0)
    - Yoga
  - React-RCTVibration (0.78.0):
    - RCT-Folly (= 2024.11.18.00)
    - React-Core/RCTVibrationHeaders
    - React-jsi
    - React-NativeModulesApple
    - React-RCTFBReactNativeSpec
    - ReactCommon
  - React-rendererconsistency (0.78.0)
  - React-rendererdebug (0.78.0):
    - DoubleConversion
    - fast_float (= 6.1.4)
    - fmt (= 11.0.2)
    - RCT-Folly (= 2024.11.18.00)
    - React-debug
  - React-rncore (0.78.0)
  - React-RuntimeApple (0.78.0):
    - hermes-engine
    - RCT-Folly/Fabric (= 2024.11.18.00)
    - React-callinvoker
    - React-Core/Default
    - React-CoreModules
    - React-cxxreact
    - React-featureflags
    - React-jserrorhandler
    - React-jsi
    - React-jsiexecutor
    - React-jsinspector
    - React-Mapbuffer
    - React-NativeModulesApple
    - React-RCTFabric
    - React-RCTFBReactNativeSpec
    - React-RuntimeCore
    - React-runtimeexecutor
    - React-RuntimeHermes
    - React-runtimescheduler
    - React-utils
  - React-RuntimeCore (0.78.0):
    - glog
    - hermes-engine
    - RCT-Folly/Fabric (= 2024.11.18.00)
    - React-cxxreact
    - React-Fabric
    - React-featureflags
    - React-jserrorhandler
    - React-jsi
    - React-jsiexecutor
    - React-jsinspector
    - React-performancetimeline
    - React-runtimeexecutor
    - React-runtimescheduler
    - React-utils
  - React-runtimeexecutor (0.78.0):
    - React-jsi (= 0.78.0)
  - React-RuntimeHermes (0.78.0):
    - hermes-engine
    - RCT-Folly/Fabric (= 2024.11.18.00)
    - React-featureflags
    - React-hermes
    - React-jsi
    - React-jsinspector
    - React-jsitracing
    - React-RuntimeCore
    - React-utils
  - React-runtimescheduler (0.78.0):
    - glog
    - hermes-engine
    - RCT-Folly (= 2024.11.18.00)
    - React-callinvoker
    - React-cxxreact
    - React-debug
    - React-featureflags
    - React-jsi
    - React-performancetimeline
    - React-rendererconsistency
    - React-rendererdebug
    - React-runtimeexecutor
    - React-timing
    - React-utils
  - React-timing (0.78.0)
  - React-utils (0.78.0):
    - glog
    - hermes-engine
    - RCT-Folly (= 2024.11.18.00)
    - React-debug
    - React-jsi (= 0.78.0)
  - ReactAppDependencyProvider (0.78.0):
    - ReactCodegen
  - ReactCodegen (0.78.0):
    - DoubleConversion
    - glog
    - hermes-engine
    - RCT-Folly
    - RCTRequired
    - RCTTypeSafety
    - React-Core
    - React-debug
    - React-Fabric
    - React-FabricImage
    - React-featureflags
    - React-graphics
    - React-jsi
    - React-jsiexecutor
    - React-NativeModulesApple
    - React-RCTAppDelegate
    - React-rendererdebug
    - React-utils
    - ReactCommon/turbomodule/bridging
    - ReactCommon/turbomodule/core
  - ReactCommon (0.78.0):
    - ReactCommon/turbomodule (= 0.78.0)
  - ReactCommon/turbomodule (0.78.0):
    - DoubleConversion
    - fast_float (= 6.1.4)
    - fmt (= 11.0.2)
    - glog
    - hermes-engine
    - RCT-Folly (= 2024.11.18.00)
    - React-callinvoker (= 0.78.0)
    - React-cxxreact (= 0.78.0)
    - React-jsi (= 0.78.0)
    - React-logger (= 0.78.0)
    - React-perflogger (= 0.78.0)
    - ReactCommon/turbomodule/bridging (= 0.78.0)
    - ReactCommon/turbomodule/core (= 0.78.0)
  - ReactCommon/turbomodule/bridging (0.78.0):
    - DoubleConversion
    - fast_float (= 6.1.4)
    - fmt (= 11.0.2)
    - glog
    - hermes-engine
    - RCT-Folly (= 2024.11.18.00)
    - React-callinvoker (= 0.78.0)
    - React-cxxreact (= 0.78.0)
    - React-jsi (= 0.78.0)
    - React-logger (= 0.78.0)
    - React-perflogger (= 0.78.0)
  - ReactCommon/turbomodule/core (0.78.0):
    - DoubleConversion
    - fast_float (= 6.1.4)
    - fmt (= 11.0.2)
    - glog
    - hermes-engine
    - RCT-Folly (= 2024.11.18.00)
    - React-callinvoker (= 0.78.0)
    - React-cxxreact (= 0.78.0)
    - React-debug (= 0.78.0)
    - React-featureflags (= 0.78.0)
    - React-jsi (= 0.78.0)
    - React-logger (= 0.78.0)
    - React-perflogger (= 0.78.0)
    - React-utils (= 0.78.0)
  - RNBootSplash (6.3.4):
    - DoubleConversion
    - glog
    - hermes-engine
    - RCT-Folly (= 2024.11.18.00)
    - RCTRequired
    - RCTTypeSafety
    - React-Core
    - React-debug
    - React-Fabric
    - React-featureflags
    - React-graphics
    - React-ImageManager
    - React-NativeModulesApple
    - React-RCTFabric
    - React-rendererdebug
    - React-utils
    - ReactCodegen
    - ReactCommon/turbomodule/bridging
    - ReactCommon/turbomodule/core
    - Yoga
  - RNCAsyncStorage (2.2.0):
    - DoubleConversion
    - glog
    - hermes-engine
    - RCT-Folly (= 2024.11.18.00)
    - RCTRequired
    - RCTTypeSafety
    - React-Core
    - React-debug
    - React-Fabric
    - React-featureflags
    - React-graphics
    - React-ImageManager
    - React-NativeModulesApple
    - React-RCTFabric
    - React-rendererdebug
    - React-utils
    - ReactCodegen
    - ReactCommon/turbomodule/bridging
    - ReactCommon/turbomodule/core
    - Yoga
  - RNCClipboard (1.16.2):
    - DoubleConversion
    - glog
    - hermes-engine
    - RCT-Folly (= 2024.11.18.00)
    - RCTRequired
    - RCTTypeSafety
    - React-Core
    - React-debug
    - React-Fabric
    - React-featureflags
    - React-graphics
    - React-ImageManager
    - React-NativeModulesApple
    - React-RCTFabric
    - React-rendererdebug
    - React-utils
    - ReactCodegen
    - ReactCommon/turbomodule/bridging
    - ReactCommon/turbomodule/core
    - Yoga
  - RNDeviceInfo (14.0.4):
    - React-Core
  - RNGestureHandler (2.25.0):
    - DoubleConversion
    - glog
    - hermes-engine
    - RCT-Folly (= 2024.11.18.00)
    - RCTRequired
    - RCTTypeSafety
    - React-Core
    - React-debug
    - React-Fabric
    - React-featureflags
    - React-graphics
    - React-ImageManager
    - React-NativeModulesApple
    - React-RCTFabric
    - React-rendererdebug
    - React-utils
    - ReactCodegen
    - ReactCommon/turbomodule/bridging
    - ReactCommon/turbomodule/core
    - Yoga
  - RNKeychain (9.2.3):
    - DoubleConversion
    - glog
    - hermes-engine
    - RCT-Folly (= 2024.11.18.00)
    - RCTRequired
    - RCTTypeSafety
    - React-Core
    - React-debug
    - React-Fabric
    - React-featureflags
    - React-graphics
    - React-ImageManager
    - React-NativeModulesApple
    - React-RCTFabric
    - React-rendererdebug
    - React-utils
    - ReactCodegen
    - ReactCommon/turbomodule/bridging
    - ReactCommon/turbomodule/core
    - Yoga
  - RNPermissions (5.4.2):
    - DoubleConversion
    - glog
    - hermes-engine
    - RCT-Folly (= 2024.11.18.00)
    - RCTRequired
    - RCTTypeSafety
    - React-Core
    - React-debug
    - React-Fabric
    - React-featureflags
    - React-graphics
    - React-ImageManager
    - React-NativeModulesApple
    - React-RCTFabric
    - React-rendererdebug
    - React-utils
    - ReactCodegen
    - ReactCommon/turbomodule/bridging
    - ReactCommon/turbomodule/core
    - Yoga
  - RNReanimated (3.17.3):
    - DoubleConversion
    - glog
    - hermes-engine
    - RCT-Folly (= 2024.11.18.00)
    - RCTRequired
    - RCTTypeSafety
    - React-Core
    - React-debug
    - React-Fabric
    - React-featureflags
    - React-graphics
    - React-hermes
    - React-ImageManager
    - React-jsi
    - React-NativeModulesApple
    - React-RCTFabric
    - React-rendererdebug
    - React-utils
    - ReactCodegen
    - ReactCommon/turbomodule/bridging
    - ReactCommon/turbomodule/core
    - RNReanimated/reanimated (= 3.17.3)
    - RNReanimated/worklets (= 3.17.3)
    - Yoga
  - RNReanimated/reanimated (3.17.3):
    - DoubleConversion
    - glog
    - hermes-engine
    - RCT-Folly (= 2024.11.18.00)
    - RCTRequired
    - RCTTypeSafety
    - React-Core
    - React-debug
    - React-Fabric
    - React-featureflags
    - React-graphics
    - React-hermes
    - React-ImageManager
    - React-jsi
    - React-NativeModulesApple
    - React-RCTFabric
    - React-rendererdebug
    - React-utils
    - ReactCodegen
    - ReactCommon/turbomodule/bridging
    - ReactCommon/turbomodule/core
    - RNReanimated/reanimated/apple (= 3.17.3)
    - Yoga
  - RNReanimated/reanimated/apple (3.17.3):
    - DoubleConversion
    - glog
    - hermes-engine
    - RCT-Folly (= 2024.11.18.00)
    - RCTRequired
    - RCTTypeSafety
    - React-Core
    - React-debug
    - React-Fabric
    - React-featureflags
    - React-graphics
    - React-hermes
    - React-ImageManager
    - React-jsi
    - React-NativeModulesApple
    - React-RCTFabric
    - React-rendererdebug
    - React-utils
    - ReactCodegen
    - ReactCommon/turbomodule/bridging
    - ReactCommon/turbomodule/core
    - Yoga
  - RNReanimated/worklets (3.17.3):
    - DoubleConversion
    - glog
    - hermes-engine
    - RCT-Folly (= 2024.11.18.00)
    - RCTRequired
    - RCTTypeSafety
    - React-Core
    - React-debug
    - React-Fabric
    - React-featureflags
    - React-graphics
    - React-hermes
    - React-ImageManager
    - React-jsi
    - React-NativeModulesApple
    - React-RCTFabric
    - React-rendererdebug
    - React-utils
    - ReactCodegen
    - ReactCommon/turbomodule/bridging
    - ReactCommon/turbomodule/core
    - RNReanimated/worklets/apple (= 3.17.3)
    - Yoga
  - RNReanimated/worklets/apple (3.17.3):
    - DoubleConversion
    - glog
    - hermes-engine
    - RCT-Folly (= 2024.11.18.00)
    - RCTRequired
    - RCTTypeSafety
    - React-Core
    - React-debug
    - React-Fabric
    - React-featureflags
    - React-graphics
    - React-hermes
    - React-ImageManager
    - React-jsi
    - React-NativeModulesApple
    - React-RCTFabric
    - React-rendererdebug
    - React-utils
    - ReactCodegen
    - ReactCommon/turbomodule/bridging
    - ReactCommon/turbomodule/core
    - Yoga
  - RNScreens (4.9.2):
    - DoubleConversion
    - glog
    - hermes-engine
    - RCT-Folly (= 2024.11.18.00)
    - RCTRequired
    - RCTTypeSafety
    - React-Core
    - React-debug
    - React-Fabric
    - React-featureflags
    - React-graphics
    - React-ImageManager
    - React-NativeModulesApple
    - React-RCTFabric
    - React-RCTImage
    - React-rendererdebug
    - React-utils
    - ReactCodegen
    - ReactCommon/turbomodule/bridging
    - ReactCommon/turbomodule/core
    - RNScreens/common (= 4.9.2)
    - Yoga
  - RNScreens/common (4.9.2):
    - DoubleConversion
    - glog
    - hermes-engine
    - RCT-Folly (= 2024.11.18.00)
    - RCTRequired
    - RCTTypeSafety
    - React-Core
    - React-debug
    - React-Fabric
    - React-featureflags
    - React-graphics
    - React-ImageManager
    - React-NativeModulesApple
    - React-RCTFabric
    - React-RCTImage
    - React-rendererdebug
    - React-utils
    - ReactCodegen
    - ReactCommon/turbomodule/bridging
    - ReactCommon/turbomodule/core
    - Yoga
  - RNScrypt (1.2.1):
    - React
  - RNSentry (7.0.1):
    - DoubleConversion
    - glog
    - hermes-engine
    - RCT-Folly (= 2024.11.18.00)
    - RCTRequired
    - RCTTypeSafety
    - React-Core
    - React-debug
    - React-Fabric
    - React-featureflags
    - React-graphics
    - React-hermes
    - React-ImageManager
    - React-NativeModulesApple
    - React-RCTFabric
    - React-rendererdebug
    - React-utils
    - ReactCodegen
    - ReactCommon/turbomodule/bridging
    - ReactCommon/turbomodule/core
    - Sentry/HybridSDK (= 8.53.2)
    - Yoga
  - RNSVG (15.12.0):
    - DoubleConversion
    - glog
    - hermes-engine
    - RCT-Folly (= 2024.11.18.00)
    - RCTRequired
    - RCTTypeSafety
    - React-Core
    - React-debug
    - React-Fabric
    - React-featureflags
    - React-graphics
    - React-ImageManager
    - React-NativeModulesApple
    - React-RCTFabric
    - React-rendererdebug
    - React-utils
    - ReactCodegen
    - ReactCommon/turbomodule/bridging
    - ReactCommon/turbomodule/core
    - RNSVG/common (= 15.12.0)
    - Yoga
  - RNSVG/common (15.12.0):
    - DoubleConversion
    - glog
    - hermes-engine
    - RCT-Folly (= 2024.11.18.00)
    - RCTRequired
    - RCTTypeSafety
    - React-Core
    - React-debug
    - React-Fabric
    - React-featureflags
    - React-graphics
    - React-ImageManager
    - React-NativeModulesApple
    - React-RCTFabric
    - React-rendererdebug
    - React-utils
    - ReactCodegen
    - ReactCommon/turbomodule/bridging
    - ReactCommon/turbomodule/core
    - Yoga
  - Sentry/HybridSDK (8.53.2)
  - SocketRocket (0.7.1)
  - VisionCamera (4.6.4):
    - VisionCamera/Core (= 4.6.4)
    - VisionCamera/React (= 4.6.4)
  - VisionCamera/Core (4.6.4)
  - VisionCamera/React (4.6.4):
    - React-Core
  - Yoga (0.0.0)

DEPENDENCIES:
  - "amplitude-react-native (from `../node_modules/@amplitude/analytics-react-native`)"
  - boost (from `../node_modules/react-native/third-party-podspecs/boost.podspec`)
  - DoubleConversion (from `../node_modules/react-native/third-party-podspecs/DoubleConversion.podspec`)
  - fast_float (from `../node_modules/react-native/third-party-podspecs/fast_float.podspec`)
  - FBLazyVector (from `../node_modules/react-native/Libraries/FBLazyVector`)
  - fmt (from `../node_modules/react-native/third-party-podspecs/fmt.podspec`)
  - glog (from `../node_modules/react-native/third-party-podspecs/glog.podspec`)
  - hermes-engine (from `../node_modules/react-native/sdks/hermes-engine/hermes-engine.podspec`)
  - RCT-Folly (from `../node_modules/react-native/third-party-podspecs/RCT-Folly.podspec`)
  - RCT-Folly/Fabric (from `../node_modules/react-native/third-party-podspecs/RCT-Folly.podspec`)
  - RCTDeprecation (from `../node_modules/react-native/ReactApple/Libraries/RCTFoundation/RCTDeprecation`)
  - RCTRequired (from `../node_modules/react-native/Libraries/Required`)
  - RCTTypeSafety (from `../node_modules/react-native/Libraries/TypeSafety`)
  - React (from `../node_modules/react-native/`)
  - React-callinvoker (from `../node_modules/react-native/ReactCommon/callinvoker`)
  - React-Core (from `../node_modules/react-native/`)
  - React-Core/RCTWebSocket (from `../node_modules/react-native/`)
  - React-CoreModules (from `../node_modules/react-native/React/CoreModules`)
  - React-cxxreact (from `../node_modules/react-native/ReactCommon/cxxreact`)
  - React-debug (from `../node_modules/react-native/ReactCommon/react/debug`)
  - React-defaultsnativemodule (from `../node_modules/react-native/ReactCommon/react/nativemodule/defaults`)
  - React-domnativemodule (from `../node_modules/react-native/ReactCommon/react/nativemodule/dom`)
  - React-Fabric (from `../node_modules/react-native/ReactCommon`)
  - React-FabricComponents (from `../node_modules/react-native/ReactCommon`)
  - React-FabricImage (from `../node_modules/react-native/ReactCommon`)
  - React-featureflags (from `../node_modules/react-native/ReactCommon/react/featureflags`)
  - React-featureflagsnativemodule (from `../node_modules/react-native/ReactCommon/react/nativemodule/featureflags`)
  - React-graphics (from `../node_modules/react-native/ReactCommon/react/renderer/graphics`)
  - React-hermes (from `../node_modules/react-native/ReactCommon/hermes`)
  - React-idlecallbacksnativemodule (from `../node_modules/react-native/ReactCommon/react/nativemodule/idlecallbacks`)
  - React-ImageManager (from `../node_modules/react-native/ReactCommon/react/renderer/imagemanager/platform/ios`)
  - React-jserrorhandler (from `../node_modules/react-native/ReactCommon/jserrorhandler`)
  - React-jsi (from `../node_modules/react-native/ReactCommon/jsi`)
  - React-jsiexecutor (from `../node_modules/react-native/ReactCommon/jsiexecutor`)
  - React-jsinspector (from `../node_modules/react-native/ReactCommon/jsinspector-modern`)
  - React-jsinspectortracing (from `../node_modules/react-native/ReactCommon/jsinspector-modern/tracing`)
  - React-jsitracing (from `../node_modules/react-native/ReactCommon/hermes/executor/`)
  - React-logger (from `../node_modules/react-native/ReactCommon/logger`)
  - React-Mapbuffer (from `../node_modules/react-native/ReactCommon`)
  - React-microtasksnativemodule (from `../node_modules/react-native/ReactCommon/react/nativemodule/microtasks`)
  - "react-native-compat (from `../node_modules/@walletconnect/react-native-compat`)"
  - react-native-config (from `../node_modules/react-native-config`)
  - "react-native-cookies (from `../node_modules/@react-native-cookies/cookies`)"
  - react-native-fast-opencv (from `../node_modules/react-native-fast-opencv`)
  - react-native-get-random-values (from `../node_modules/react-native-get-random-values`)
  - react-native-ios-context-menu (from `../node_modules/react-native-ios-context-menu`)
  - react-native-ios-utilities (from `../node_modules/react-native-ios-utilities`)
  - "react-native-menu (from `../node_modules/@react-native-menu/menu`)"
  - "react-native-netinfo (from `../node_modules/@react-native-community/netinfo`)"
  - react-native-randombytes (from `../node_modules/react-native-randombytes`)
  - react-native-safe-area-context (from `../node_modules/react-native-safe-area-context`)
  - "react-native-skia (from `../node_modules/@shopify/react-native-skia`)"
  - react-native-view-shot (from `../node_modules/react-native-view-shot`)
  - react-native-webview (from `../node_modules/react-native-webview`)
  - React-NativeModulesApple (from `../node_modules/react-native/ReactCommon/react/nativemodule/core/platform/ios`)
  - React-perflogger (from `../node_modules/react-native/ReactCommon/reactperflogger`)
  - React-performancetimeline (from `../node_modules/react-native/ReactCommon/react/performance/timeline`)
  - React-RCTActionSheet (from `../node_modules/react-native/Libraries/ActionSheetIOS`)
  - React-RCTAnimation (from `../node_modules/react-native/Libraries/NativeAnimation`)
  - React-RCTAppDelegate (from `../node_modules/react-native/Libraries/AppDelegate`)
  - React-RCTBlob (from `../node_modules/react-native/Libraries/Blob`)
  - React-RCTFabric (from `../node_modules/react-native/React`)
  - React-RCTFBReactNativeSpec (from `../node_modules/react-native/React`)
  - React-RCTImage (from `../node_modules/react-native/Libraries/Image`)
  - React-RCTLinking (from `../node_modules/react-native/Libraries/LinkingIOS`)
  - React-RCTNetwork (from `../node_modules/react-native/Libraries/Network`)
  - React-RCTSettings (from `../node_modules/react-native/Libraries/Settings`)
  - React-RCTText (from `../node_modules/react-native/Libraries/Text`)
  - React-RCTVibration (from `../node_modules/react-native/Libraries/Vibration`)
  - React-rendererconsistency (from `../node_modules/react-native/ReactCommon/react/renderer/consistency`)
  - React-rendererdebug (from `../node_modules/react-native/ReactCommon/react/renderer/debug`)
  - React-rncore (from `../node_modules/react-native/ReactCommon`)
  - React-RuntimeApple (from `../node_modules/react-native/ReactCommon/react/runtime/platform/ios`)
  - React-RuntimeCore (from `../node_modules/react-native/ReactCommon/react/runtime`)
  - React-runtimeexecutor (from `../node_modules/react-native/ReactCommon/runtimeexecutor`)
  - React-RuntimeHermes (from `../node_modules/react-native/ReactCommon/react/runtime`)
  - React-runtimescheduler (from `../node_modules/react-native/ReactCommon/react/renderer/runtimescheduler`)
  - React-timing (from `../node_modules/react-native/ReactCommon/react/timing`)
  - React-utils (from `../node_modules/react-native/ReactCommon/react/utils`)
  - ReactAppDependencyProvider (from `build/generated/ios`)
  - ReactCodegen (from `build/generated/ios`)
  - ReactCommon/turbomodule/core (from `../node_modules/react-native/ReactCommon`)
  - RNBootSplash (from `../node_modules/react-native-bootsplash`)
  - "RNCAsyncStorage (from `../node_modules/@react-native-async-storage/async-storage`)"
  - "RNCClipboard (from `../node_modules/@react-native-clipboard/clipboard`)"
  - RNDeviceInfo (from `../node_modules/react-native-device-info`)
  - RNGestureHandler (from `../node_modules/react-native-gesture-handler`)
  - RNKeychain (from `../node_modules/react-native-keychain`)
  - RNPermissions (from `../node_modules/react-native-permissions`)
  - RNReanimated (from `../node_modules/react-native-reanimated`)
  - RNScreens (from `../node_modules/react-native-screens`)
  - RNScrypt (from `../node_modules/react-native-scrypt`)
  - "RNSentry (from `../node_modules/@sentry/react-native`)"
  - RNSVG (from `../node_modules/react-native-svg`)
  - VisionCamera (from `../node_modules/react-native-vision-camera`)
  - Yoga (from `../node_modules/react-native/ReactCommon/yoga`)

SPEC REPOS:
  trunk:
    - ComputableLayout
    - ContextMenuAuxiliaryPreview
    - DGSwiftUtilities
<<<<<<< HEAD
    - FastOpenCV-iOS
=======
    - Sentry
>>>>>>> 8f8e25ef
    - SocketRocket

EXTERNAL SOURCES:
  amplitude-react-native:
    :path: "../node_modules/@amplitude/analytics-react-native"
  boost:
    :podspec: "../node_modules/react-native/third-party-podspecs/boost.podspec"
  DoubleConversion:
    :podspec: "../node_modules/react-native/third-party-podspecs/DoubleConversion.podspec"
  fast_float:
    :podspec: "../node_modules/react-native/third-party-podspecs/fast_float.podspec"
  FBLazyVector:
    :path: "../node_modules/react-native/Libraries/FBLazyVector"
  fmt:
    :podspec: "../node_modules/react-native/third-party-podspecs/fmt.podspec"
  glog:
    :podspec: "../node_modules/react-native/third-party-podspecs/glog.podspec"
  hermes-engine:
    :podspec: "../node_modules/react-native/sdks/hermes-engine/hermes-engine.podspec"
    :tag: hermes-2025-01-13-RNv0.78.0-a942ef374897d85da38e9c8904574f8376555388
  RCT-Folly:
    :podspec: "../node_modules/react-native/third-party-podspecs/RCT-Folly.podspec"
  RCTDeprecation:
    :path: "../node_modules/react-native/ReactApple/Libraries/RCTFoundation/RCTDeprecation"
  RCTRequired:
    :path: "../node_modules/react-native/Libraries/Required"
  RCTTypeSafety:
    :path: "../node_modules/react-native/Libraries/TypeSafety"
  React:
    :path: "../node_modules/react-native/"
  React-callinvoker:
    :path: "../node_modules/react-native/ReactCommon/callinvoker"
  React-Core:
    :path: "../node_modules/react-native/"
  React-CoreModules:
    :path: "../node_modules/react-native/React/CoreModules"
  React-cxxreact:
    :path: "../node_modules/react-native/ReactCommon/cxxreact"
  React-debug:
    :path: "../node_modules/react-native/ReactCommon/react/debug"
  React-defaultsnativemodule:
    :path: "../node_modules/react-native/ReactCommon/react/nativemodule/defaults"
  React-domnativemodule:
    :path: "../node_modules/react-native/ReactCommon/react/nativemodule/dom"
  React-Fabric:
    :path: "../node_modules/react-native/ReactCommon"
  React-FabricComponents:
    :path: "../node_modules/react-native/ReactCommon"
  React-FabricImage:
    :path: "../node_modules/react-native/ReactCommon"
  React-featureflags:
    :path: "../node_modules/react-native/ReactCommon/react/featureflags"
  React-featureflagsnativemodule:
    :path: "../node_modules/react-native/ReactCommon/react/nativemodule/featureflags"
  React-graphics:
    :path: "../node_modules/react-native/ReactCommon/react/renderer/graphics"
  React-hermes:
    :path: "../node_modules/react-native/ReactCommon/hermes"
  React-idlecallbacksnativemodule:
    :path: "../node_modules/react-native/ReactCommon/react/nativemodule/idlecallbacks"
  React-ImageManager:
    :path: "../node_modules/react-native/ReactCommon/react/renderer/imagemanager/platform/ios"
  React-jserrorhandler:
    :path: "../node_modules/react-native/ReactCommon/jserrorhandler"
  React-jsi:
    :path: "../node_modules/react-native/ReactCommon/jsi"
  React-jsiexecutor:
    :path: "../node_modules/react-native/ReactCommon/jsiexecutor"
  React-jsinspector:
    :path: "../node_modules/react-native/ReactCommon/jsinspector-modern"
  React-jsinspectortracing:
    :path: "../node_modules/react-native/ReactCommon/jsinspector-modern/tracing"
  React-jsitracing:
    :path: "../node_modules/react-native/ReactCommon/hermes/executor/"
  React-logger:
    :path: "../node_modules/react-native/ReactCommon/logger"
  React-Mapbuffer:
    :path: "../node_modules/react-native/ReactCommon"
  React-microtasksnativemodule:
    :path: "../node_modules/react-native/ReactCommon/react/nativemodule/microtasks"
  react-native-compat:
    :path: "../node_modules/@walletconnect/react-native-compat"
  react-native-config:
    :path: "../node_modules/react-native-config"
  react-native-cookies:
    :path: "../node_modules/@react-native-cookies/cookies"
  react-native-fast-opencv:
    :path: "../node_modules/react-native-fast-opencv"
  react-native-get-random-values:
    :path: "../node_modules/react-native-get-random-values"
  react-native-ios-context-menu:
    :path: "../node_modules/react-native-ios-context-menu"
  react-native-ios-utilities:
    :path: "../node_modules/react-native-ios-utilities"
  react-native-menu:
    :path: "../node_modules/@react-native-menu/menu"
  react-native-netinfo:
    :path: "../node_modules/@react-native-community/netinfo"
  react-native-randombytes:
    :path: "../node_modules/react-native-randombytes"
  react-native-safe-area-context:
    :path: "../node_modules/react-native-safe-area-context"
  react-native-skia:
    :path: "../node_modules/@shopify/react-native-skia"
  react-native-view-shot:
    :path: "../node_modules/react-native-view-shot"
  react-native-webview:
    :path: "../node_modules/react-native-webview"
  React-NativeModulesApple:
    :path: "../node_modules/react-native/ReactCommon/react/nativemodule/core/platform/ios"
  React-perflogger:
    :path: "../node_modules/react-native/ReactCommon/reactperflogger"
  React-performancetimeline:
    :path: "../node_modules/react-native/ReactCommon/react/performance/timeline"
  React-RCTActionSheet:
    :path: "../node_modules/react-native/Libraries/ActionSheetIOS"
  React-RCTAnimation:
    :path: "../node_modules/react-native/Libraries/NativeAnimation"
  React-RCTAppDelegate:
    :path: "../node_modules/react-native/Libraries/AppDelegate"
  React-RCTBlob:
    :path: "../node_modules/react-native/Libraries/Blob"
  React-RCTFabric:
    :path: "../node_modules/react-native/React"
  React-RCTFBReactNativeSpec:
    :path: "../node_modules/react-native/React"
  React-RCTImage:
    :path: "../node_modules/react-native/Libraries/Image"
  React-RCTLinking:
    :path: "../node_modules/react-native/Libraries/LinkingIOS"
  React-RCTNetwork:
    :path: "../node_modules/react-native/Libraries/Network"
  React-RCTSettings:
    :path: "../node_modules/react-native/Libraries/Settings"
  React-RCTText:
    :path: "../node_modules/react-native/Libraries/Text"
  React-RCTVibration:
    :path: "../node_modules/react-native/Libraries/Vibration"
  React-rendererconsistency:
    :path: "../node_modules/react-native/ReactCommon/react/renderer/consistency"
  React-rendererdebug:
    :path: "../node_modules/react-native/ReactCommon/react/renderer/debug"
  React-rncore:
    :path: "../node_modules/react-native/ReactCommon"
  React-RuntimeApple:
    :path: "../node_modules/react-native/ReactCommon/react/runtime/platform/ios"
  React-RuntimeCore:
    :path: "../node_modules/react-native/ReactCommon/react/runtime"
  React-runtimeexecutor:
    :path: "../node_modules/react-native/ReactCommon/runtimeexecutor"
  React-RuntimeHermes:
    :path: "../node_modules/react-native/ReactCommon/react/runtime"
  React-runtimescheduler:
    :path: "../node_modules/react-native/ReactCommon/react/renderer/runtimescheduler"
  React-timing:
    :path: "../node_modules/react-native/ReactCommon/react/timing"
  React-utils:
    :path: "../node_modules/react-native/ReactCommon/react/utils"
  ReactAppDependencyProvider:
    :path: build/generated/ios
  ReactCodegen:
    :path: build/generated/ios
  ReactCommon:
    :path: "../node_modules/react-native/ReactCommon"
  RNBootSplash:
    :path: "../node_modules/react-native-bootsplash"
  RNCAsyncStorage:
    :path: "../node_modules/@react-native-async-storage/async-storage"
  RNCClipboard:
    :path: "../node_modules/@react-native-clipboard/clipboard"
  RNDeviceInfo:
    :path: "../node_modules/react-native-device-info"
  RNGestureHandler:
    :path: "../node_modules/react-native-gesture-handler"
  RNKeychain:
    :path: "../node_modules/react-native-keychain"
  RNPermissions:
    :path: "../node_modules/react-native-permissions"
  RNReanimated:
    :path: "../node_modules/react-native-reanimated"
  RNScreens:
    :path: "../node_modules/react-native-screens"
  RNScrypt:
    :path: "../node_modules/react-native-scrypt"
  RNSentry:
    :path: "../node_modules/@sentry/react-native"
  RNSVG:
    :path: "../node_modules/react-native-svg"
  VisionCamera:
    :path: "../node_modules/react-native-vision-camera"
  Yoga:
    :path: "../node_modules/react-native/ReactCommon/yoga"

SPEC CHECKSUMS:
  amplitude-react-native: d0039a3ce502eb441ba818af1b8c8ba710ef16e7
  boost: 7e761d76ca2ce687f7cc98e698152abd03a18f90
  ComputableLayout: c50faffac4ed9f8f05b0ce5e6f3a60df1f6042c8
  ContextMenuAuxiliaryPreview: 20be0be795b783b68f8792732eed4bed9f202c1c
  DGSwiftUtilities: 567f8d5ee618f0b7afb185b17aa45ff356315a0f
  DoubleConversion: cb417026b2400c8f53ae97020b2be961b59470cb
  fast_float: 06eeec4fe712a76acc9376682e4808b05ce978b6
  FastOpenCV-iOS: 2057f306db3ad068577e6fca38411f1b1920d71e
  FBLazyVector: 6fe148afcef2e3213e484758e3459609d40d57f5
  fmt: a40bb5bd0294ea969aaaba240a927bd33d878cdd
  glog: eb93e2f488219332457c3c4eafd2738ddc7e80b8
  hermes-engine: b417d2b2aee3b89b58e63e23a51e02be91dc876d
  RCT-Folly: e78785aa9ba2ed998ea4151e314036f6c49e6d82
  RCTDeprecation: b2eecf2d60216df56bc5e6be5f063826d3c1ee35
  RCTRequired: 78522de7dc73b81f3ed7890d145fa341f5bb32ea
  RCTTypeSafety: c135dd2bf50402d87fd12884cbad5d5e64850edd
  React: b229c49ed5898dab46d60f61ed5a0bfa2ee2fadb
  React-callinvoker: 2ac508e92c8bd9cf834cc7d7787d94352e4af58f
  React-Core: 325b4f6d9162ae8b9a6ff42fe78e260eb124180d
  React-CoreModules: 558041e5258f70cd1092f82778d07b8b2ff01897
  React-cxxreact: 8fff17cbe76e6a8f9991b59552e1235429f9c74b
  React-debug: 0a5fcdbacc6becba0521e910c1bcfdb20f32a3f6
  React-defaultsnativemodule: 618dc50a0fad41b489997c3eb7aba3a74479fd14
  React-domnativemodule: 7ba599afb6c2a7ec3eb6450153e2efe0b8747e9a
  React-Fabric: 252112089d2c63308f4cbfade4010b6606db67d1
  React-FabricComponents: 3c0f75321680d14d124438ab279c64ec2a3d13c4
  React-FabricImage: 728b8061cdec2857ca885fd605ee03ad43ffca98
  React-featureflags: 19682e02ef5861d96b992af16a19109c3dfc1200
  React-featureflagsnativemodule: 23528c7e7d50782b7ef0804168ba40bbaf1e86ab
  React-graphics: fefe48f71bfe6f48fd037f59e8277b12e91b6be1
  React-hermes: a9a0c8377627b5506ef9a7b6f60a805c306e3f51
  React-idlecallbacksnativemodule: 7e2b6a3b70e042f89cd91dbd73c479bb39a72a7e
  React-ImageManager: e3300996ac2e2914bf821f71e2f2c92ae6e62ae2
  React-jserrorhandler: fa75876c662e5d7e79d6efc763fc9f4c88e26986
  React-jsi: f3f51595cc4c089037b536368f016d4742bf9cf7
  React-jsiexecutor: cca6c232db461e2fd213a11e9364cfa6fdaa20eb
  React-jsinspector: 2bd4c9fddf189d6ec2abf4948461060502582bef
  React-jsinspectortracing: a417d8a0ad481edaa415734b4dac81e3e5ee7dc6
  React-jsitracing: 1ff7172c5b0522cbf6c98d82bdbb160e49b5804e
  React-logger: 018826bfd51b9f18e87f67db1590bc510ad20664
  React-Mapbuffer: 3c11cee7737609275c7b66bd0b1de475f094cedf
  React-microtasksnativemodule: 843f352b32aacbe13a9c750190d34df44c3e6c2c
  react-native-compat: c26360d234b067dfa5105fb42a89f68d8383a944
  react-native-config: 644074ab88db883fcfaa584f03520ec29589d7df
  react-native-cookies: d648ab7025833b977c0b19e142503034f5f29411
  react-native-fast-opencv: b15c8aa72f871bd8e3bf8f12c60813415a648593
  react-native-get-random-values: d16467cf726c618e9c7a8c3c39c31faa2244bbba
  react-native-ios-context-menu: 4a750e3ae633536e5fe30736ab7ebbfdbf042506
  react-native-ios-utilities: 1e2d29936bc4f67d869f6761c76644342bfa2ff4
  react-native-menu: 6aecfc8763189927c5f0654ead8aa709e32b7a46
  react-native-netinfo: cec9c4e86083cb5b6aba0e0711f563e2fbbff187
  react-native-randombytes: 3c8f3e89d12487fd03a2f966c288d495415fc116
  react-native-safe-area-context: 0f14bce545abcdfbff79ce2e3c78c109f0be283e
  react-native-skia: 4c820a868d2646e9fe7cb1bafaa3eecae5fd9f78
  react-native-view-shot: a38d952d5c7103b79a67c8aa82da95f98be6e5c2
  react-native-webview: 80ef603d1df42e24fdde765686fbb9b8a6ecd554
  React-NativeModulesApple: 88433b6946778bea9c153e27b671de15411bf225
  React-perflogger: 9e8d3c0dc0194eb932162812a168aa5dc662f418
  React-performancetimeline: 5a2d6efef52bdcefac079c7baa30934978acd023
  React-RCTActionSheet: 592674cf61142497e0e820688f5a696e41bf16dd
  React-RCTAnimation: e6d669872f9b3b4ab9527aab283b7c49283236b7
  React-RCTAppDelegate: de2343fe08be4c945d57e0ecce44afcc7dd8fc03
  React-RCTBlob: 3e2dce94c56218becc4b32b627fc2293149f798d
  React-RCTFabric: cac2c033381d79a5956e08550b0220cb2d78ea93
  React-RCTFBReactNativeSpec: d10ca5e0ccbfeac8c047361fedf8e4ac653887b6
  React-RCTImage: dc04b176c022d12a8f55ae7a7279b1e091066ae0
  React-RCTLinking: 88f5e37fe4f26fbc80791aa2a5f01baf9b9a3fd5
  React-RCTNetwork: f213693565efbd698b8e9c18d700a514b49c0c8e
  React-RCTSettings: a2d32a90c45a3575568cad850abc45924999b8a5
  React-RCTText: 54cdcd1cbf6f6a91dc6317f5d2c2b7fc3f6bf7a0
  React-RCTVibration: 11dae0e7f577b5807bb7d31e2e881eb46f854fd4
  React-rendererconsistency: 64e897e00d2568fd8dfe31e2496f80e85c0aaad1
  React-rendererdebug: 41ce452460c44bba715d9e41d5493a96de277764
  React-rncore: 58748c2aa445f56b99e5118dad0aedb51c40ce9f
  React-RuntimeApple: 7785ed0d8ae54da65a88736bb63ca97608a6d933
  React-RuntimeCore: 6029ea70bc77f98cfd43ebe69217f14e93ba1f12
  React-runtimeexecutor: a188df372373baf5066e6e229177836488799f80
  React-RuntimeHermes: a264609c28b796edfffc8ae4cb8fad1773ab948b
  React-runtimescheduler: 23ec3a1e0fb1ec752d1a9c1fb15258c30bfc7222
  React-timing: bb220a53a795ed57976a4855c521f3de2f298fe5
  React-utils: 3b054aaebe658fc710a8d239d0e4b9fd3e0b78f9
  ReactAppDependencyProvider: a1fb08dfdc7ebc387b2e54cfc9decd283ed821d8
  ReactCodegen: 008c319179d681a6a00966edfc67fda68f9fbb2e
  ReactCommon: 0c097b53f03d6bf166edbcd0915da32f3015dd90
  RNBootSplash: 540e4bfcfe3a9c0a2fe5b3d28d5efe0458f8e7cb
  RNCAsyncStorage: 79cfba789fca205b204f3ce7948b874500129eb4
  RNCClipboard: f13dd3ceae005858e137ae9e70f3c414e174ff81
  RNDeviceInfo: d863506092aef7e7af3a1c350c913d867d795047
  RNGestureHandler: dcb1b1db024f3744b03af56d132f4f72c4c27195
  RNKeychain: 8d45ee314f242a6fb81fa9677ed8e0bf39dcecc3
  RNPermissions: 3ee8fea8b8c0265b93cc700d1f03a50ba8e37ce4
  RNReanimated: 04813c30d3c04044c32c60379945b71e0c6c950f
  RNScreens: b32d0d59b53acb574fa795a9343591ef4e7ab7c2
  RNScrypt: 3e8612600c93aaa3bfa7849b6d1a4ab61613e2af
  RNSentry: 22edef33d1bd3adaa718e597dd1088b4f6ee9515
  RNSVG: 4aaeac3fdc7c5bc88ca801e228f62fb469be37e9
  Sentry: 59993bffde4a1ac297ba6d268dc4bbce068d7c1b
  SocketRocket: d4aabe649be1e368d1318fdf28a022d714d65748
  VisionCamera: 7aaae584148bbc250e81b5662e45a7f25c18be2e
  Yoga: afd04ff05ebe0121a00c468a8a3c8080221cb14c

PODFILE CHECKSUM: 701d4421f11033bc2d85a0be7ab943cbaec23ee4

COCOAPODS: 1.16.2<|MERGE_RESOLUTION|>--- conflicted
+++ resolved
@@ -2262,11 +2262,8 @@
     - ComputableLayout
     - ContextMenuAuxiliaryPreview
     - DGSwiftUtilities
-<<<<<<< HEAD
     - FastOpenCV-iOS
-=======
     - Sentry
->>>>>>> 8f8e25ef
     - SocketRocket
 
 EXTERNAL SOURCES:
@@ -2564,4 +2561,4 @@
 
 PODFILE CHECKSUM: 701d4421f11033bc2d85a0be7ab943cbaec23ee4
 
-COCOAPODS: 1.16.2+COCOAPODS: 1.15.2