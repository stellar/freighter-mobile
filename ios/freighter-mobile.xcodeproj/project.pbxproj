// !$*UTF8*$!
{
	archiveVersion = 1;
	classes = {
	};
	objectVersion = 54;
	objects = {

/* Begin PBXBuildFile section */
		13B07FBF1A68108700A75B9A /* Images.xcassets in Resources */ = {isa = PBXBuildFile; fileRef = 13B07FB51A68108700A75B9A /* Images.xcassets */; };
		37FAF0580CF841D4A66C64CA /* Inter-Bold.ttf in Resources */ = {isa = PBXBuildFile; fileRef = BE3DD2A38FDF490B8902728A /* Inter-Bold.ttf */; };
		39698F2DFE8D470C85CD8214 /* Inter-Regular.ttf in Resources */ = {isa = PBXBuildFile; fileRef = 0CD67D6730C74635991EDEFF /* Inter-Regular.ttf */; };
		3B54C0C8649A44048D6CE6F1 /* Colors.xcassets in Resources */ = {isa = PBXBuildFile; fileRef = 6EA47F7F1A9043699AECB850 /* Colors.xcassets */; };
		45E4ECDFC1E44ACBAC326AE6 /* Inter-Medium.ttf in Resources */ = {isa = PBXBuildFile; fileRef = AFA1D0A6FE1E4E61A68B2CE8 /* Inter-Medium.ttf */; };
		732E4F42687E4C04AD873507 /* BootSplash.storyboard in Resources */ = {isa = PBXBuildFile; fileRef = D10BE9F6D7D84A598084C6B9 /* BootSplash.storyboard */; };
		75BAEB762E32B39B0084934A /* InfoPlist.strings in Resources */ = {isa = PBXBuildFile; fileRef = 75BAEB742E32B39B0084934A /* InfoPlist.strings */; };
		761780ED2CA45674006654EE /* AppDelegate.swift in Sources */ = {isa = PBXBuildFile; fileRef = 761780EC2CA45674006654EE /* AppDelegate.swift */; };
		81AB9BB82411601600AC10FF /* LaunchScreen.storyboard in Resources */ = {isa = PBXBuildFile; fileRef = 81AB9BB72411601600AC10FF /* LaunchScreen.storyboard */; };
		A020C2C89FD30438BCD65DF0 /* libPods-freighter-mobile.a in Frameworks */ = {isa = PBXBuildFile; fileRef = 57FA3985442F69076EFBCA2A /* libPods-freighter-mobile.a */; };
		A2041D19B8E0479689872965 /* Inter-Light.ttf in Resources */ = {isa = PBXBuildFile; fileRef = 6962430A58434A4F99BDACDC /* Inter-Light.ttf */; };
		C92BC0E45A0344A499E724C4 /* Inter-SemiBold.ttf in Resources */ = {isa = PBXBuildFile; fileRef = 9E2FF4E1433641DCA5850C7E /* Inter-SemiBold.ttf */; };
		D88BF41236E08F0EB644DD53 /* PrivacyInfo.xcprivacy in Resources */ = {isa = PBXBuildFile; fileRef = 13B07FB81A68108700A75B9A /* PrivacyInfo.xcprivacy */; };
		D8E3BC1680FC4B7C9D639125 /* Inter-VariableFont_opsz,wght.ttf in Resources */ = {isa = PBXBuildFile; fileRef = 302D33B0FE4D45C9ABEC3073 /* Inter-VariableFont_opsz,wght.ttf */; };
/* End PBXBuildFile section */

/* Begin PBXFileReference section */
		0CD67D6730C74635991EDEFF /* Inter-Regular.ttf */ = {isa = PBXFileReference; explicitFileType = undefined; fileEncoding = 9; includeInIndex = 0; lastKnownFileType = unknown; name = "Inter-Regular.ttf"; path = "../src/assets/fonts/Inter-Regular.ttf"; sourceTree = "<group>"; };
		13B07F961A680F5B00A75B9A /* freighter-mobile.app */ = {isa = PBXFileReference; explicitFileType = wrapper.application; includeInIndex = 0; path = "freighter-mobile.app"; sourceTree = BUILT_PRODUCTS_DIR; };
		13B07FB51A68108700A75B9A /* Images.xcassets */ = {isa = PBXFileReference; lastKnownFileType = folder.assetcatalog; name = Images.xcassets; path = "freighter-mobile/Images.xcassets"; sourceTree = "<group>"; };
		13B07FB61A68108700A75B9A /* Info.plist */ = {isa = PBXFileReference; fileEncoding = 4; lastKnownFileType = text.plist.xml; name = Info.plist; path = "freighter-mobile/Info.plist"; sourceTree = "<group>"; };
		13B07FB81A68108700A75B9A /* PrivacyInfo.xcprivacy */ = {isa = PBXFileReference; fileEncoding = 4; lastKnownFileType = text.plist.xml; name = PrivacyInfo.xcprivacy; path = "freighter-mobile/PrivacyInfo.xcprivacy"; sourceTree = "<group>"; };
		302D33B0FE4D45C9ABEC3073 /* Inter-VariableFont_opsz,wght.ttf */ = {isa = PBXFileReference; explicitFileType = undefined; fileEncoding = 9; includeInIndex = 0; lastKnownFileType = unknown; name = "Inter-VariableFont_opsz,wght.ttf"; path = "../src/assets/fonts/Inter-VariableFont_opsz,wght.ttf"; sourceTree = "<group>"; };
		529AF2012E693E0F003B92F4 /* freighter-mobile-Bridging-Header.h */ = {isa = PBXFileReference; lastKnownFileType = sourcecode.c.h; path = "freighter-mobile-Bridging-Header.h"; sourceTree = "<group>"; };
		57FA3985442F69076EFBCA2A /* libPods-freighter-mobile.a */ = {isa = PBXFileReference; explicitFileType = archive.ar; includeInIndex = 0; path = "libPods-freighter-mobile.a"; sourceTree = BUILT_PRODUCTS_DIR; };
		6962430A58434A4F99BDACDC /* Inter-Light.ttf */ = {isa = PBXFileReference; explicitFileType = undefined; fileEncoding = 9; includeInIndex = 0; lastKnownFileType = unknown; name = "Inter-Light.ttf"; path = "../src/assets/fonts/Inter-Light.ttf"; sourceTree = "<group>"; };
		6EA47F7F1A9043699AECB850 /* Colors.xcassets */ = {isa = PBXFileReference; explicitFileType = undefined; fileEncoding = 9; includeInIndex = 0; lastKnownFileType = folder.assetcatalog; name = Colors.xcassets; path = "freighter-mobile/Colors.xcassets"; sourceTree = "<group>"; };
		75BAEB752E32B39B0084934A /* en */ = {isa = PBXFileReference; lastKnownFileType = text.plist.strings; name = en; path = en.lproj/InfoPlist.strings; sourceTree = "<group>"; };
		75BAEB782E3789260084934A /* pt */ = {isa = PBXFileReference; lastKnownFileType = text.plist.strings; name = pt; path = pt.lproj/InfoPlist.strings; sourceTree = "<group>"; };
		761780EC2CA45674006654EE /* AppDelegate.swift */ = {isa = PBXFileReference; lastKnownFileType = sourcecode.swift; name = AppDelegate.swift; path = "freighter-mobile/AppDelegate.swift"; sourceTree = "<group>"; };
		81AB9BB72411601600AC10FF /* LaunchScreen.storyboard */ = {isa = PBXFileReference; fileEncoding = 4; lastKnownFileType = file.storyboard; name = LaunchScreen.storyboard; path = "freighter-mobile/LaunchScreen.storyboard"; sourceTree = "<group>"; };
		9E2FF4E1433641DCA5850C7E /* Inter-SemiBold.ttf */ = {isa = PBXFileReference; explicitFileType = undefined; fileEncoding = 9; includeInIndex = 0; lastKnownFileType = unknown; name = "Inter-SemiBold.ttf"; path = "../src/assets/fonts/Inter-SemiBold.ttf"; sourceTree = "<group>"; };
		AFA1D0A6FE1E4E61A68B2CE8 /* Inter-Medium.ttf */ = {isa = PBXFileReference; explicitFileType = undefined; fileEncoding = 9; includeInIndex = 0; lastKnownFileType = unknown; name = "Inter-Medium.ttf"; path = "../src/assets/fonts/Inter-Medium.ttf"; sourceTree = "<group>"; };
		BE3DD2A38FDF490B8902728A /* Inter-Bold.ttf */ = {isa = PBXFileReference; explicitFileType = undefined; fileEncoding = 9; includeInIndex = 0; lastKnownFileType = unknown; name = "Inter-Bold.ttf"; path = "../src/assets/fonts/Inter-Bold.ttf"; sourceTree = "<group>"; };
		C287B0FF60726652E3D08A7C /* Pods-freighter-mobile.debug.xcconfig */ = {isa = PBXFileReference; includeInIndex = 1; lastKnownFileType = text.xcconfig; name = "Pods-freighter-mobile.debug.xcconfig"; path = "Target Support Files/Pods-freighter-mobile/Pods-freighter-mobile.debug.xcconfig"; sourceTree = "<group>"; };
		D10BE9F6D7D84A598084C6B9 /* BootSplash.storyboard */ = {isa = PBXFileReference; explicitFileType = undefined; fileEncoding = 9; includeInIndex = 0; lastKnownFileType = unknown; name = BootSplash.storyboard; path = "freighter-mobile/BootSplash.storyboard"; sourceTree = "<group>"; };
		E805A8B55BFFAA694D5F40A5 /* Pods-freighter-mobile.release.xcconfig */ = {isa = PBXFileReference; includeInIndex = 1; lastKnownFileType = text.xcconfig; name = "Pods-freighter-mobile.release.xcconfig"; path = "Target Support Files/Pods-freighter-mobile/Pods-freighter-mobile.release.xcconfig"; sourceTree = "<group>"; };
		ED297162215061F000B7C4FE /* JavaScriptCore.framework */ = {isa = PBXFileReference; lastKnownFileType = wrapper.framework; name = JavaScriptCore.framework; path = System/Library/Frameworks/JavaScriptCore.framework; sourceTree = SDKROOT; };
/* End PBXFileReference section */

/* Begin PBXFrameworksBuildPhase section */
		13B07F8C1A680F5B00A75B9A /* Frameworks */ = {
			isa = PBXFrameworksBuildPhase;
			buildActionMask = 2147483647;
			files = (
				A020C2C89FD30438BCD65DF0 /* libPods-freighter-mobile.a in Frameworks */,
			);
			runOnlyForDeploymentPostprocessing = 0;
		};
/* End PBXFrameworksBuildPhase section */

/* Begin PBXGroup section */
		13B07FAE1A68108700A75B9A /* freighter-mobile */ = {
			isa = PBXGroup;
			children = (
				13B07FB51A68108700A75B9A /* Images.xcassets */,
				761780EC2CA45674006654EE /* AppDelegate.swift */,
				13B07FB61A68108700A75B9A /* Info.plist */,
				81AB9BB72411601600AC10FF /* LaunchScreen.storyboard */,
				13B07FB81A68108700A75B9A /* PrivacyInfo.xcprivacy */,
				D10BE9F6D7D84A598084C6B9 /* BootSplash.storyboard */,
				6EA47F7F1A9043699AECB850 /* Colors.xcassets */,
				75BAEB742E32B39B0084934A /* InfoPlist.strings */,
				529AF2012E693E0F003B92F4 /* freighter-mobile-Bridging-Header.h */,
			);
			name = "freighter-mobile";
			sourceTree = "<group>";
		};
		2D16E6871FA4F8E400B85C8A /* Frameworks */ = {
			isa = PBXGroup;
			children = (
				ED297162215061F000B7C4FE /* JavaScriptCore.framework */,
				57FA3985442F69076EFBCA2A /* libPods-freighter-mobile.a */,
			);
			name = Frameworks;
			sourceTree = "<group>";
		};
		832341AE1AAA6A7D00B99B32 /* Libraries */ = {
			isa = PBXGroup;
			children = (
			);
			name = Libraries;
			sourceTree = "<group>";
		};
		83CBB9F61A601CBA00E9B192 = {
			isa = PBXGroup;
			children = (
				13B07FAE1A68108700A75B9A /* freighter-mobile */,
				832341AE1AAA6A7D00B99B32 /* Libraries */,
				83CBBA001A601CBA00E9B192 /* Products */,
				2D16E6871FA4F8E400B85C8A /* Frameworks */,
				BBD78D7AC51CEA395F1C20DB /* Pods */,
				F319414009F8490280634B4A /* Resources */,
			);
			indentWidth = 2;
			sourceTree = "<group>";
			tabWidth = 2;
			usesTabs = 0;
		};
		83CBBA001A601CBA00E9B192 /* Products */ = {
			isa = PBXGroup;
			children = (
				13B07F961A680F5B00A75B9A /* freighter-mobile.app */,
			);
			name = Products;
			sourceTree = "<group>";
		};
		BBD78D7AC51CEA395F1C20DB /* Pods */ = {
			isa = PBXGroup;
			children = (
				C287B0FF60726652E3D08A7C /* Pods-freighter-mobile.debug.xcconfig */,
				E805A8B55BFFAA694D5F40A5 /* Pods-freighter-mobile.release.xcconfig */,
			);
			path = Pods;
			sourceTree = "<group>";
		};
		F319414009F8490280634B4A /* Resources */ = {
			isa = PBXGroup;
			children = (
				BE3DD2A38FDF490B8902728A /* Inter-Bold.ttf */,
				6962430A58434A4F99BDACDC /* Inter-Light.ttf */,
				AFA1D0A6FE1E4E61A68B2CE8 /* Inter-Medium.ttf */,
				0CD67D6730C74635991EDEFF /* Inter-Regular.ttf */,
				9E2FF4E1433641DCA5850C7E /* Inter-SemiBold.ttf */,
				302D33B0FE4D45C9ABEC3073 /* Inter-VariableFont_opsz,wght.ttf */,
			);
			name = Resources;
			sourceTree = "<group>";
		};
/* End PBXGroup section */

/* Begin PBXNativeTarget section */
		13B07F861A680F5B00A75B9A /* freighter-mobile */ = {
			isa = PBXNativeTarget;
			buildConfigurationList = 13B07F931A680F5B00A75B9A /* Build configuration list for PBXNativeTarget "freighter-mobile" */;
			buildPhases = (
				57AE39E3CA8803EE0FC20778 /* [CP] Check Pods Manifest.lock */,
				13B07F871A680F5B00A75B9A /* Sources */,
				13B07F8C1A680F5B00A75B9A /* Frameworks */,
				13B07F8E1A680F5B00A75B9A /* Resources */,
				00DD1BFF1BD5951E006B06BC /* Bundle React Native code and images */,
				6AD017E82A8340CFB8CCA50E /* Upload Debug Symbols to Sentry */,
				9EFEDCED760B77FC3F516CA2 /* [CP] Embed Pods Frameworks */,
				4D8A35AD5F82513917162B27 /* [CP] Copy Pods Resources */,
			);
			buildRules = (
			);
			dependencies = (
			);
			name = "freighter-mobile";
			productName = "freighter-mobile";
			productReference = 13B07F961A680F5B00A75B9A /* freighter-mobile.app */;
			productType = "com.apple.product-type.application";
		};
/* End PBXNativeTarget section */

/* Begin PBXProject section */
		83CBB9F71A601CBA00E9B192 /* Project object */ = {
			isa = PBXProject;
			attributes = {
				LastUpgradeCheck = 1210;
				TargetAttributes = {
					13B07F861A680F5B00A75B9A = {
						LastSwiftMigration = 2600;
					};
				};
			};
			buildConfigurationList = 83CBB9FA1A601CBA00E9B192 /* Build configuration list for PBXProject "freighter-mobile" */;
			compatibilityVersion = "Xcode 12.0";
			developmentRegion = en;
			hasScannedForEncodings = 0;
			knownRegions = (
				en,
				Base,
				pt,
			);
			mainGroup = 83CBB9F61A601CBA00E9B192;
			productRefGroup = 83CBBA001A601CBA00E9B192 /* Products */;
			projectDirPath = "";
			projectRoot = "";
			targets = (
				13B07F861A680F5B00A75B9A /* freighter-mobile */,
			);
		};
/* End PBXProject section */

/* Begin PBXResourcesBuildPhase section */
		13B07F8E1A680F5B00A75B9A /* Resources */ = {
			isa = PBXResourcesBuildPhase;
			buildActionMask = 2147483647;
			files = (
				81AB9BB82411601600AC10FF /* LaunchScreen.storyboard in Resources */,
				75BAEB762E32B39B0084934A /* InfoPlist.strings in Resources */,
				13B07FBF1A68108700A75B9A /* Images.xcassets in Resources */,
				D88BF41236E08F0EB644DD53 /* PrivacyInfo.xcprivacy in Resources */,
				37FAF0580CF841D4A66C64CA /* Inter-Bold.ttf in Resources */,
				A2041D19B8E0479689872965 /* Inter-Light.ttf in Resources */,
				45E4ECDFC1E44ACBAC326AE6 /* Inter-Medium.ttf in Resources */,
				39698F2DFE8D470C85CD8214 /* Inter-Regular.ttf in Resources */,
				C92BC0E45A0344A499E724C4 /* Inter-SemiBold.ttf in Resources */,
				D8E3BC1680FC4B7C9D639125 /* Inter-VariableFont_opsz,wght.ttf in Resources */,
				732E4F42687E4C04AD873507 /* BootSplash.storyboard in Resources */,
				3B54C0C8649A44048D6CE6F1 /* Colors.xcassets in Resources */,
			);
			runOnlyForDeploymentPostprocessing = 0;
		};
/* End PBXResourcesBuildPhase section */

/* Begin PBXShellScriptBuildPhase section */
		00DD1BFF1BD5951E006B06BC /* Bundle React Native code and images */ = {
			isa = PBXShellScriptBuildPhase;
			buildActionMask = 2147483647;
			files = (
			);
			inputPaths = (
				"$(SRCROOT)/.xcode.env.local",
				"$(SRCROOT)/.xcode.env",
			);
			name = "Bundle React Native code and images";
			outputPaths = (
			);
			runOnlyForDeploymentPostprocessing = 0;
			shellPath = /bin/sh;
			shellScript = "set -e\n\nWITH_ENVIRONMENT=\"$REACT_NATIVE_PATH/scripts/xcode/with-environment.sh\"\nREACT_NATIVE_XCODE=\"$REACT_NATIVE_PATH/scripts/react-native-xcode.sh\"\n\n/bin/sh -c \"$WITH_ENVIRONMENT \\\"/bin/sh ../node_modules/@sentry/react-native/scripts/sentry-xcode.sh $REACT_NATIVE_XCODE\\\"\"\n";
		};
		4D8A35AD5F82513917162B27 /* [CP] Copy Pods Resources */ = {
			isa = PBXShellScriptBuildPhase;
			buildActionMask = 2147483647;
			files = (
			);
			inputFileListPaths = (
				"${PODS_ROOT}/Target Support Files/Pods-freighter-mobile/Pods-freighter-mobile-resources-${CONFIGURATION}-input-files.xcfilelist",
			);
			name = "[CP] Copy Pods Resources";
			outputFileListPaths = (
				"${PODS_ROOT}/Target Support Files/Pods-freighter-mobile/Pods-freighter-mobile-resources-${CONFIGURATION}-output-files.xcfilelist",
			);
			runOnlyForDeploymentPostprocessing = 0;
			shellPath = /bin/sh;
			shellScript = "\"${PODS_ROOT}/Target Support Files/Pods-freighter-mobile/Pods-freighter-mobile-resources.sh\"\n";
			showEnvVarsInLog = 0;
		};
		57AE39E3CA8803EE0FC20778 /* [CP] Check Pods Manifest.lock */ = {
			isa = PBXShellScriptBuildPhase;
			buildActionMask = 2147483647;
			files = (
			);
			inputFileListPaths = (
			);
			inputPaths = (
				"${PODS_PODFILE_DIR_PATH}/Podfile.lock",
				"${PODS_ROOT}/Manifest.lock",
			);
			name = "[CP] Check Pods Manifest.lock";
			outputFileListPaths = (
			);
			outputPaths = (
				"$(DERIVED_FILE_DIR)/Pods-freighter-mobile-checkManifestLockResult.txt",
			);
			runOnlyForDeploymentPostprocessing = 0;
			shellPath = /bin/sh;
			shellScript = "diff \"${PODS_PODFILE_DIR_PATH}/Podfile.lock\" \"${PODS_ROOT}/Manifest.lock\" > /dev/null\nif [ $? != 0 ] ; then\n    # print error to STDERR\n    echo \"error: The sandbox is not in sync with the Podfile.lock. Run 'pod install' or update your CocoaPods installation.\" >&2\n    exit 1\nfi\n# This output is used by Xcode 'outputs' to avoid re-running this script phase.\necho \"SUCCESS\" > \"${SCRIPT_OUTPUT_FILE_0}\"\n";
			showEnvVarsInLog = 0;
		};
		6AD017E82A8340CFB8CCA50E /* Upload Debug Symbols to Sentry */ = {
			isa = PBXShellScriptBuildPhase;
			buildActionMask = 2147483647;
			files = (
			);
			inputPaths = (
			);
			name = "Upload Debug Symbols to Sentry";
			outputPaths = (
			);
			runOnlyForDeploymentPostprocessing = 0;
			shellPath = /bin/sh;
			shellScript = "/bin/sh ../node_modules/@sentry/react-native/scripts/sentry-xcode-debug-files.sh";
		};
		9EFEDCED760B77FC3F516CA2 /* [CP] Embed Pods Frameworks */ = {
			isa = PBXShellScriptBuildPhase;
			buildActionMask = 2147483647;
			files = (
			);
			inputFileListPaths = (
				"${PODS_ROOT}/Target Support Files/Pods-freighter-mobile/Pods-freighter-mobile-frameworks-${CONFIGURATION}-input-files.xcfilelist",
			);
			name = "[CP] Embed Pods Frameworks";
			outputFileListPaths = (
				"${PODS_ROOT}/Target Support Files/Pods-freighter-mobile/Pods-freighter-mobile-frameworks-${CONFIGURATION}-output-files.xcfilelist",
			);
			runOnlyForDeploymentPostprocessing = 0;
			shellPath = /bin/sh;
			shellScript = "\"${PODS_ROOT}/Target Support Files/Pods-freighter-mobile/Pods-freighter-mobile-frameworks.sh\"\n";
			showEnvVarsInLog = 0;
		};
/* End PBXShellScriptBuildPhase section */

/* Begin PBXSourcesBuildPhase section */
		13B07F871A680F5B00A75B9A /* Sources */ = {
			isa = PBXSourcesBuildPhase;
			buildActionMask = 2147483647;
			files = (
				761780ED2CA45674006654EE /* AppDelegate.swift in Sources */,
			);
			runOnlyForDeploymentPostprocessing = 0;
		};
/* End PBXSourcesBuildPhase section */

/* Begin PBXVariantGroup section */
		75BAEB742E32B39B0084934A /* InfoPlist.strings */ = {
			isa = PBXVariantGroup;
			children = (
				75BAEB752E32B39B0084934A /* en */,
				75BAEB782E3789260084934A /* pt */,
			);
			name = InfoPlist.strings;
			sourceTree = "<group>";
		};
/* End PBXVariantGroup section */

/* Begin XCBuildConfiguration section */
		13B07F941A680F5B00A75B9A /* Debug */ = {
			isa = XCBuildConfiguration;
			baseConfigurationReference = C287B0FF60726652E3D08A7C /* Pods-freighter-mobile.debug.xcconfig */;
			buildSettings = {
				ASSETCATALOG_COMPILER_APPICON_NAME = AppIcon;
				CLANG_ENABLE_MODULES = YES;
				CODE_SIGN_IDENTITY = "Apple Development";
				CODE_SIGN_STYLE = Automatic;
<<<<<<< HEAD
				CURRENT_PROJECT_VERSION = 26;
=======
				CURRENT_PROJECT_VERSION = 25;
>>>>>>> 57705770
				DEVELOPMENT_TEAM = 4JWM8JNM37;
				ENABLE_BITCODE = NO;
				INFOPLIST_FILE = "freighter-mobile/Info.plist";
				IPHONEOS_DEPLOYMENT_TARGET = 15.1;
				LD_RUNPATH_SEARCH_PATHS = (
					"$(inherited)",
					"@executable_path/Frameworks",
				);
				MARKETING_VERSION = 1.3.23;
				OTHER_LDFLAGS = (
					"$(inherited)",
					"-ObjC",
					"-lc++",
				);
				PRODUCT_BUNDLE_IDENTIFIER = org.stellar.freighterwallet;
				PRODUCT_NAME = "freighter-mobile";
				PROVISIONING_PROFILE_SPECIFIER = "";
				SWIFT_OBJC_BRIDGING_HEADER = "freighter-mobile-Bridging-Header.h";
				SWIFT_OPTIMIZATION_LEVEL = "-Onone";
				SWIFT_VERSION = 5.0;
				VERSIONING_SYSTEM = "apple-generic";
			};
			name = Debug;
		};
		13B07F951A680F5B00A75B9A /* Release */ = {
			isa = XCBuildConfiguration;
			baseConfigurationReference = E805A8B55BFFAA694D5F40A5 /* Pods-freighter-mobile.release.xcconfig */;
			buildSettings = {
				ASSETCATALOG_COMPILER_APPICON_NAME = AppIcon;
				CLANG_ENABLE_MODULES = YES;
				CODE_SIGN_IDENTITY = "Apple Development";
				CODE_SIGN_STYLE = Automatic;
<<<<<<< HEAD
				CURRENT_PROJECT_VERSION = 26;
=======
				CURRENT_PROJECT_VERSION = 25;
>>>>>>> 57705770
				DEVELOPMENT_TEAM = 4JWM8JNM37;
				INFOPLIST_FILE = "freighter-mobile/Info.plist";
				IPHONEOS_DEPLOYMENT_TARGET = 15.1;
				LD_RUNPATH_SEARCH_PATHS = (
					"$(inherited)",
					"@executable_path/Frameworks",
				);
				MARKETING_VERSION = 1.3.23;
				OTHER_LDFLAGS = (
					"$(inherited)",
					"-ObjC",
					"-lc++",
				);
				OTHER_SWIFT_FLAGS = "$(inherited) -D EXPO_CONFIGURATION_RELEASE";
				PRODUCT_BUNDLE_IDENTIFIER = org.stellar.freighterwallet;
				PRODUCT_NAME = "freighter-mobile";
				PROVISIONING_PROFILE_SPECIFIER = "";
				SWIFT_OBJC_BRIDGING_HEADER = "freighter-mobile-Bridging-Header.h";
				SWIFT_VERSION = 5.0;
				VERSIONING_SYSTEM = "apple-generic";
			};
			name = Release;
		};
		83CBBA201A601CBA00E9B192 /* Debug */ = {
			isa = XCBuildConfiguration;
			buildSettings = {
				ALWAYS_SEARCH_USER_PATHS = NO;
				CLANG_ANALYZER_LOCALIZABILITY_NONLOCALIZED = YES;
				CLANG_CXX_LANGUAGE_STANDARD = "c++20";
				CLANG_CXX_LIBRARY = "libc++";
				CLANG_ENABLE_MODULES = YES;
				CLANG_ENABLE_OBJC_ARC = YES;
				CLANG_WARN_BLOCK_CAPTURE_AUTORELEASING = YES;
				CLANG_WARN_BOOL_CONVERSION = YES;
				CLANG_WARN_COMMA = YES;
				CLANG_WARN_CONSTANT_CONVERSION = YES;
				CLANG_WARN_DEPRECATED_OBJC_IMPLEMENTATIONS = YES;
				CLANG_WARN_DIRECT_OBJC_ISA_USAGE = YES_ERROR;
				CLANG_WARN_EMPTY_BODY = YES;
				CLANG_WARN_ENUM_CONVERSION = YES;
				CLANG_WARN_INFINITE_RECURSION = YES;
				CLANG_WARN_INT_CONVERSION = YES;
				CLANG_WARN_NON_LITERAL_NULL_CONVERSION = YES;
				CLANG_WARN_OBJC_IMPLICIT_RETAIN_SELF = YES;
				CLANG_WARN_OBJC_LITERAL_CONVERSION = YES;
				CLANG_WARN_OBJC_ROOT_CLASS = YES_ERROR;
				CLANG_WARN_QUOTED_INCLUDE_IN_FRAMEWORK_HEADER = YES;
				CLANG_WARN_RANGE_LOOP_ANALYSIS = YES;
				CLANG_WARN_STRICT_PROTOTYPES = YES;
				CLANG_WARN_SUSPICIOUS_MOVE = YES;
				CLANG_WARN_UNREACHABLE_CODE = YES;
				CLANG_WARN__DUPLICATE_METHOD_MATCH = YES;
				"CODE_SIGN_IDENTITY[sdk=iphoneos*]" = "iPhone Developer";
				COPY_PHASE_STRIP = NO;
				ENABLE_STRICT_OBJC_MSGSEND = YES;
				ENABLE_TESTABILITY = YES;
				"EXCLUDED_ARCHS[sdk=iphonesimulator*]" = "";
				GCC_C_LANGUAGE_STANDARD = gnu99;
				GCC_DYNAMIC_NO_PIC = NO;
				GCC_NO_COMMON_BLOCKS = YES;
				GCC_OPTIMIZATION_LEVEL = 0;
				GCC_PREPROCESSOR_DEFINITIONS = (
					"DEBUG=1",
					"$(inherited)",
				);
				GCC_SYMBOLS_PRIVATE_EXTERN = NO;
				GCC_WARN_64_TO_32_BIT_CONVERSION = YES;
				GCC_WARN_ABOUT_RETURN_TYPE = YES_ERROR;
				GCC_WARN_UNDECLARED_SELECTOR = YES;
				GCC_WARN_UNINITIALIZED_AUTOS = YES_AGGRESSIVE;
				GCC_WARN_UNUSED_FUNCTION = YES;
				GCC_WARN_UNUSED_VARIABLE = YES;
				IPHONEOS_DEPLOYMENT_TARGET = 15.1;
				LD_RUNPATH_SEARCH_PATHS = (
					/usr/lib/swift,
					"$(inherited)",
				);
				LIBRARY_SEARCH_PATHS = (
					"\"$(SDKROOT)/usr/lib/swift\"",
					"\"$(TOOLCHAIN_DIR)/usr/lib/swift/$(PLATFORM_NAME)\"",
					"\"$(inherited)\"",
				);
				MTL_ENABLE_DEBUG_INFO = YES;
				ONLY_ACTIVE_ARCH = YES;
				OTHER_CPLUSPLUSFLAGS = (
					"$(OTHER_CFLAGS)",
					"-DFOLLY_NO_CONFIG",
					"-DFOLLY_MOBILE=1",
					"-DFOLLY_USE_LIBCPP=1",
					"-DFOLLY_CFG_NO_COROUTINES=1",
					"-DFOLLY_HAVE_CLOCK_GETTIME=1",
				);
				OTHER_LDFLAGS = (
					"$(inherited)",
					" ",
				);
				REACT_NATIVE_PATH = "${PODS_ROOT}/../../node_modules/react-native";
				SDKROOT = iphoneos;
				SWIFT_ACTIVE_COMPILATION_CONDITIONS = "$(inherited) DEBUG";
				SWIFT_VERSION = 5.0;
				USE_HERMES = true;
			};
			name = Debug;
		};
		83CBBA211A601CBA00E9B192 /* Release */ = {
			isa = XCBuildConfiguration;
			buildSettings = {
				ALWAYS_SEARCH_USER_PATHS = NO;
				CLANG_ANALYZER_LOCALIZABILITY_NONLOCALIZED = YES;
				CLANG_CXX_LANGUAGE_STANDARD = "c++20";
				CLANG_CXX_LIBRARY = "libc++";
				CLANG_ENABLE_MODULES = YES;
				CLANG_ENABLE_OBJC_ARC = YES;
				CLANG_WARN_BLOCK_CAPTURE_AUTORELEASING = YES;
				CLANG_WARN_BOOL_CONVERSION = YES;
				CLANG_WARN_COMMA = YES;
				CLANG_WARN_CONSTANT_CONVERSION = YES;
				CLANG_WARN_DEPRECATED_OBJC_IMPLEMENTATIONS = YES;
				CLANG_WARN_DIRECT_OBJC_ISA_USAGE = YES_ERROR;
				CLANG_WARN_EMPTY_BODY = YES;
				CLANG_WARN_ENUM_CONVERSION = YES;
				CLANG_WARN_INFINITE_RECURSION = YES;
				CLANG_WARN_INT_CONVERSION = YES;
				CLANG_WARN_NON_LITERAL_NULL_CONVERSION = YES;
				CLANG_WARN_OBJC_IMPLICIT_RETAIN_SELF = YES;
				CLANG_WARN_OBJC_LITERAL_CONVERSION = YES;
				CLANG_WARN_OBJC_ROOT_CLASS = YES_ERROR;
				CLANG_WARN_QUOTED_INCLUDE_IN_FRAMEWORK_HEADER = YES;
				CLANG_WARN_RANGE_LOOP_ANALYSIS = YES;
				CLANG_WARN_STRICT_PROTOTYPES = YES;
				CLANG_WARN_SUSPICIOUS_MOVE = YES;
				CLANG_WARN_UNREACHABLE_CODE = YES;
				CLANG_WARN__DUPLICATE_METHOD_MATCH = YES;
				"CODE_SIGN_IDENTITY[sdk=iphoneos*]" = "iPhone Developer";
				COPY_PHASE_STRIP = YES;
				ENABLE_NS_ASSERTIONS = NO;
				ENABLE_STRICT_OBJC_MSGSEND = YES;
				"EXCLUDED_ARCHS[sdk=iphonesimulator*]" = "";
				GCC_C_LANGUAGE_STANDARD = gnu99;
				GCC_NO_COMMON_BLOCKS = YES;
				GCC_WARN_64_TO_32_BIT_CONVERSION = YES;
				GCC_WARN_ABOUT_RETURN_TYPE = YES_ERROR;
				GCC_WARN_UNDECLARED_SELECTOR = YES;
				GCC_WARN_UNINITIALIZED_AUTOS = YES_AGGRESSIVE;
				GCC_WARN_UNUSED_FUNCTION = YES;
				GCC_WARN_UNUSED_VARIABLE = YES;
				IPHONEOS_DEPLOYMENT_TARGET = 15.1;
				LD_RUNPATH_SEARCH_PATHS = (
					/usr/lib/swift,
					"$(inherited)",
				);
				LIBRARY_SEARCH_PATHS = (
					"\"$(SDKROOT)/usr/lib/swift\"",
					"\"$(TOOLCHAIN_DIR)/usr/lib/swift/$(PLATFORM_NAME)\"",
					"\"$(inherited)\"",
				);
				MTL_ENABLE_DEBUG_INFO = NO;
				OTHER_CPLUSPLUSFLAGS = (
					"$(OTHER_CFLAGS)",
					"-DFOLLY_NO_CONFIG",
					"-DFOLLY_MOBILE=1",
					"-DFOLLY_USE_LIBCPP=1",
					"-DFOLLY_CFG_NO_COROUTINES=1",
					"-DFOLLY_HAVE_CLOCK_GETTIME=1",
				);
				OTHER_LDFLAGS = (
					"$(inherited)",
					" ",
				);
				REACT_NATIVE_PATH = "${PODS_ROOT}/../../node_modules/react-native";
				SDKROOT = iphoneos;
				SWIFT_VERSION = 5.0;
				USE_HERMES = true;
				VALIDATE_PRODUCT = YES;
			};
			name = Release;
		};
/* End XCBuildConfiguration section */

/* Begin XCConfigurationList section */
		13B07F931A680F5B00A75B9A /* Build configuration list for PBXNativeTarget "freighter-mobile" */ = {
			isa = XCConfigurationList;
			buildConfigurations = (
				13B07F941A680F5B00A75B9A /* Debug */,
				13B07F951A680F5B00A75B9A /* Release */,
			);
			defaultConfigurationIsVisible = 0;
			defaultConfigurationName = Release;
		};
		83CBB9FA1A601CBA00E9B192 /* Build configuration list for PBXProject "freighter-mobile" */ = {
			isa = XCConfigurationList;
			buildConfigurations = (
				83CBBA201A601CBA00E9B192 /* Debug */,
				83CBBA211A601CBA00E9B192 /* Release */,
			);
			defaultConfigurationIsVisible = 0;
			defaultConfigurationName = Release;
		};
/* End XCConfigurationList section */
	};
	rootObject = 83CBB9F71A601CBA00E9B192 /* Project object */;
}<|MERGE_RESOLUTION|>--- conflicted
+++ resolved
@@ -336,11 +336,7 @@
 				CLANG_ENABLE_MODULES = YES;
 				CODE_SIGN_IDENTITY = "Apple Development";
 				CODE_SIGN_STYLE = Automatic;
-<<<<<<< HEAD
 				CURRENT_PROJECT_VERSION = 26;
-=======
-				CURRENT_PROJECT_VERSION = 25;
->>>>>>> 57705770
 				DEVELOPMENT_TEAM = 4JWM8JNM37;
 				ENABLE_BITCODE = NO;
 				INFOPLIST_FILE = "freighter-mobile/Info.plist";
@@ -373,11 +369,7 @@
 				CLANG_ENABLE_MODULES = YES;
 				CODE_SIGN_IDENTITY = "Apple Development";
 				CODE_SIGN_STYLE = Automatic;
-<<<<<<< HEAD
 				CURRENT_PROJECT_VERSION = 26;
-=======
-				CURRENT_PROJECT_VERSION = 25;
->>>>>>> 57705770
 				DEVELOPMENT_TEAM = 4JWM8JNM37;
 				INFOPLIST_FILE = "freighter-mobile/Info.plist";
 				IPHONEOS_DEPLOYMENT_TARGET = 15.1;
