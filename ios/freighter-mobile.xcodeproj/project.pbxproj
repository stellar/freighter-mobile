// !$*UTF8*$!
{
	archiveVersion = 1;
	classes = {
	};
	objectVersion = 54;
	objects = {

/* Begin PBXBuildFile section */
		13B07FBF1A68108700A75B9A /* Images.xcassets in Resources */ = {isa = PBXBuildFile; fileRef = 13B07FB51A68108700A75B9A /* Images.xcassets */; };
<<<<<<< HEAD
		3B54C0C8649A44048D6CE6F1 /* Colors.xcassets in Resources */ = {isa = PBXBuildFile; fileRef = 6EA47F7F1A9043699AECB850 /* Colors.xcassets */; };
=======
		153F939388F35C5CC4D3FF0B /* libPods-freighter-mobile-freighter-mobile-dev.a in Frameworks */ = {isa = PBXBuildFile; fileRef = A52DDB7E15C8F92AC3DE4102 /* libPods-freighter-mobile-freighter-mobile-dev.a */; };
		37FAF0580CF841D4A66C64CA /* Inter-Bold.ttf in Resources */ = {isa = PBXBuildFile; fileRef = BE3DD2A38FDF490B8902728A /* Inter-Bold.ttf */; };
		39698F2DFE8D470C85CD8214 /* Inter-Regular.ttf in Resources */ = {isa = PBXBuildFile; fileRef = 0CD67D6730C74635991EDEFF /* Inter-Regular.ttf */; };
		3B54C0C8649A44048D6CE6F1 /* Colors.xcassets in Resources */ = {isa = PBXBuildFile; fileRef = 6EA47F7F1A9043699AECB850 /* Colors.xcassets */; };
		45E4ECDFC1E44ACBAC326AE6 /* Inter-Medium.ttf in Resources */ = {isa = PBXBuildFile; fileRef = AFA1D0A6FE1E4E61A68B2CE8 /* Inter-Medium.ttf */; };
		4C1900C63580B5D670E4E67B /* libPods-freighter-mobile.a in Frameworks */ = {isa = PBXBuildFile; fileRef = 57FA3985442F69076EFBCA2A /* libPods-freighter-mobile.a */; };
>>>>>>> 1d3abe62
		732E4F42687E4C04AD873507 /* BootSplash.storyboard in Resources */ = {isa = PBXBuildFile; fileRef = D10BE9F6D7D84A598084C6B9 /* BootSplash.storyboard */; };
		75BAEB762E32B39B0084934A /* InfoPlist.strings in Resources */ = {isa = PBXBuildFile; fileRef = 75BAEB742E32B39B0084934A /* InfoPlist.strings */; };
		761780ED2CA45674006654EE /* AppDelegate.swift in Sources */ = {isa = PBXBuildFile; fileRef = 761780EC2CA45674006654EE /* AppDelegate.swift */; };
		81AB9BB82411601600AC10FF /* LaunchScreen.storyboard in Resources */ = {isa = PBXBuildFile; fileRef = 81AB9BB72411601600AC10FF /* LaunchScreen.storyboard */; };
		A020C2C89FD30438BCD65DF0 /* libPods-freighter-mobile.a in Frameworks */ = {isa = PBXBuildFile; fileRef = 57FA3985442F69076EFBCA2A /* libPods-freighter-mobile.a */; };
		D88BF41236E08F0EB644DD53 /* PrivacyInfo.xcprivacy in Resources */ = {isa = PBXBuildFile; fileRef = 13B07FB81A68108700A75B9A /* PrivacyInfo.xcprivacy */; };
<<<<<<< HEAD
=======
		D8E3BC1680FC4B7C9D639125 /* Inter-VariableFont_opsz,wght.ttf in Resources */ = {isa = PBXBuildFile; fileRef = 302D33B0FE4D45C9ABEC3073 /* Inter-VariableFont_opsz,wght.ttf */; };
		EC8D0BF92E8DDA8100429D7F /* AppDelegate.swift in Sources */ = {isa = PBXBuildFile; fileRef = 761780EC2CA45674006654EE /* AppDelegate.swift */; };
		EC8D0BFD2E8DDA8100429D7F /* LaunchScreen.storyboard in Resources */ = {isa = PBXBuildFile; fileRef = 81AB9BB72411601600AC10FF /* LaunchScreen.storyboard */; };
		EC8D0BFE2E8DDA8100429D7F /* InfoPlist.strings in Resources */ = {isa = PBXBuildFile; fileRef = 75BAEB742E32B39B0084934A /* InfoPlist.strings */; };
		EC8D0BFF2E8DDA8100429D7F /* Images.xcassets in Resources */ = {isa = PBXBuildFile; fileRef = 13B07FB51A68108700A75B9A /* Images.xcassets */; };
		EC8D0C002E8DDA8100429D7F /* PrivacyInfo.xcprivacy in Resources */ = {isa = PBXBuildFile; fileRef = 13B07FB81A68108700A75B9A /* PrivacyInfo.xcprivacy */; };
		EC8D0C012E8DDA8100429D7F /* Inter-Bold.ttf in Resources */ = {isa = PBXBuildFile; fileRef = BE3DD2A38FDF490B8902728A /* Inter-Bold.ttf */; };
		EC8D0C022E8DDA8100429D7F /* Inter-Light.ttf in Resources */ = {isa = PBXBuildFile; fileRef = 6962430A58434A4F99BDACDC /* Inter-Light.ttf */; };
		EC8D0C032E8DDA8100429D7F /* Inter-Medium.ttf in Resources */ = {isa = PBXBuildFile; fileRef = AFA1D0A6FE1E4E61A68B2CE8 /* Inter-Medium.ttf */; };
		EC8D0C042E8DDA8100429D7F /* Inter-Regular.ttf in Resources */ = {isa = PBXBuildFile; fileRef = 0CD67D6730C74635991EDEFF /* Inter-Regular.ttf */; };
		EC8D0C052E8DDA8100429D7F /* Inter-SemiBold.ttf in Resources */ = {isa = PBXBuildFile; fileRef = 9E2FF4E1433641DCA5850C7E /* Inter-SemiBold.ttf */; };
		EC8D0C062E8DDA8100429D7F /* Inter-VariableFont_opsz,wght.ttf in Resources */ = {isa = PBXBuildFile; fileRef = 302D33B0FE4D45C9ABEC3073 /* Inter-VariableFont_opsz,wght.ttf */; };
		EC8D0C072E8DDA8100429D7F /* BootSplash.storyboard in Resources */ = {isa = PBXBuildFile; fileRef = D10BE9F6D7D84A598084C6B9 /* BootSplash.storyboard */; };
		EC8D0C082E8DDA8100429D7F /* Colors.xcassets in Resources */ = {isa = PBXBuildFile; fileRef = 6EA47F7F1A9043699AECB850 /* Colors.xcassets */; };
>>>>>>> 1d3abe62
/* End PBXBuildFile section */

/* Begin PBXFileReference section */
		0CD67D6730C74635991EDEFF /* Inter-Regular.ttf */ = {isa = PBXFileReference; explicitFileType = undefined; fileEncoding = 9; includeInIndex = 0; lastKnownFileType = unknown; name = "Inter-Regular.ttf"; path = "../src/assets/fonts/Inter-Regular.ttf"; sourceTree = "<group>"; };
		13B07F961A680F5B00A75B9A /* freighter-mobile.app */ = {isa = PBXFileReference; explicitFileType = wrapper.application; includeInIndex = 0; path = "freighter-mobile.app"; sourceTree = BUILT_PRODUCTS_DIR; };
		13B07FB51A68108700A75B9A /* Images.xcassets */ = {isa = PBXFileReference; lastKnownFileType = folder.assetcatalog; name = Images.xcassets; path = "freighter-mobile/Images.xcassets"; sourceTree = "<group>"; };
		13B07FB61A68108700A75B9A /* Info.plist */ = {isa = PBXFileReference; fileEncoding = 4; lastKnownFileType = text.plist.xml; name = Info.plist; path = "freighter-mobile/Info.plist"; sourceTree = "<group>"; };
		13B07FB81A68108700A75B9A /* PrivacyInfo.xcprivacy */ = {isa = PBXFileReference; fileEncoding = 4; lastKnownFileType = text.plist.xml; name = PrivacyInfo.xcprivacy; path = "freighter-mobile/PrivacyInfo.xcprivacy"; sourceTree = "<group>"; };
		302D33B0FE4D45C9ABEC3073 /* Inter-VariableFont_opsz,wght.ttf */ = {isa = PBXFileReference; explicitFileType = undefined; fileEncoding = 9; includeInIndex = 0; lastKnownFileType = unknown; name = "Inter-VariableFont_opsz,wght.ttf"; path = "../src/assets/fonts/Inter-VariableFont_opsz,wght.ttf"; sourceTree = "<group>"; };
		529AF2012E693E0F003B92F4 /* freighter-mobile-Bridging-Header.h */ = {isa = PBXFileReference; lastKnownFileType = sourcecode.c.h; path = "freighter-mobile-Bridging-Header.h"; sourceTree = "<group>"; };
		57FA3985442F69076EFBCA2A /* libPods-freighter-mobile.a */ = {isa = PBXFileReference; explicitFileType = archive.ar; includeInIndex = 0; path = "libPods-freighter-mobile.a"; sourceTree = BUILT_PRODUCTS_DIR; };
		6962430A58434A4F99BDACDC /* Inter-Light.ttf */ = {isa = PBXFileReference; explicitFileType = undefined; fileEncoding = 9; includeInIndex = 0; lastKnownFileType = unknown; name = "Inter-Light.ttf"; path = "../src/assets/fonts/Inter-Light.ttf"; sourceTree = "<group>"; };
		6EA47F7F1A9043699AECB850 /* Colors.xcassets */ = {isa = PBXFileReference; explicitFileType = undefined; fileEncoding = 9; includeInIndex = 0; lastKnownFileType = folder.assetcatalog; name = Colors.xcassets; path = "freighter-mobile/Colors.xcassets"; sourceTree = "<group>"; };
		75BAEB752E32B39B0084934A /* en */ = {isa = PBXFileReference; lastKnownFileType = text.plist.strings; name = en; path = en.lproj/InfoPlist.strings; sourceTree = "<group>"; };
		75BAEB782E3789260084934A /* pt */ = {isa = PBXFileReference; lastKnownFileType = text.plist.strings; name = pt; path = pt.lproj/InfoPlist.strings; sourceTree = "<group>"; };
		761780EC2CA45674006654EE /* AppDelegate.swift */ = {isa = PBXFileReference; lastKnownFileType = sourcecode.swift; name = AppDelegate.swift; path = "freighter-mobile/AppDelegate.swift"; sourceTree = "<group>"; };
		81AB9BB72411601600AC10FF /* LaunchScreen.storyboard */ = {isa = PBXFileReference; fileEncoding = 4; lastKnownFileType = file.storyboard; name = LaunchScreen.storyboard; path = "freighter-mobile/LaunchScreen.storyboard"; sourceTree = "<group>"; };
		87C4DD51580C7F62D544B174 /* Pods-freighter-mobile.debug.xcconfig */ = {isa = PBXFileReference; includeInIndex = 1; lastKnownFileType = text.xcconfig; name = "Pods-freighter-mobile.debug.xcconfig"; path = "Target Support Files/Pods-freighter-mobile/Pods-freighter-mobile.debug.xcconfig"; sourceTree = "<group>"; };
		9E2FF4E1433641DCA5850C7E /* Inter-SemiBold.ttf */ = {isa = PBXFileReference; explicitFileType = undefined; fileEncoding = 9; includeInIndex = 0; lastKnownFileType = unknown; name = "Inter-SemiBold.ttf"; path = "../src/assets/fonts/Inter-SemiBold.ttf"; sourceTree = "<group>"; };
		A52DDB7E15C8F92AC3DE4102 /* libPods-freighter-mobile-freighter-mobile-dev.a */ = {isa = PBXFileReference; explicitFileType = archive.ar; includeInIndex = 0; path = "libPods-freighter-mobile-freighter-mobile-dev.a"; sourceTree = BUILT_PRODUCTS_DIR; };
		A6A442E0F2B829FA8C711B49 /* Pods-freighter-mobile-freighter-mobile-dev.debug.xcconfig */ = {isa = PBXFileReference; includeInIndex = 1; lastKnownFileType = text.xcconfig; name = "Pods-freighter-mobile-freighter-mobile-dev.debug.xcconfig"; path = "Target Support Files/Pods-freighter-mobile-freighter-mobile-dev/Pods-freighter-mobile-freighter-mobile-dev.debug.xcconfig"; sourceTree = "<group>"; };
		AB0E25A029EB5B8EFB425629 /* Pods-freighter-mobile-freighter-mobile-dev.release.xcconfig */ = {isa = PBXFileReference; includeInIndex = 1; lastKnownFileType = text.xcconfig; name = "Pods-freighter-mobile-freighter-mobile-dev.release.xcconfig"; path = "Target Support Files/Pods-freighter-mobile-freighter-mobile-dev/Pods-freighter-mobile-freighter-mobile-dev.release.xcconfig"; sourceTree = "<group>"; };
		AFA1D0A6FE1E4E61A68B2CE8 /* Inter-Medium.ttf */ = {isa = PBXFileReference; explicitFileType = undefined; fileEncoding = 9; includeInIndex = 0; lastKnownFileType = unknown; name = "Inter-Medium.ttf"; path = "../src/assets/fonts/Inter-Medium.ttf"; sourceTree = "<group>"; };
		BE3DD2A38FDF490B8902728A /* Inter-Bold.ttf */ = {isa = PBXFileReference; explicitFileType = undefined; fileEncoding = 9; includeInIndex = 0; lastKnownFileType = unknown; name = "Inter-Bold.ttf"; path = "../src/assets/fonts/Inter-Bold.ttf"; sourceTree = "<group>"; };
		D10BE9F6D7D84A598084C6B9 /* BootSplash.storyboard */ = {isa = PBXFileReference; explicitFileType = undefined; fileEncoding = 9; includeInIndex = 0; lastKnownFileType = unknown; name = BootSplash.storyboard; path = "freighter-mobile/BootSplash.storyboard"; sourceTree = "<group>"; };
		EC0984E5FFD5FF5490DEB006 /* Pods-freighter-mobile.release.xcconfig */ = {isa = PBXFileReference; includeInIndex = 1; lastKnownFileType = text.xcconfig; name = "Pods-freighter-mobile.release.xcconfig"; path = "Target Support Files/Pods-freighter-mobile/Pods-freighter-mobile.release.xcconfig"; sourceTree = "<group>"; };
		EC8D0C102E8DDA8100429D7F /* freighter-mobile-dev.app */ = {isa = PBXFileReference; explicitFileType = wrapper.application; includeInIndex = 0; path = "freighter-mobile-dev.app"; sourceTree = BUILT_PRODUCTS_DIR; };
		EC8D0C172E8DDD8000429D7F /* Info-Dev.plist */ = {isa = PBXFileReference; lastKnownFileType = text.plist.xml; name = "Info-Dev.plist"; path = "freighter-mobile/Info-Dev.plist"; sourceTree = "<group>"; };
		ED297162215061F000B7C4FE /* JavaScriptCore.framework */ = {isa = PBXFileReference; lastKnownFileType = wrapper.framework; name = JavaScriptCore.framework; path = System/Library/Frameworks/JavaScriptCore.framework; sourceTree = SDKROOT; };
/* End PBXFileReference section */

/* Begin PBXFrameworksBuildPhase section */
		13B07F8C1A680F5B00A75B9A /* Frameworks */ = {
			isa = PBXFrameworksBuildPhase;
			buildActionMask = 2147483647;
			files = (
				A020C2C89FD30438BCD65DF0 /* libPods-freighter-mobile.a in Frameworks */,
				4C1900C63580B5D670E4E67B /* libPods-freighter-mobile.a in Frameworks */,
			);
			runOnlyForDeploymentPostprocessing = 0;
		};
		EC8D0BFA2E8DDA8100429D7F /* Frameworks */ = {
			isa = PBXFrameworksBuildPhase;
			buildActionMask = 2147483647;
			files = (
				153F939388F35C5CC4D3FF0B /* libPods-freighter-mobile-freighter-mobile-dev.a in Frameworks */,
			);
			runOnlyForDeploymentPostprocessing = 0;
		};
/* End PBXFrameworksBuildPhase section */

/* Begin PBXGroup section */
		13B07FAE1A68108700A75B9A /* freighter-mobile */ = {
			isa = PBXGroup;
			children = (
				13B07FB51A68108700A75B9A /* Images.xcassets */,
				761780EC2CA45674006654EE /* AppDelegate.swift */,
				13B07FB61A68108700A75B9A /* Info.plist */,
				EC8D0C172E8DDD8000429D7F /* Info-Dev.plist */,
				81AB9BB72411601600AC10FF /* LaunchScreen.storyboard */,
				13B07FB81A68108700A75B9A /* PrivacyInfo.xcprivacy */,
				D10BE9F6D7D84A598084C6B9 /* BootSplash.storyboard */,
				6EA47F7F1A9043699AECB850 /* Colors.xcassets */,
				75BAEB742E32B39B0084934A /* InfoPlist.strings */,
				529AF2012E693E0F003B92F4 /* freighter-mobile-Bridging-Header.h */,
			);
			name = "freighter-mobile";
			sourceTree = "<group>";
		};
		2D16E6871FA4F8E400B85C8A /* Frameworks */ = {
			isa = PBXGroup;
			children = (
				ED297162215061F000B7C4FE /* JavaScriptCore.framework */,
				57FA3985442F69076EFBCA2A /* libPods-freighter-mobile.a */,
				A52DDB7E15C8F92AC3DE4102 /* libPods-freighter-mobile-freighter-mobile-dev.a */,
			);
			name = Frameworks;
			sourceTree = "<group>";
		};
		832341AE1AAA6A7D00B99B32 /* Libraries */ = {
			isa = PBXGroup;
			children = (
			);
			name = Libraries;
			sourceTree = "<group>";
		};
		83CBB9F61A601CBA00E9B192 = {
			isa = PBXGroup;
			children = (
				13B07FAE1A68108700A75B9A /* freighter-mobile */,
				832341AE1AAA6A7D00B99B32 /* Libraries */,
				83CBBA001A601CBA00E9B192 /* Products */,
				2D16E6871FA4F8E400B85C8A /* Frameworks */,
				BBD78D7AC51CEA395F1C20DB /* Pods */,
				F319414009F8490280634B4A /* Resources */,
			);
			indentWidth = 2;
			sourceTree = "<group>";
			tabWidth = 2;
			usesTabs = 0;
		};
		83CBBA001A601CBA00E9B192 /* Products */ = {
			isa = PBXGroup;
			children = (
				13B07F961A680F5B00A75B9A /* freighter-mobile.app */,
				EC8D0C102E8DDA8100429D7F /* freighter-mobile-dev.app */,
			);
			name = Products;
			sourceTree = "<group>";
		};
		BBD78D7AC51CEA395F1C20DB /* Pods */ = {
			isa = PBXGroup;
			children = (
				87C4DD51580C7F62D544B174 /* Pods-freighter-mobile.debug.xcconfig */,
				EC0984E5FFD5FF5490DEB006 /* Pods-freighter-mobile.release.xcconfig */,
				A6A442E0F2B829FA8C711B49 /* Pods-freighter-mobile-freighter-mobile-dev.debug.xcconfig */,
				AB0E25A029EB5B8EFB425629 /* Pods-freighter-mobile-freighter-mobile-dev.release.xcconfig */,
			);
			path = Pods;
			sourceTree = "<group>";
		};
		F319414009F8490280634B4A /* Resources */ = {
			isa = PBXGroup;
			children = (
				BE3DD2A38FDF490B8902728A /* Inter-Bold.ttf */,
				6962430A58434A4F99BDACDC /* Inter-Light.ttf */,
				AFA1D0A6FE1E4E61A68B2CE8 /* Inter-Medium.ttf */,
				0CD67D6730C74635991EDEFF /* Inter-Regular.ttf */,
				9E2FF4E1433641DCA5850C7E /* Inter-SemiBold.ttf */,
				302D33B0FE4D45C9ABEC3073 /* Inter-VariableFont_opsz,wght.ttf */,
			);
			name = Resources;
			sourceTree = "<group>";
		};
/* End PBXGroup section */

/* Begin PBXNativeTarget section */
		13B07F861A680F5B00A75B9A /* freighter-mobile */ = {
			isa = PBXNativeTarget;
			buildConfigurationList = 13B07F931A680F5B00A75B9A /* Build configuration list for PBXNativeTarget "freighter-mobile" */;
			buildPhases = (
				57AE39E3CA8803EE0FC20778 /* [CP] Check Pods Manifest.lock */,
				13B07F871A680F5B00A75B9A /* Sources */,
				13B07F8C1A680F5B00A75B9A /* Frameworks */,
				13B07F8E1A680F5B00A75B9A /* Resources */,
				00DD1BFF1BD5951E006B06BC /* Bundle React Native code and images */,
				6AD017E82A8340CFB8CCA50E /* Upload Debug Symbols to Sentry */,
				9EFEDCED760B77FC3F516CA2 /* [CP] Embed Pods Frameworks */,
				4D8A35AD5F82513917162B27 /* [CP] Copy Pods Resources */,
			);
			buildRules = (
			);
			dependencies = (
			);
			name = "freighter-mobile";
			productName = "freighter-mobile";
			productReference = 13B07F961A680F5B00A75B9A /* freighter-mobile.app */;
			productType = "com.apple.product-type.application";
		};
		EC8D0BF62E8DDA8100429D7F /* freighter-mobile-dev */ = {
			isa = PBXNativeTarget;
			buildConfigurationList = EC8D0C0D2E8DDA8100429D7F /* Build configuration list for PBXNativeTarget "freighter-mobile-dev" */;
			buildPhases = (
				4623792DF9FC7788FA45218C /* [CP] Check Pods Manifest.lock */,
				EC8D0BF82E8DDA8100429D7F /* Sources */,
				EC8D0BFA2E8DDA8100429D7F /* Frameworks */,
				EC8D0BFC2E8DDA8100429D7F /* Resources */,
				EC8D0C092E8DDA8100429D7F /* Bundle React Native code and images */,
				EC8D0C0A2E8DDA8100429D7F /* Upload Debug Symbols to Sentry */,
				1B7C4B7AAF36E117AAEABD4B /* [CP] Embed Pods Frameworks */,
				90BE729662CDA5CCBD9CC0D9 /* [CP] Copy Pods Resources */,
			);
			buildRules = (
			);
			dependencies = (
			);
			name = "freighter-mobile-dev";
			productName = "freighter-mobile";
			productReference = EC8D0C102E8DDA8100429D7F /* freighter-mobile-dev.app */;
			productType = "com.apple.product-type.application";
		};
/* End PBXNativeTarget section */

/* Begin PBXProject section */
		83CBB9F71A601CBA00E9B192 /* Project object */ = {
			isa = PBXProject;
			attributes = {
				LastUpgradeCheck = 1210;
				TargetAttributes = {
					13B07F861A680F5B00A75B9A = {
						LastSwiftMigration = 2600;
					};
				};
			};
			buildConfigurationList = 83CBB9FA1A601CBA00E9B192 /* Build configuration list for PBXProject "freighter-mobile" */;
			compatibilityVersion = "Xcode 12.0";
			developmentRegion = en;
			hasScannedForEncodings = 0;
			knownRegions = (
				en,
				Base,
				pt,
			);
			mainGroup = 83CBB9F61A601CBA00E9B192;
			productRefGroup = 83CBBA001A601CBA00E9B192 /* Products */;
			projectDirPath = "";
			projectRoot = "";
			targets = (
				13B07F861A680F5B00A75B9A /* freighter-mobile */,
				EC8D0BF62E8DDA8100429D7F /* freighter-mobile-dev */,
			);
		};
/* End PBXProject section */

/* Begin PBXResourcesBuildPhase section */
		13B07F8E1A680F5B00A75B9A /* Resources */ = {
			isa = PBXResourcesBuildPhase;
			buildActionMask = 2147483647;
			files = (
				81AB9BB82411601600AC10FF /* LaunchScreen.storyboard in Resources */,
				75BAEB762E32B39B0084934A /* InfoPlist.strings in Resources */,
				13B07FBF1A68108700A75B9A /* Images.xcassets in Resources */,
				D88BF41236E08F0EB644DD53 /* PrivacyInfo.xcprivacy in Resources */,
				732E4F42687E4C04AD873507 /* BootSplash.storyboard in Resources */,
				3B54C0C8649A44048D6CE6F1 /* Colors.xcassets in Resources */,
			);
			runOnlyForDeploymentPostprocessing = 0;
		};
		EC8D0BFC2E8DDA8100429D7F /* Resources */ = {
			isa = PBXResourcesBuildPhase;
			buildActionMask = 2147483647;
			files = (
				EC8D0BFD2E8DDA8100429D7F /* LaunchScreen.storyboard in Resources */,
				EC8D0BFE2E8DDA8100429D7F /* InfoPlist.strings in Resources */,
				EC8D0BFF2E8DDA8100429D7F /* Images.xcassets in Resources */,
				EC8D0C002E8DDA8100429D7F /* PrivacyInfo.xcprivacy in Resources */,
				EC8D0C012E8DDA8100429D7F /* Inter-Bold.ttf in Resources */,
				EC8D0C022E8DDA8100429D7F /* Inter-Light.ttf in Resources */,
				EC8D0C032E8DDA8100429D7F /* Inter-Medium.ttf in Resources */,
				EC8D0C042E8DDA8100429D7F /* Inter-Regular.ttf in Resources */,
				EC8D0C052E8DDA8100429D7F /* Inter-SemiBold.ttf in Resources */,
				EC8D0C062E8DDA8100429D7F /* Inter-VariableFont_opsz,wght.ttf in Resources */,
				EC8D0C072E8DDA8100429D7F /* BootSplash.storyboard in Resources */,
				EC8D0C082E8DDA8100429D7F /* Colors.xcassets in Resources */,
			);
			runOnlyForDeploymentPostprocessing = 0;
		};
/* End PBXResourcesBuildPhase section */

/* Begin PBXShellScriptBuildPhase section */
		00DD1BFF1BD5951E006B06BC /* Bundle React Native code and images */ = {
			isa = PBXShellScriptBuildPhase;
			buildActionMask = 2147483647;
			files = (
			);
			inputPaths = (
				"$(SRCROOT)/.xcode.env.local",
				"$(SRCROOT)/.xcode.env",
			);
			name = "Bundle React Native code and images";
			outputPaths = (
			);
			runOnlyForDeploymentPostprocessing = 0;
			shellPath = /bin/sh;
			shellScript = "set -e\nWITH_ENVIRONMENT=\"../node_modules/react-native/scripts/xcode/with-environment.sh\"\nREACT_NATIVE_XCODE=\"../node_modules/react-native/scripts/react-native-xcode.sh\"\nSENTRY_XCODE=\"../node_modules/@sentry/react-native/scripts/sentry-xcode.sh\"\n\nBUNDLE_REACT_NATIVE=\"/bin/sh $SENTRY_XCODE $REACT_NATIVE_XCODE\"\n\n/bin/sh -c \"$WITH_ENVIRONMENT $BUNDLE_REACT_NATIVE\"\n\n";
		};
		1B7C4B7AAF36E117AAEABD4B /* [CP] Embed Pods Frameworks */ = {
			isa = PBXShellScriptBuildPhase;
			buildActionMask = 2147483647;
			files = (
			);
			inputFileListPaths = (
				"${PODS_ROOT}/Target Support Files/Pods-freighter-mobile-freighter-mobile-dev/Pods-freighter-mobile-freighter-mobile-dev-frameworks-${CONFIGURATION}-input-files.xcfilelist",
			);
			name = "[CP] Embed Pods Frameworks";
			outputFileListPaths = (
				"${PODS_ROOT}/Target Support Files/Pods-freighter-mobile-freighter-mobile-dev/Pods-freighter-mobile-freighter-mobile-dev-frameworks-${CONFIGURATION}-output-files.xcfilelist",
			);
			runOnlyForDeploymentPostprocessing = 0;
			shellPath = /bin/sh;
			shellScript = "\"${PODS_ROOT}/Target Support Files/Pods-freighter-mobile-freighter-mobile-dev/Pods-freighter-mobile-freighter-mobile-dev-frameworks.sh\"\n";
			showEnvVarsInLog = 0;
		};
		4623792DF9FC7788FA45218C /* [CP] Check Pods Manifest.lock */ = {
			isa = PBXShellScriptBuildPhase;
			buildActionMask = 2147483647;
			files = (
			);
			inputFileListPaths = (
			);
			inputPaths = (
				"${PODS_PODFILE_DIR_PATH}/Podfile.lock",
				"${PODS_ROOT}/Manifest.lock",
			);
			name = "[CP] Check Pods Manifest.lock";
			outputFileListPaths = (
			);
			outputPaths = (
				"$(DERIVED_FILE_DIR)/Pods-freighter-mobile-freighter-mobile-dev-checkManifestLockResult.txt",
			);
			runOnlyForDeploymentPostprocessing = 0;
			shellPath = /bin/sh;
			shellScript = "diff \"${PODS_PODFILE_DIR_PATH}/Podfile.lock\" \"${PODS_ROOT}/Manifest.lock\" > /dev/null\nif [ $? != 0 ] ; then\n    # print error to STDERR\n    echo \"error: The sandbox is not in sync with the Podfile.lock. Run 'pod install' or update your CocoaPods installation.\" >&2\n    exit 1\nfi\n# This output is used by Xcode 'outputs' to avoid re-running this script phase.\necho \"SUCCESS\" > \"${SCRIPT_OUTPUT_FILE_0}\"\n";
			showEnvVarsInLog = 0;
		};
		4D8A35AD5F82513917162B27 /* [CP] Copy Pods Resources */ = {
			isa = PBXShellScriptBuildPhase;
			buildActionMask = 2147483647;
			files = (
			);
			inputFileListPaths = (
				"${PODS_ROOT}/Target Support Files/Pods-freighter-mobile/Pods-freighter-mobile-resources-${CONFIGURATION}-input-files.xcfilelist",
			);
			name = "[CP] Copy Pods Resources";
			outputFileListPaths = (
				"${PODS_ROOT}/Target Support Files/Pods-freighter-mobile/Pods-freighter-mobile-resources-${CONFIGURATION}-output-files.xcfilelist",
			);
			runOnlyForDeploymentPostprocessing = 0;
			shellPath = /bin/sh;
			shellScript = "\"${PODS_ROOT}/Target Support Files/Pods-freighter-mobile/Pods-freighter-mobile-resources.sh\"\n";
			showEnvVarsInLog = 0;
		};
		57AE39E3CA8803EE0FC20778 /* [CP] Check Pods Manifest.lock */ = {
			isa = PBXShellScriptBuildPhase;
			buildActionMask = 2147483647;
			files = (
			);
			inputFileListPaths = (
			);
			inputPaths = (
				"${PODS_PODFILE_DIR_PATH}/Podfile.lock",
				"${PODS_ROOT}/Manifest.lock",
			);
			name = "[CP] Check Pods Manifest.lock";
			outputFileListPaths = (
			);
			outputPaths = (
				"$(DERIVED_FILE_DIR)/Pods-freighter-mobile-checkManifestLockResult.txt",
			);
			runOnlyForDeploymentPostprocessing = 0;
			shellPath = /bin/sh;
			shellScript = "diff \"${PODS_PODFILE_DIR_PATH}/Podfile.lock\" \"${PODS_ROOT}/Manifest.lock\" > /dev/null\nif [ $? != 0 ] ; then\n    # print error to STDERR\n    echo \"error: The sandbox is not in sync with the Podfile.lock. Run 'pod install' or update your CocoaPods installation.\" >&2\n    exit 1\nfi\n# This output is used by Xcode 'outputs' to avoid re-running this script phase.\necho \"SUCCESS\" > \"${SCRIPT_OUTPUT_FILE_0}\"\n";
			showEnvVarsInLog = 0;
		};
		6AD017E82A8340CFB8CCA50E /* Upload Debug Symbols to Sentry */ = {
			isa = PBXShellScriptBuildPhase;
			buildActionMask = 2147483647;
			files = (
			);
			inputPaths = (
			);
			name = "Upload Debug Symbols to Sentry";
			outputPaths = (
			);
			runOnlyForDeploymentPostprocessing = 0;
			shellPath = /bin/sh;
			shellScript = "/bin/sh ../node_modules/@sentry/react-native/scripts/sentry-xcode-debug-files.sh";
		};
		90BE729662CDA5CCBD9CC0D9 /* [CP] Copy Pods Resources */ = {
			isa = PBXShellScriptBuildPhase;
			buildActionMask = 2147483647;
			files = (
			);
			inputFileListPaths = (
				"${PODS_ROOT}/Target Support Files/Pods-freighter-mobile-freighter-mobile-dev/Pods-freighter-mobile-freighter-mobile-dev-resources-${CONFIGURATION}-input-files.xcfilelist",
			);
			name = "[CP] Copy Pods Resources";
			outputFileListPaths = (
				"${PODS_ROOT}/Target Support Files/Pods-freighter-mobile-freighter-mobile-dev/Pods-freighter-mobile-freighter-mobile-dev-resources-${CONFIGURATION}-output-files.xcfilelist",
			);
			runOnlyForDeploymentPostprocessing = 0;
			shellPath = /bin/sh;
			shellScript = "\"${PODS_ROOT}/Target Support Files/Pods-freighter-mobile-freighter-mobile-dev/Pods-freighter-mobile-freighter-mobile-dev-resources.sh\"\n";
			showEnvVarsInLog = 0;
		};
		9EFEDCED760B77FC3F516CA2 /* [CP] Embed Pods Frameworks */ = {
			isa = PBXShellScriptBuildPhase;
			buildActionMask = 2147483647;
			files = (
			);
			inputFileListPaths = (
				"${PODS_ROOT}/Target Support Files/Pods-freighter-mobile/Pods-freighter-mobile-frameworks-${CONFIGURATION}-input-files.xcfilelist",
			);
			name = "[CP] Embed Pods Frameworks";
			outputFileListPaths = (
				"${PODS_ROOT}/Target Support Files/Pods-freighter-mobile/Pods-freighter-mobile-frameworks-${CONFIGURATION}-output-files.xcfilelist",
			);
			runOnlyForDeploymentPostprocessing = 0;
			shellPath = /bin/sh;
			shellScript = "\"${PODS_ROOT}/Target Support Files/Pods-freighter-mobile/Pods-freighter-mobile-frameworks.sh\"\n";
			showEnvVarsInLog = 0;
		};
		EC8D0C092E8DDA8100429D7F /* Bundle React Native code and images */ = {
			isa = PBXShellScriptBuildPhase;
			buildActionMask = 2147483647;
			files = (
			);
			inputPaths = (
				"$(SRCROOT)/.xcode.env.local",
				"$(SRCROOT)/.xcode.env",
			);
			name = "Bundle React Native code and images";
			outputPaths = (
			);
			runOnlyForDeploymentPostprocessing = 0;
			shellPath = /bin/sh;
			shellScript = "set -e\n\nWITH_ENVIRONMENT=\"$REACT_NATIVE_PATH/scripts/xcode/with-environment.sh\"\nREACT_NATIVE_XCODE=\"$REACT_NATIVE_PATH/scripts/react-native-xcode.sh\"\n\n/bin/sh -c \"$WITH_ENVIRONMENT \\\"/bin/sh ../node_modules/@sentry/react-native/scripts/sentry-xcode.sh $REACT_NATIVE_XCODE\\\"\"\n";
		};
		EC8D0C0A2E8DDA8100429D7F /* Upload Debug Symbols to Sentry */ = {
			isa = PBXShellScriptBuildPhase;
			buildActionMask = 2147483647;
			files = (
			);
			inputPaths = (
			);
			name = "Upload Debug Symbols to Sentry";
			outputPaths = (
			);
			runOnlyForDeploymentPostprocessing = 0;
			shellPath = /bin/sh;
			shellScript = "/bin/sh ../node_modules/@sentry/react-native/scripts/sentry-xcode-debug-files.sh";
		};
/* End PBXShellScriptBuildPhase section */

/* Begin PBXSourcesBuildPhase section */
		13B07F871A680F5B00A75B9A /* Sources */ = {
			isa = PBXSourcesBuildPhase;
			buildActionMask = 2147483647;
			files = (
				761780ED2CA45674006654EE /* AppDelegate.swift in Sources */,
			);
			runOnlyForDeploymentPostprocessing = 0;
		};
		EC8D0BF82E8DDA8100429D7F /* Sources */ = {
			isa = PBXSourcesBuildPhase;
			buildActionMask = 2147483647;
			files = (
				EC8D0BF92E8DDA8100429D7F /* AppDelegate.swift in Sources */,
			);
			runOnlyForDeploymentPostprocessing = 0;
		};
/* End PBXSourcesBuildPhase section */

/* Begin PBXVariantGroup section */
		75BAEB742E32B39B0084934A /* InfoPlist.strings */ = {
			isa = PBXVariantGroup;
			children = (
				75BAEB752E32B39B0084934A /* en */,
				75BAEB782E3789260084934A /* pt */,
			);
			name = InfoPlist.strings;
			sourceTree = "<group>";
		};
/* End PBXVariantGroup section */

/* Begin XCBuildConfiguration section */
		13B07F941A680F5B00A75B9A /* Debug */ = {
			isa = XCBuildConfiguration;
			baseConfigurationReference = 87C4DD51580C7F62D544B174 /* Pods-freighter-mobile.debug.xcconfig */;
			buildSettings = {
				ASSETCATALOG_COMPILER_APPICON_NAME = AppIcon;
				CLANG_ALLOW_NON_MODULAR_INCLUDES_IN_FRAMEWORK_MODULES = YES;
				CLANG_ENABLE_MODULES = YES;
				CODE_SIGN_IDENTITY = "Apple Development";
				CODE_SIGN_STYLE = Automatic;
				CURRENT_PROJECT_VERSION = 29;
				DEVELOPMENT_TEAM = 4JWM8JNM37;
				ENABLE_BITCODE = NO;
				INFOPLIST_FILE = "freighter-mobile/Info.plist";
				IPHONEOS_DEPLOYMENT_TARGET = 15.1;
				LD_RUNPATH_SEARCH_PATHS = (
					"$(inherited)",
					"@executable_path/Frameworks",
				);
				MARKETING_VERSION = 1.5.23;
				OTHER_LDFLAGS = (
					"$(inherited)",
					"-ObjC",
					"-lc++",
				);
				PRODUCT_BUNDLE_IDENTIFIER = org.stellar.freighterwallet;
				PRODUCT_NAME = "freighter-mobile";
				PROVISIONING_PROFILE_SPECIFIER = "";
				SWIFT_OBJC_BRIDGING_HEADER = "freighter-mobile-Bridging-Header.h";
				SWIFT_OPTIMIZATION_LEVEL = "-Onone";
				SWIFT_PRECOMPILE_BRIDGING_HEADER = NO;
				SWIFT_VERSION = 5.0;
				VERSIONING_SYSTEM = "apple-generic";
			};
			name = Debug;
		};
		13B07F951A680F5B00A75B9A /* Release */ = {
			isa = XCBuildConfiguration;
			baseConfigurationReference = EC0984E5FFD5FF5490DEB006 /* Pods-freighter-mobile.release.xcconfig */;
			buildSettings = {
				ASSETCATALOG_COMPILER_APPICON_NAME = AppIcon;
				CLANG_ALLOW_NON_MODULAR_INCLUDES_IN_FRAMEWORK_MODULES = YES;
				CLANG_ENABLE_MODULES = YES;
				CODE_SIGN_IDENTITY = "Apple Development";
				CODE_SIGN_STYLE = Automatic;
				CURRENT_PROJECT_VERSION = 29;
				DEVELOPMENT_TEAM = 4JWM8JNM37;
				INFOPLIST_FILE = "freighter-mobile/Info.plist";
				IPHONEOS_DEPLOYMENT_TARGET = 15.1;
				LD_RUNPATH_SEARCH_PATHS = (
					"$(inherited)",
					"@executable_path/Frameworks",
				);
				MARKETING_VERSION = 1.5.23;
				OTHER_LDFLAGS = (
					"$(inherited)",
					"-ObjC",
					"-lc++",
				);
				OTHER_SWIFT_FLAGS = "$(inherited) -D EXPO_CONFIGURATION_RELEASE";
				PRODUCT_BUNDLE_IDENTIFIER = org.stellar.freighterwallet;
				PRODUCT_NAME = "freighter-mobile";
				PROVISIONING_PROFILE_SPECIFIER = "";
				SWIFT_OBJC_BRIDGING_HEADER = "freighter-mobile-Bridging-Header.h";
				SWIFT_PRECOMPILE_BRIDGING_HEADER = NO;
				SWIFT_VERSION = 5.0;
				VERSIONING_SYSTEM = "apple-generic";
			};
			name = Release;
		};
		83CBBA201A601CBA00E9B192 /* Debug */ = {
			isa = XCBuildConfiguration;
			buildSettings = {
				ALWAYS_SEARCH_USER_PATHS = NO;
				CLANG_ANALYZER_LOCALIZABILITY_NONLOCALIZED = YES;
				CLANG_CXX_LANGUAGE_STANDARD = "c++20";
				CLANG_CXX_LIBRARY = "libc++";
				CLANG_ENABLE_MODULES = YES;
				CLANG_ENABLE_OBJC_ARC = YES;
				CLANG_WARN_BLOCK_CAPTURE_AUTORELEASING = YES;
				CLANG_WARN_BOOL_CONVERSION = YES;
				CLANG_WARN_COMMA = YES;
				CLANG_WARN_CONSTANT_CONVERSION = YES;
				CLANG_WARN_DEPRECATED_OBJC_IMPLEMENTATIONS = YES;
				CLANG_WARN_DIRECT_OBJC_ISA_USAGE = YES_ERROR;
				CLANG_WARN_EMPTY_BODY = YES;
				CLANG_WARN_ENUM_CONVERSION = YES;
				CLANG_WARN_INFINITE_RECURSION = YES;
				CLANG_WARN_INT_CONVERSION = YES;
				CLANG_WARN_NON_LITERAL_NULL_CONVERSION = YES;
				CLANG_WARN_OBJC_IMPLICIT_RETAIN_SELF = YES;
				CLANG_WARN_OBJC_LITERAL_CONVERSION = YES;
				CLANG_WARN_OBJC_ROOT_CLASS = YES_ERROR;
				CLANG_WARN_QUOTED_INCLUDE_IN_FRAMEWORK_HEADER = YES;
				CLANG_WARN_RANGE_LOOP_ANALYSIS = YES;
				CLANG_WARN_STRICT_PROTOTYPES = YES;
				CLANG_WARN_SUSPICIOUS_MOVE = YES;
				CLANG_WARN_UNREACHABLE_CODE = YES;
				CLANG_WARN__DUPLICATE_METHOD_MATCH = YES;
				"CODE_SIGN_IDENTITY[sdk=iphoneos*]" = "iPhone Developer";
				COPY_PHASE_STRIP = NO;
				ENABLE_STRICT_OBJC_MSGSEND = YES;
				ENABLE_TESTABILITY = YES;
				"EXCLUDED_ARCHS[sdk=iphonesimulator*]" = "";
				GCC_C_LANGUAGE_STANDARD = gnu99;
				GCC_DYNAMIC_NO_PIC = NO;
				GCC_NO_COMMON_BLOCKS = YES;
				GCC_OPTIMIZATION_LEVEL = 0;
				GCC_PREPROCESSOR_DEFINITIONS = (
					"DEBUG=1",
					"$(inherited)",
				);
				GCC_SYMBOLS_PRIVATE_EXTERN = NO;
				GCC_WARN_64_TO_32_BIT_CONVERSION = YES;
				GCC_WARN_ABOUT_RETURN_TYPE = YES_ERROR;
				GCC_WARN_UNDECLARED_SELECTOR = YES;
				GCC_WARN_UNINITIALIZED_AUTOS = YES_AGGRESSIVE;
				GCC_WARN_UNUSED_FUNCTION = YES;
				GCC_WARN_UNUSED_VARIABLE = YES;
				IPHONEOS_DEPLOYMENT_TARGET = 15.1;
				LD_RUNPATH_SEARCH_PATHS = (
					/usr/lib/swift,
					"$(inherited)",
				);
				LIBRARY_SEARCH_PATHS = (
					"\"$(SDKROOT)/usr/lib/swift\"",
					"\"$(TOOLCHAIN_DIR)/usr/lib/swift/$(PLATFORM_NAME)\"",
					"\"$(inherited)\"",
				);
				MTL_ENABLE_DEBUG_INFO = YES;
				ONLY_ACTIVE_ARCH = YES;
				OTHER_CPLUSPLUSFLAGS = (
					"$(OTHER_CFLAGS)",
					"-DFOLLY_NO_CONFIG",
					"-DFOLLY_MOBILE=1",
					"-DFOLLY_USE_LIBCPP=1",
					"-DFOLLY_CFG_NO_COROUTINES=1",
					"-DFOLLY_HAVE_CLOCK_GETTIME=1",
				);
				OTHER_LDFLAGS = (
					"$(inherited)",
					" ",
				);
				REACT_NATIVE_PATH = "${PODS_ROOT}/../../node_modules/react-native";
				SDKROOT = iphoneos;
				SWIFT_ACTIVE_COMPILATION_CONDITIONS = "$(inherited) DEBUG";
				SWIFT_VERSION = 5.0;
				USE_HERMES = true;
			};
			name = Debug;
		};
		83CBBA211A601CBA00E9B192 /* Release */ = {
			isa = XCBuildConfiguration;
			buildSettings = {
				ALWAYS_SEARCH_USER_PATHS = NO;
				CLANG_ANALYZER_LOCALIZABILITY_NONLOCALIZED = YES;
				CLANG_CXX_LANGUAGE_STANDARD = "c++20";
				CLANG_CXX_LIBRARY = "libc++";
				CLANG_ENABLE_MODULES = YES;
				CLANG_ENABLE_OBJC_ARC = YES;
				CLANG_WARN_BLOCK_CAPTURE_AUTORELEASING = YES;
				CLANG_WARN_BOOL_CONVERSION = YES;
				CLANG_WARN_COMMA = YES;
				CLANG_WARN_CONSTANT_CONVERSION = YES;
				CLANG_WARN_DEPRECATED_OBJC_IMPLEMENTATIONS = YES;
				CLANG_WARN_DIRECT_OBJC_ISA_USAGE = YES_ERROR;
				CLANG_WARN_EMPTY_BODY = YES;
				CLANG_WARN_ENUM_CONVERSION = YES;
				CLANG_WARN_INFINITE_RECURSION = YES;
				CLANG_WARN_INT_CONVERSION = YES;
				CLANG_WARN_NON_LITERAL_NULL_CONVERSION = YES;
				CLANG_WARN_OBJC_IMPLICIT_RETAIN_SELF = YES;
				CLANG_WARN_OBJC_LITERAL_CONVERSION = YES;
				CLANG_WARN_OBJC_ROOT_CLASS = YES_ERROR;
				CLANG_WARN_QUOTED_INCLUDE_IN_FRAMEWORK_HEADER = YES;
				CLANG_WARN_RANGE_LOOP_ANALYSIS = YES;
				CLANG_WARN_STRICT_PROTOTYPES = YES;
				CLANG_WARN_SUSPICIOUS_MOVE = YES;
				CLANG_WARN_UNREACHABLE_CODE = YES;
				CLANG_WARN__DUPLICATE_METHOD_MATCH = YES;
				"CODE_SIGN_IDENTITY[sdk=iphoneos*]" = "iPhone Developer";
				COPY_PHASE_STRIP = YES;
				ENABLE_NS_ASSERTIONS = NO;
				ENABLE_STRICT_OBJC_MSGSEND = YES;
				"EXCLUDED_ARCHS[sdk=iphonesimulator*]" = "";
				GCC_C_LANGUAGE_STANDARD = gnu99;
				GCC_NO_COMMON_BLOCKS = YES;
				GCC_WARN_64_TO_32_BIT_CONVERSION = YES;
				GCC_WARN_ABOUT_RETURN_TYPE = YES_ERROR;
				GCC_WARN_UNDECLARED_SELECTOR = YES;
				GCC_WARN_UNINITIALIZED_AUTOS = YES_AGGRESSIVE;
				GCC_WARN_UNUSED_FUNCTION = YES;
				GCC_WARN_UNUSED_VARIABLE = YES;
				IPHONEOS_DEPLOYMENT_TARGET = 15.1;
				LD_RUNPATH_SEARCH_PATHS = (
					/usr/lib/swift,
					"$(inherited)",
				);
				LIBRARY_SEARCH_PATHS = (
					"\"$(SDKROOT)/usr/lib/swift\"",
					"\"$(TOOLCHAIN_DIR)/usr/lib/swift/$(PLATFORM_NAME)\"",
					"\"$(inherited)\"",
				);
				MTL_ENABLE_DEBUG_INFO = NO;
				OTHER_CPLUSPLUSFLAGS = (
					"$(OTHER_CFLAGS)",
					"-DFOLLY_NO_CONFIG",
					"-DFOLLY_MOBILE=1",
					"-DFOLLY_USE_LIBCPP=1",
					"-DFOLLY_CFG_NO_COROUTINES=1",
					"-DFOLLY_HAVE_CLOCK_GETTIME=1",
				);
				OTHER_LDFLAGS = (
					"$(inherited)",
					" ",
				);
				REACT_NATIVE_PATH = "${PODS_ROOT}/../../node_modules/react-native";
				SDKROOT = iphoneos;
				SWIFT_VERSION = 5.0;
				USE_HERMES = true;
				VALIDATE_PRODUCT = YES;
			};
			name = Release;
		};
		EC8D0C0E2E8DDA8100429D7F /* Debug */ = {
			isa = XCBuildConfiguration;
			baseConfigurationReference = A6A442E0F2B829FA8C711B49 /* Pods-freighter-mobile-freighter-mobile-dev.debug.xcconfig */;
			buildSettings = {
				ASSETCATALOG_COMPILER_APPICON_NAME = "AppIcon-Dev";
				CLANG_ENABLE_MODULES = YES;
				CODE_SIGN_IDENTITY = "Apple Development";
				CODE_SIGN_STYLE = Automatic;
				CURRENT_PROJECT_VERSION = 29;
				DEVELOPMENT_TEAM = 4JWM8JNM37;
				ENABLE_BITCODE = NO;
				INFOPLIST_FILE = "freighter-mobile/Info-Dev.plist";
				IPHONEOS_DEPLOYMENT_TARGET = 15.1;
				LD_RUNPATH_SEARCH_PATHS = (
					"$(inherited)",
					"@executable_path/Frameworks",
				);
				MARKETING_VERSION = 1.5.23;
				OTHER_LDFLAGS = (
					"$(inherited)",
					"-ObjC",
					"-lc++",
				);
				PRODUCT_BUNDLE_IDENTIFIER = org.stellar.freighterdev;
				PRODUCT_NAME = "$(TARGET_NAME)";
				PROVISIONING_PROFILE_SPECIFIER = "";
				SWIFT_OBJC_BRIDGING_HEADER = "freighter-mobile-Bridging-Header.h";
				SWIFT_OPTIMIZATION_LEVEL = "-Onone";
				SWIFT_VERSION = 5.0;
				VERSIONING_SYSTEM = "apple-generic";
			};
			name = Debug;
		};
		EC8D0C0F2E8DDA8100429D7F /* Release */ = {
			isa = XCBuildConfiguration;
			baseConfigurationReference = AB0E25A029EB5B8EFB425629 /* Pods-freighter-mobile-freighter-mobile-dev.release.xcconfig */;
			buildSettings = {
				ASSETCATALOG_COMPILER_APPICON_NAME = "AppIcon-Dev";
				CLANG_ENABLE_MODULES = YES;
				CODE_SIGN_IDENTITY = "Apple Development";
				CODE_SIGN_STYLE = Automatic;
				CURRENT_PROJECT_VERSION = 29;
				DEVELOPMENT_TEAM = 4JWM8JNM37;
				INFOPLIST_FILE = "freighter-mobile/Info-Dev.plist";
				IPHONEOS_DEPLOYMENT_TARGET = 15.1;
				LD_RUNPATH_SEARCH_PATHS = (
					"$(inherited)",
					"@executable_path/Frameworks",
				);
				MARKETING_VERSION = 1.5.23;
				OTHER_LDFLAGS = (
					"$(inherited)",
					"-ObjC",
					"-lc++",
				);
				OTHER_SWIFT_FLAGS = "$(inherited) -D EXPO_CONFIGURATION_RELEASE";
				PRODUCT_BUNDLE_IDENTIFIER = org.stellar.freighterdev;
				PRODUCT_NAME = "$(TARGET_NAME)";
				PROVISIONING_PROFILE_SPECIFIER = "";
				SWIFT_OBJC_BRIDGING_HEADER = "freighter-mobile-Bridging-Header.h";
				SWIFT_VERSION = 5.0;
				VERSIONING_SYSTEM = "apple-generic";
			};
			name = Release;
		};
/* End XCBuildConfiguration section */

/* Begin XCConfigurationList section */
		13B07F931A680F5B00A75B9A /* Build configuration list for PBXNativeTarget "freighter-mobile" */ = {
			isa = XCConfigurationList;
			buildConfigurations = (
				13B07F941A680F5B00A75B9A /* Debug */,
				13B07F951A680F5B00A75B9A /* Release */,
			);
			defaultConfigurationIsVisible = 0;
			defaultConfigurationName = Release;
		};
		83CBB9FA1A601CBA00E9B192 /* Build configuration list for PBXProject "freighter-mobile" */ = {
			isa = XCConfigurationList;
			buildConfigurations = (
				83CBBA201A601CBA00E9B192 /* Debug */,
				83CBBA211A601CBA00E9B192 /* Release */,
			);
			defaultConfigurationIsVisible = 0;
			defaultConfigurationName = Release;
		};
		EC8D0C0D2E8DDA8100429D7F /* Build configuration list for PBXNativeTarget "freighter-mobile-dev" */ = {
			isa = XCConfigurationList;
			buildConfigurations = (
				EC8D0C0E2E8DDA8100429D7F /* Debug */,
				EC8D0C0F2E8DDA8100429D7F /* Release */,
			);
			defaultConfigurationIsVisible = 0;
			defaultConfigurationName = Release;
		};
/* End XCConfigurationList section */
	};
	rootObject = 83CBB9F71A601CBA00E9B192 /* Project object */;
}<|MERGE_RESOLUTION|>--- conflicted
+++ resolved
@@ -8,25 +8,15 @@
 
 /* Begin PBXBuildFile section */
 		13B07FBF1A68108700A75B9A /* Images.xcassets in Resources */ = {isa = PBXBuildFile; fileRef = 13B07FB51A68108700A75B9A /* Images.xcassets */; };
-<<<<<<< HEAD
+		153F939388F35C5CC4D3FF0B /* libPods-freighter-mobile-freighter-mobile-dev.a in Frameworks */ = {isa = PBXBuildFile; fileRef = A52DDB7E15C8F92AC3DE4102 /* libPods-freighter-mobile-freighter-mobile-dev.a */; };
 		3B54C0C8649A44048D6CE6F1 /* Colors.xcassets in Resources */ = {isa = PBXBuildFile; fileRef = 6EA47F7F1A9043699AECB850 /* Colors.xcassets */; };
-=======
-		153F939388F35C5CC4D3FF0B /* libPods-freighter-mobile-freighter-mobile-dev.a in Frameworks */ = {isa = PBXBuildFile; fileRef = A52DDB7E15C8F92AC3DE4102 /* libPods-freighter-mobile-freighter-mobile-dev.a */; };
-		37FAF0580CF841D4A66C64CA /* Inter-Bold.ttf in Resources */ = {isa = PBXBuildFile; fileRef = BE3DD2A38FDF490B8902728A /* Inter-Bold.ttf */; };
-		39698F2DFE8D470C85CD8214 /* Inter-Regular.ttf in Resources */ = {isa = PBXBuildFile; fileRef = 0CD67D6730C74635991EDEFF /* Inter-Regular.ttf */; };
-		3B54C0C8649A44048D6CE6F1 /* Colors.xcassets in Resources */ = {isa = PBXBuildFile; fileRef = 6EA47F7F1A9043699AECB850 /* Colors.xcassets */; };
-		45E4ECDFC1E44ACBAC326AE6 /* Inter-Medium.ttf in Resources */ = {isa = PBXBuildFile; fileRef = AFA1D0A6FE1E4E61A68B2CE8 /* Inter-Medium.ttf */; };
 		4C1900C63580B5D670E4E67B /* libPods-freighter-mobile.a in Frameworks */ = {isa = PBXBuildFile; fileRef = 57FA3985442F69076EFBCA2A /* libPods-freighter-mobile.a */; };
->>>>>>> 1d3abe62
 		732E4F42687E4C04AD873507 /* BootSplash.storyboard in Resources */ = {isa = PBXBuildFile; fileRef = D10BE9F6D7D84A598084C6B9 /* BootSplash.storyboard */; };
 		75BAEB762E32B39B0084934A /* InfoPlist.strings in Resources */ = {isa = PBXBuildFile; fileRef = 75BAEB742E32B39B0084934A /* InfoPlist.strings */; };
 		761780ED2CA45674006654EE /* AppDelegate.swift in Sources */ = {isa = PBXBuildFile; fileRef = 761780EC2CA45674006654EE /* AppDelegate.swift */; };
 		81AB9BB82411601600AC10FF /* LaunchScreen.storyboard in Resources */ = {isa = PBXBuildFile; fileRef = 81AB9BB72411601600AC10FF /* LaunchScreen.storyboard */; };
 		A020C2C89FD30438BCD65DF0 /* libPods-freighter-mobile.a in Frameworks */ = {isa = PBXBuildFile; fileRef = 57FA3985442F69076EFBCA2A /* libPods-freighter-mobile.a */; };
 		D88BF41236E08F0EB644DD53 /* PrivacyInfo.xcprivacy in Resources */ = {isa = PBXBuildFile; fileRef = 13B07FB81A68108700A75B9A /* PrivacyInfo.xcprivacy */; };
-<<<<<<< HEAD
-=======
-		D8E3BC1680FC4B7C9D639125 /* Inter-VariableFont_opsz,wght.ttf in Resources */ = {isa = PBXBuildFile; fileRef = 302D33B0FE4D45C9ABEC3073 /* Inter-VariableFont_opsz,wght.ttf */; };
 		EC8D0BF92E8DDA8100429D7F /* AppDelegate.swift in Sources */ = {isa = PBXBuildFile; fileRef = 761780EC2CA45674006654EE /* AppDelegate.swift */; };
 		EC8D0BFD2E8DDA8100429D7F /* LaunchScreen.storyboard in Resources */ = {isa = PBXBuildFile; fileRef = 81AB9BB72411601600AC10FF /* LaunchScreen.storyboard */; };
 		EC8D0BFE2E8DDA8100429D7F /* InfoPlist.strings in Resources */ = {isa = PBXBuildFile; fileRef = 75BAEB742E32B39B0084934A /* InfoPlist.strings */; };
@@ -40,7 +30,6 @@
 		EC8D0C062E8DDA8100429D7F /* Inter-VariableFont_opsz,wght.ttf in Resources */ = {isa = PBXBuildFile; fileRef = 302D33B0FE4D45C9ABEC3073 /* Inter-VariableFont_opsz,wght.ttf */; };
 		EC8D0C072E8DDA8100429D7F /* BootSplash.storyboard in Resources */ = {isa = PBXBuildFile; fileRef = D10BE9F6D7D84A598084C6B9 /* BootSplash.storyboard */; };
 		EC8D0C082E8DDA8100429D7F /* Colors.xcassets in Resources */ = {isa = PBXBuildFile; fileRef = 6EA47F7F1A9043699AECB850 /* Colors.xcassets */; };
->>>>>>> 1d3abe62
 /* End PBXBuildFile section */
 
 /* Begin PBXFileReference section */
