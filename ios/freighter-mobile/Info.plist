<?xml version="1.0" encoding="UTF-8"?>
<!DOCTYPE plist PUBLIC "-//Apple//DTD PLIST 1.0//EN" "http://www.apple.com/DTDs/PropertyList-1.0.dtd">
<plist version="1.0">
<dict>
	<key>CFBundleDevelopmentRegion</key>
	<string>en</string>
	<key>CFBundleDisplayName</key>
	<string>Freighter</string>
	<key>CFBundleExecutable</key>
	<string>$(EXECUTABLE_NAME)</string>
	<key>CFBundleIdentifier</key>
	<string>$(PRODUCT_BUNDLE_IDENTIFIER)</string>
	<key>CFBundleInfoDictionaryVersion</key>
	<string>6.0</string>
	<key>CFBundleName</key>
	<string>$(PRODUCT_NAME)</string>
	<key>CFBundlePackageType</key>
	<string>APPL</string>
	<key>CFBundleShortVersionString</key>
	<string>$(MARKETING_VERSION)</string>
	<key>CFBundleSignature</key>
	<string>????</string>
	<key>CFBundleURLTypes</key>
	<array>
		<dict>
			<key>CFBundleTypeRole</key>
			<string>Viewer</string>
			<key>CFBundleURLName</key>
			<string>org.stellar.freighterwallet</string>
			<key>CFBundleURLSchemes</key>
			<array>
				<string>freighterwallet</string>
			</array>
		</dict>
<<<<<<< HEAD
	</array>
	<key>CFBundleVersion</key>
	<string>$(CURRENT_PROJECT_VERSION)</string>
	<key>LSRequiresIPhoneOS</key>
	<true/>
	<key>NSAppTransportSecurity</key>
	<dict>
		<key>NSAllowsArbitraryLoads</key>
		<false/>
=======
		<key>NSCameraUsageDescription</key>
		<string>Freighter needs access to your Camera to scan QR codes.</string>
		<key>NSFaceIDUsageDescription</key>
		<string>Freighter needs access to your Face ID to securely log in and approve transactions.</string>
		<key>UIAppFonts</key>
		<array>
			<string>Inter-Bold.ttf</string>
			<string>Inter-Light.ttf</string>
			<string>Inter-Medium.ttf</string>
			<string>Inter-Regular.ttf</string>
			<string>Inter-SemiBold.ttf</string>
			<string>Inter-VariableFont_opsz,wght.ttf</string>
		</array>
		<key>UILaunchStoryboardName</key>
		<string>BootSplash</string>
		<key>UIRequiredDeviceCapabilities</key>
		<array>
			<string>arm64</string>
		</array>
		<key>UISupportedInterfaceOrientations</key>
		<array>
			<string>UIInterfaceOrientationPortrait</string>
		</array>
		<key>UIViewControllerBasedStatusBarAppearance</key>
		<false />
		<key>NSUserTrackingUsageDescription</key>
		<string>Allow Freighter to collect limited information about usage. We will collect public keys, transaction amounts, and balances. This information will not be used for marketing or to identify you personally. We will not collect information such as name, address, email addresses, phone numbers, etc.</string>
		<key>NSPhotoLibraryUsageDescription</key>
		<string>Freighter needs access to your Photos to save collectibles to your photo library.</string>
		<key>NSPhotoLibraryAddUsageDescription</key>
		<string>Freighter needs access to your Photos to save collectibles to your photo library.</string>
>>>>>>> 1d3abe62
	</dict>
	<key>NSCameraUsageDescription</key>
	<string>Freighter needs access to your Camera to scan QR codes.</string>
	<key>NSFaceIDUsageDescription</key>
	<string>Freighter needs access to your Face ID to securely log in and approve transactions.</string>
	<key>NSPhotoLibraryAddUsageDescription</key>
	<string>Freighter needs access to your Photos to save collectibles to your photo library.</string>
	<key>NSPhotoLibraryUsageDescription</key>
	<string>Freighter needs access to your Photos to save collectibles to your photo library.</string>
	<key>NSUserTrackingUsageDescription</key>
	<string>Allow Freighter to collect limited information about usage. We will collect public keys, transaction amounts, and balances. This information will not be used for marketing or to identify you personally. We will not collect information such as name, address, email addresses, phone numbers, etc.</string>
	<key>RCTNewArchEnabled</key>
	<true/>
	<key>UIAppFonts</key>
	<array>
		<string>Inter-Bold.ttf</string>
		<string>Inter-Light.ttf</string>
		<string>Inter-Medium.ttf</string>
		<string>Inter-Regular.ttf</string>
		<string>Inter-SemiBold.ttf</string>
		<string>Inter-VariableFont_opsz,wght.ttf</string>
	</array>
	<key>UILaunchStoryboardName</key>
	<string>BootSplash</string>
	<key>UIRequiredDeviceCapabilities</key>
	<array>
		<string>arm64</string>
	</array>
	<key>UISupportedInterfaceOrientations</key>
	<array>
		<string>UIInterfaceOrientationPortrait</string>
	</array>
	<key>UIViewControllerBasedStatusBarAppearance</key>
	<false/>
</dict>
</plist><|MERGE_RESOLUTION|>--- conflicted
+++ resolved
@@ -1,52 +1,59 @@
 <?xml version="1.0" encoding="UTF-8"?>
 <!DOCTYPE plist PUBLIC "-//Apple//DTD PLIST 1.0//EN" "http://www.apple.com/DTDs/PropertyList-1.0.dtd">
 <plist version="1.0">
-<dict>
-	<key>CFBundleDevelopmentRegion</key>
-	<string>en</string>
-	<key>CFBundleDisplayName</key>
-	<string>Freighter</string>
-	<key>CFBundleExecutable</key>
-	<string>$(EXECUTABLE_NAME)</string>
-	<key>CFBundleIdentifier</key>
-	<string>$(PRODUCT_BUNDLE_IDENTIFIER)</string>
-	<key>CFBundleInfoDictionaryVersion</key>
-	<string>6.0</string>
-	<key>CFBundleName</key>
-	<string>$(PRODUCT_NAME)</string>
-	<key>CFBundlePackageType</key>
-	<string>APPL</string>
-	<key>CFBundleShortVersionString</key>
-	<string>$(MARKETING_VERSION)</string>
-	<key>CFBundleSignature</key>
-	<string>????</string>
-	<key>CFBundleURLTypes</key>
-	<array>
+	<dict>
+		<key>CFBundleDevelopmentRegion</key>
+		<string>en</string>
+		<key>CFBundleDisplayName</key>
+		<string>Freighter</string>
+		<key>CFBundleExecutable</key>
+		<string>$(EXECUTABLE_NAME)</string>
+		<key>CFBundleIdentifier</key>
+		<string>$(PRODUCT_BUNDLE_IDENTIFIER)</string>
+		<key>CFBundleInfoDictionaryVersion</key>
+		<string>6.0</string>
+		<key>CFBundleName</key>
+		<string>$(PRODUCT_NAME)</string>
+		<key>CFBundlePackageType</key>
+		<string>APPL</string>
+		<key>CFBundleShortVersionString</key>
+		<string>$(MARKETING_VERSION)</string>
+		<key>CFBundleSignature</key>
+		<string>????</string>
+		<key>CFBundleURLTypes</key>
+		<array>
+			<dict>
+				<key>CFBundleTypeRole</key>
+				<string>Viewer</string>
+				<key>CFBundleURLName</key>
+				<string>org.stellar.freighterwallet</string>
+				<key>CFBundleURLSchemes</key>
+				<array>
+					<string>freighterwallet</string>
+				</array>
+			</dict>
+		</array>
+		<key>CFBundleVersion</key>
+		<string>$(CURRENT_PROJECT_VERSION)</string>
+		<key>LSRequiresIPhoneOS</key>
+		<true/>
+		<key>NSAppTransportSecurity</key>
 		<dict>
-			<key>CFBundleTypeRole</key>
-			<string>Viewer</string>
-			<key>CFBundleURLName</key>
-			<string>org.stellar.freighterwallet</string>
-			<key>CFBundleURLSchemes</key>
-			<array>
-				<string>freighterwallet</string>
-			</array>
+			<key>NSAllowsArbitraryLoads</key>
+			<false/>
 		</dict>
-<<<<<<< HEAD
-	</array>
-	<key>CFBundleVersion</key>
-	<string>$(CURRENT_PROJECT_VERSION)</string>
-	<key>LSRequiresIPhoneOS</key>
-	<true/>
-	<key>NSAppTransportSecurity</key>
-	<dict>
-		<key>NSAllowsArbitraryLoads</key>
-		<false/>
-=======
 		<key>NSCameraUsageDescription</key>
 		<string>Freighter needs access to your Camera to scan QR codes.</string>
 		<key>NSFaceIDUsageDescription</key>
 		<string>Freighter needs access to your Face ID to securely log in and approve transactions.</string>
+		<key>NSPhotoLibraryAddUsageDescription</key>
+		<string>Freighter needs access to your Photos to save collectibles to your photo library.</string>
+		<key>NSPhotoLibraryUsageDescription</key>
+		<string>Freighter needs access to your Photos to save collectibles to your photo library.</string>
+		<key>NSUserTrackingUsageDescription</key>
+		<string>Allow Freighter to collect limited information about usage. We will collect public keys, transaction amounts, and balances. This information will not be used for marketing or to identify you personally. We will not collect information such as name, address, email addresses, phone numbers, etc.</string>
+		<key>RCTNewArchEnabled</key>
+		<true/>
 		<key>UIAppFonts</key>
 		<array>
 			<string>Inter-Bold.ttf</string>
@@ -67,47 +74,6 @@
 			<string>UIInterfaceOrientationPortrait</string>
 		</array>
 		<key>UIViewControllerBasedStatusBarAppearance</key>
-		<false />
-		<key>NSUserTrackingUsageDescription</key>
-		<string>Allow Freighter to collect limited information about usage. We will collect public keys, transaction amounts, and balances. This information will not be used for marketing or to identify you personally. We will not collect information such as name, address, email addresses, phone numbers, etc.</string>
-		<key>NSPhotoLibraryUsageDescription</key>
-		<string>Freighter needs access to your Photos to save collectibles to your photo library.</string>
-		<key>NSPhotoLibraryAddUsageDescription</key>
-		<string>Freighter needs access to your Photos to save collectibles to your photo library.</string>
->>>>>>> 1d3abe62
+		<false/>
 	</dict>
-	<key>NSCameraUsageDescription</key>
-	<string>Freighter needs access to your Camera to scan QR codes.</string>
-	<key>NSFaceIDUsageDescription</key>
-	<string>Freighter needs access to your Face ID to securely log in and approve transactions.</string>
-	<key>NSPhotoLibraryAddUsageDescription</key>
-	<string>Freighter needs access to your Photos to save collectibles to your photo library.</string>
-	<key>NSPhotoLibraryUsageDescription</key>
-	<string>Freighter needs access to your Photos to save collectibles to your photo library.</string>
-	<key>NSUserTrackingUsageDescription</key>
-	<string>Allow Freighter to collect limited information about usage. We will collect public keys, transaction amounts, and balances. This information will not be used for marketing or to identify you personally. We will not collect information such as name, address, email addresses, phone numbers, etc.</string>
-	<key>RCTNewArchEnabled</key>
-	<true/>
-	<key>UIAppFonts</key>
-	<array>
-		<string>Inter-Bold.ttf</string>
-		<string>Inter-Light.ttf</string>
-		<string>Inter-Medium.ttf</string>
-		<string>Inter-Regular.ttf</string>
-		<string>Inter-SemiBold.ttf</string>
-		<string>Inter-VariableFont_opsz,wght.ttf</string>
-	</array>
-	<key>UILaunchStoryboardName</key>
-	<string>BootSplash</string>
-	<key>UIRequiredDeviceCapabilities</key>
-	<array>
-		<string>arm64</string>
-	</array>
-	<key>UISupportedInterfaceOrientations</key>
-	<array>
-		<string>UIInterfaceOrientationPortrait</string>
-	</array>
-	<key>UIViewControllerBasedStatusBarAppearance</key>
-	<false/>
-</dict>
 </plist>