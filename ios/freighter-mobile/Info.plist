--- conflicted
+++ resolved
@@ -69,38 +69,34 @@
 		<false />
 		<key>NSUserTrackingUsageDescription</key>
 		<string>Allow Freighter to collect limited information about usage. We will collect public keys, transaction amounts, and balances. This information will not be used for marketing or to identify you personally. We will not collect information such as name, address, email addresses, phone numbers, etc.</string>
+		<key>NSCameraUsageDescription</key>
+		<string>Freighter needs access to your Camera to scan QR codes.</string>
+		<key>NSPhotoLibraryUsageDescription</key>
+		<string>Freighter needs access to your Photos to save collectibles to your photo library.</string>
+		<key>NSPhotoLibraryAddUsageDescription</key>
+		<string>Freighter needs access to your Photos to save collectibles to your photo library.</string>
+		<key>UIAppFonts</key>
+		<array>
+			<string>Inter-Bold.ttf</string>
+			<string>Inter-Light.ttf</string>
+			<string>Inter-Medium.ttf</string>
+			<string>Inter-Regular.ttf</string>
+			<string>Inter-SemiBold.ttf</string>
+			<string>Inter-VariableFont_opsz,wght.ttf</string>
+		</array>
+		<key>UILaunchStoryboardName</key>
+		<string>BootSplash</string>
+		<key>UIRequiredDeviceCapabilities</key>
+		<array>
+			<string>arm64</string>
+		</array>
+		<key>UISupportedInterfaceOrientations</key>
+		<array>
+			<string>UIInterfaceOrientationPortrait</string>
+		</array>
+		<key>UIViewControllerBasedStatusBarAppearance</key>
+		<false/>
+		<key>NSUserTrackingUsageDescription</key>
+		<string>Allow Freighter to collect limited information about usage. We will collect public keys, transaction amounts, and balances. This information will not be used for marketing or to identify you personally. We will not collect information such as name, address, email addresses, phone numbers, etc.</string>
 	</dict>
-<<<<<<< HEAD
-=======
-	<key>NSCameraUsageDescription</key>
-	<string>Freighter needs access to your Camera to scan QR codes.</string>
-	<key>NSPhotoLibraryUsageDescription</key>
-	<string>Freighter needs access to your Photos to save collectibles to your photo library.</string>
-	<key>NSPhotoLibraryAddUsageDescription</key>
-	<string>Freighter needs access to your Photos to save collectibles to your photo library.</string>
-	<key>UIAppFonts</key>
-	<array>
-		<string>Inter-Bold.ttf</string>
-		<string>Inter-Light.ttf</string>
-		<string>Inter-Medium.ttf</string>
-		<string>Inter-Regular.ttf</string>
-		<string>Inter-SemiBold.ttf</string>
-		<string>Inter-VariableFont_opsz,wght.ttf</string>
-	</array>
-	<key>UILaunchStoryboardName</key>
-	<string>BootSplash</string>
-	<key>UIRequiredDeviceCapabilities</key>
-	<array>
-		<string>arm64</string>
-	</array>
-	<key>UISupportedInterfaceOrientations</key>
-	<array>
-		<string>UIInterfaceOrientationPortrait</string>
-	</array>
-	<key>UIViewControllerBasedStatusBarAppearance</key>
-	<false/>
-	<key>NSUserTrackingUsageDescription</key>
-	<string>Allow Freighter to collect limited information about usage. We will collect public keys, transaction amounts, and balances. This information will not be used for marketing or to identify you personally. We will not collect information such as name, address, email addresses, phone numbers, etc.</string>
-</dict>
->>>>>>> 68a5663d
 </plist>