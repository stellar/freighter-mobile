--- conflicted
+++ resolved
@@ -27,13 +27,10 @@
       "@gorhom/bottom-sheet",
       "react-native-qrcode-svg",
       "stellar-hd-wallet",
-<<<<<<< HEAD
+      "react-native-config",
       "@react-native-cookies/cookies",
       "react-native-view-shot",
       "react-native-webview",
-=======
-      "react-native-config",
->>>>>>> fd140880
     ].join("|")})/)`,
   ],
   moduleFileExtensions: ["ts", "tsx", "js", "jsx", "json", "node"],
