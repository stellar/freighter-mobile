--- conflicted
+++ resolved
@@ -355,7 +355,15 @@
   },
 }));
 
-<<<<<<< HEAD
+jest.mock("@dr.pogodin/react-native-fs", () => ({
+  DocumentDirectoryPath: "/mock/documents/path",
+  downloadFile: jest.fn(() => ({
+    promise: Promise.resolve({ statusCode: 200 }),
+  })),
+  exists: jest.fn(() => Promise.resolve(true)),
+  unlink: jest.fn(() => Promise.resolve()),
+}));
+
 // Mock react-native-biometrics
 jest.mock("react-native-biometrics", () => ({
   __esModule: true,
@@ -431,17 +439,6 @@
   getAvailableBiometryType: jest.fn(() => Promise.resolve("FaceID")),
   isSensorAvailable: jest.fn(() => Promise.resolve(true)),
 }));
-=======
-jest.mock("@dr.pogodin/react-native-fs", () => ({
-  DocumentDirectoryPath: "/mock/documents/path",
-  downloadFile: jest.fn(() => ({
-    promise: Promise.resolve({ statusCode: 200 }),
-  })),
-  exists: jest.fn(() => Promise.resolve(true)),
-  unlink: jest.fn(() => Promise.resolve()),
-}));
-
->>>>>>> 68a5663d
 // Mock react-native-fast-opencv
 jest.mock("react-native-fast-opencv", () => ({
   BorderTypes: {
