--- conflicted
+++ resolved
@@ -315,7 +315,6 @@
   },
 }));
 
-<<<<<<< HEAD
 // Mock react-native-fast-opencv
 jest.mock("react-native-fast-opencv", () => ({
   BorderTypes: {
@@ -350,7 +349,8 @@
     })),
     clearBuffers: jest.fn(),
   },
-=======
+}));
+
 // Mock Sentry for Jest tests
 jest.mock("@sentry/react-native", () => ({
   init: jest.fn(),
@@ -362,5 +362,4 @@
   setTag: jest.fn(),
   setExtra: jest.fn(),
   wrap: jest.fn((component) => component), // Return component as-is for testing
->>>>>>> 8f8e25ef
 }));