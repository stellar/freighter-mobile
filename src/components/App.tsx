import { BottomSheetModalProvider } from "@gorhom/bottom-sheet";
import {
  NavigationContainer,
  createNavigationContainerRef,
} from "@react-navigation/native";
import { AuthCheckProvider } from "components/AuthCheckProvider";
import { OfflineDetection } from "components/OfflineDetection";
import { RootStackParamList } from "config/routes";
import { THEME } from "config/theme";
import i18n from "i18n";
import { RootNavigator } from "navigators/RootNavigator";
import { ToastProvider } from "providers/ToastProvider";
import React, { useEffect } from "react";
import { I18nextProvider } from "react-i18next";
<<<<<<< HEAD
import { StatusBar, Appearance } from "react-native";
=======
import { Appearance, StatusBar } from "react-native";
import { GestureHandlerRootView } from "react-native-gesture-handler";
>>>>>>> 350d8cd6
import { SafeAreaProvider } from "react-native-safe-area-context";

Appearance.setColorScheme("dark");

// Create a navigation ref that can be used outside of the Navigation Provider
export const navigationRef = createNavigationContainerRef<RootStackParamList>();

export const App = (): React.JSX.Element => {
  useEffect(() => {
    Appearance.setColorScheme("dark");
  }, []);

  return (
    <GestureHandlerRootView>
      <BottomSheetModalProvider>
        <SafeAreaProvider>
          <I18nextProvider i18n={i18n}>
            <NavigationContainer ref={navigationRef}>
              <AuthCheckProvider>
                <OfflineDetection>
                  <StatusBar
                    backgroundColor={THEME.colors.background.default}
                    barStyle="light-content"
                  />
                  <ToastProvider>
                    <RootNavigator />
                  </ToastProvider>
                </OfflineDetection>
              </AuthCheckProvider>
            </NavigationContainer>
          </I18nextProvider>
        </SafeAreaProvider>
      </BottomSheetModalProvider>
    </GestureHandlerRootView>
  );
};<|MERGE_RESOLUTION|>--- conflicted
+++ resolved
@@ -12,15 +12,9 @@
 import { ToastProvider } from "providers/ToastProvider";
 import React, { useEffect } from "react";
 import { I18nextProvider } from "react-i18next";
-<<<<<<< HEAD
-import { StatusBar, Appearance } from "react-native";
-=======
 import { Appearance, StatusBar } from "react-native";
 import { GestureHandlerRootView } from "react-native-gesture-handler";
->>>>>>> 350d8cd6
 import { SafeAreaProvider } from "react-native-safe-area-context";
-
-Appearance.setColorScheme("dark");
 
 // Create a navigation ref that can be used outside of the Navigation Provider
 export const navigationRef = createNavigationContainerRef<RootStackParamList>();
