import { BottomSheetModalProvider } from "@gorhom/bottom-sheet";
import {
  NavigationContainer,
  createNavigationContainerRef,
} from "@react-navigation/native";
import { RootStackParamList } from "config/routes";
import { THEME } from "config/theme";
import i18n from "i18n";
import { RootNavigator } from "navigators/RootNavigator";
import { AuthCheckProvider } from "providers/AuthCheckProvider";
import { NetworkProvider } from "providers/NetworkProvider";
import { ToastProvider } from "providers/ToastProvider";
import { WalletKitProvider } from "providers/WalletKitProvider";
import React, { useEffect } from "react";
import { I18nextProvider } from "react-i18next";
import { Appearance, StatusBar } from "react-native";
import { GestureHandlerRootView } from "react-native-gesture-handler";
import { SafeAreaProvider } from "react-native-safe-area-context";

// Create a navigation ref that can be used outside of the Navigation Provider
export const navigationRef = createNavigationContainerRef<RootStackParamList>();

export const App = (): React.JSX.Element => {
  useEffect(() => {
    Appearance.setColorScheme("dark");
  }, []);

  return (
    <GestureHandlerRootView>
      <SafeAreaProvider>
<<<<<<< HEAD
        <ToastProvider>
          <BottomSheetModalProvider>
            <I18nextProvider i18n={i18n}>
              <NavigationContainer ref={navigationRef}>
                <AuthCheckProvider>
                  <NetworkProvider>
                    <StatusBar
                      backgroundColor={THEME.colors.background.default}
                      barStyle="light-content"
                    />

                    <WalletKitProvider>
                      <RootNavigator />
                    </WalletKitProvider>
                  </NetworkProvider>
                </AuthCheckProvider>
              </NavigationContainer>
            </I18nextProvider>
          </BottomSheetModalProvider>
        </ToastProvider>
=======
        <I18nextProvider i18n={i18n}>
          <NavigationContainer ref={navigationRef}>
            <AuthCheckProvider>
              <NetworkProvider>
                <StatusBar
                  backgroundColor={THEME.colors.background.default}
                  barStyle="light-content"
                />
                <ToastProvider>
                  <BottomSheetModalProvider>
                    <WalletKitProvider>
                      <RootNavigator />
                    </WalletKitProvider>
                  </BottomSheetModalProvider>
                </ToastProvider>
              </NetworkProvider>
            </AuthCheckProvider>
          </NavigationContainer>
        </I18nextProvider>
>>>>>>> 410e80d2
      </SafeAreaProvider>
    </GestureHandlerRootView>
  );
};<|MERGE_RESOLUTION|>--- conflicted
+++ resolved
@@ -28,7 +28,6 @@
   return (
     <GestureHandlerRootView>
       <SafeAreaProvider>
-<<<<<<< HEAD
         <ToastProvider>
           <BottomSheetModalProvider>
             <I18nextProvider i18n={i18n}>
@@ -39,7 +38,6 @@
                       backgroundColor={THEME.colors.background.default}
                       barStyle="light-content"
                     />
-
                     <WalletKitProvider>
                       <RootNavigator />
                     </WalletKitProvider>
@@ -49,27 +47,6 @@
             </I18nextProvider>
           </BottomSheetModalProvider>
         </ToastProvider>
-=======
-        <I18nextProvider i18n={i18n}>
-          <NavigationContainer ref={navigationRef}>
-            <AuthCheckProvider>
-              <NetworkProvider>
-                <StatusBar
-                  backgroundColor={THEME.colors.background.default}
-                  barStyle="light-content"
-                />
-                <ToastProvider>
-                  <BottomSheetModalProvider>
-                    <WalletKitProvider>
-                      <RootNavigator />
-                    </WalletKitProvider>
-                  </BottomSheetModalProvider>
-                </ToastProvider>
-              </NetworkProvider>
-            </AuthCheckProvider>
-          </NavigationContainer>
-        </I18nextProvider>
->>>>>>> 410e80d2
       </SafeAreaProvider>
     </GestureHandlerRootView>
   );
