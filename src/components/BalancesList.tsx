import { NavigationProp, useNavigation } from "@react-navigation/native";
import BigNumber from "bignumber.js";
import { BalanceRow } from "components/BalanceRow";
import { DefaultListFooter } from "components/DefaultListFooter";
import { FriendbotButton } from "components/FriendbotButton";
import { Button } from "components/sds/Button";
import { Notification } from "components/sds/Notification";
import { Text } from "components/sds/Typography";
import {
  CREATE_ACCOUNT_TUTORIAL_URL,
  NETWORKS,
  TransactionContext,
} from "config/constants";
import {
  ADD_FUNDS_ROUTES,
  ROOT_NAVIGATOR_ROUTES,
  RootStackParamList,
} from "config/routes";
import { THEME } from "config/theme";
import { PricedBalance } from "config/types";
import { useSwapSettingsStore } from "ducks/swapSettings";
import { useTransactionSettingsStore } from "ducks/transactionSettings";
import { calculateSpendableAmount } from "helpers/balances";
import { px } from "helpers/dimensions";
import useAppTranslation from "hooks/useAppTranslation";
import { useBalancesList } from "hooks/useBalancesList";
import useGetActiveAccount from "hooks/useGetActiveAccount";
import { useInAppBrowser } from "hooks/useInAppBrowser";
import React, { ReactNode } from "react";
import { FlatList, RefreshControl } from "react-native";
import styled from "styled-components/native";

const ListWrapper = styled.View`
  flex: 1;
`;

const SpinnerWrapper = styled(ListWrapper)`
  align-items: center;
  justify-content: center;
  margin-bottom: ${px(55)};
`;

const Spinner = styled.ActivityIndicator`
  margin-top: ${px(24)};
  width: 100%;
  align-items: center;
`;

const NotificationWrapper = styled.View`
  margin-bottom: ${px(24)};
`;

const NotificationContent = styled.View`
  flex-direction: row;
  align-items: center;
`;

// Local type that extends PricedBalance to include spendableAmount
type BalanceItemWithSpendable = PricedBalance & {
  spendableAmount?: BigNumber;
};

interface BalancesListProps {
  publicKey: string;
  network: NETWORKS;
  searchTerm?: string;
  onTokenPress?: (tokenId: string) => void;
  disableNavigation?: boolean;
  renderRightContent?: (balance: PricedBalance) => ReactNode;
  excludeTokenIds?: string[];
<<<<<<< HEAD
  disableInnerScrolling?: boolean;
=======
  showSpendableAmount?: boolean;
  feeContext?: TransactionContext;
>>>>>>> 1d3abe62
}

/**
 * BalancesList Component
 *
 * A component that displays a user's token balances in a scrollable list.
 * Features include:
 * - Displays regular tokens and liquidity pool tokens
 * - Shows token balances with corresponding fiat values
 * - Displays 24h price changes with color indicators
 * - Supports pull-to-refresh to update balances and prices
 * - Shows loading, error, and empty states
 *
 * @param {BalancesListProps} props - Component props
 * @returns {JSX.Element} A FlatList of balance items or an empty state message
 */
export const BalancesList: React.FC<BalancesListProps> = ({
  publicKey,
  network,
  searchTerm,
  onTokenPress,
  disableNavigation = false,
  renderRightContent,
  excludeTokenIds = [],
<<<<<<< HEAD
  disableInnerScrolling = false,
=======
  showSpendableAmount = false,
  feeContext = TransactionContext.Send,
>>>>>>> 1d3abe62
}) => {
  const { t } = useAppTranslation();
  const { open: openInAppBrowser } = useInAppBrowser();
  const { account } = useGetActiveAccount();
  const { transactionFee } = useTransactionSettingsStore();
  const { swapFee } = useSwapSettingsStore();

  // Always call the hook, but handle navigation context errors gracefully
  let navigation: NavigationProp<RootStackParamList> | null = null;
  try {
    const nav = useNavigation<NavigationProp<RootStackParamList>>();
    navigation = disableNavigation ? null : nav;
  } catch {
    navigation = null;
  }

  const {
    balanceItems: allBalanceItems,
    scanResults,
    isLoading,
    error,
    noBalances,
    isRefreshing,
    isFunded,
    handleRefresh,
  } = useBalancesList({ publicKey, network, searchTerm });

  // Filter out excluded tokens and calculate spendable amounts
  const balanceItems = React.useMemo((): BalanceItemWithSpendable[] => {
    const currentFee =
      feeContext === TransactionContext.Swap ? swapFee : transactionFee;

    return allBalanceItems
      .filter((item) => !excludeTokenIds.includes(item.id))
      .map((item) => {
        const spendableAmount =
          showSpendableAmount && account
            ? calculateSpendableAmount({
                balance: item,
                subentryCount: account.subentryCount || 0,
                transactionFee: currentFee,
              })
            : undefined;

        return {
          ...item,
          spendableAmount,
        };
      });
  }, [
    allBalanceItems,
    excludeTokenIds,
    showSpendableAmount,
    account,
    feeContext,
    swapFee,
    transactionFee,
  ]);

  const isTestNetwork = [NETWORKS.TESTNET, NETWORKS.FUTURENET].includes(
    network,
  );

  // Display error state if there's an error loading balances
  if (error) {
    return (
      <ListWrapper>
        <Text md>{t("balancesList.error")}</Text>
      </ListWrapper>
    );
  }

  // If no balances and still loading, show the spinner
  if (noBalances && isLoading) {
    return (
      <SpinnerWrapper>
        <Spinner
          testID="balances-list-spinner"
          size="large"
          color={THEME.colors.secondary}
        />
      </SpinnerWrapper>
    );
  }

  // If still no balances after fetching, then show the empty state
  if (noBalances && !isFunded) {
    return (
      <ListWrapper>
        <NotificationWrapper>
          <Notification
            variant="primary"
            onPress={() => {
              openInAppBrowser(CREATE_ACCOUNT_TUTORIAL_URL);
            }}
            customContent={
              <NotificationContent>
                <Text sm>
                  {t("balancesList.unfundedAccount.message")}{" "}
                  <Text sm semiBold color={THEME.colors.primary}>
                    {t("balancesList.unfundedAccount.learnMore")}
                  </Text>
                </Text>
              </NotificationContent>
            }
          />
        </NotificationWrapper>

        {/* Only show fund account button if navigation is available and not test network */}
        {!disableNavigation && !isTestNetwork && (
          <Button
            isFullWidth
            tertiary
            xl
            onPress={() =>
              navigation?.navigate(ROOT_NAVIGATOR_ROUTES.BUY_XLM_STACK, {
                screen: ADD_FUNDS_ROUTES.ADD_FUNDS_SCREEN,
                params: { isUnfunded: true },
              })
            }
          >
            {t("balancesList.unfundedAccount.fundAccountButton")}
          </Button>
        )}

        {/* Show friendbot button for test networks regardless of navigation */}
        {isTestNetwork && (
          <FriendbotButton publicKey={publicKey} network={network} />
        )}
      </ListWrapper>
    );
  }

  // If scrolling is disabled, render items directly without FlatList
  if (disableInnerScrolling) {
    return (
      <ListWrapper>
        {balanceItems.map((item) => (
          <BalanceRow
            key={item.id}
            balance={item}
            scanResult={scanResults[item.id.replace(":", "-")]}
            onPress={onTokenPress ? () => onTokenPress(item.id) : undefined}
            rightContent={
              renderRightContent ? renderRightContent(item) : undefined
            }
          />
        ))}
      </ListWrapper>
    );
  }

  return (
    <ListWrapper>
      <FlatList
        testID="balances-list"
        showsVerticalScrollIndicator={false}
        ListFooterComponent={DefaultListFooter}
        data={balanceItems}
        renderItem={({ item }) => (
          <BalanceRow
            balance={item}
            scanResult={
              item.id ? scanResults[item.id.replace(":", "-")] : undefined
            }
            onPress={
              onTokenPress && item.id ? () => onTokenPress(item.id!) : undefined
            }
            rightContent={
              renderRightContent ? renderRightContent(item) : undefined
            }
            spendableAmount={item.spendableAmount}
          />
        )}
        keyExtractor={(item) => item.id || `balance-${Math.random()}`}
        refreshControl={
          <RefreshControl
            refreshing={isRefreshing}
            onRefresh={handleRefresh}
            tintColor={THEME.colors.secondary}
          />
        }
      />
    </ListWrapper>
  );
};<|MERGE_RESOLUTION|>--- conflicted
+++ resolved
@@ -68,12 +68,9 @@
   disableNavigation?: boolean;
   renderRightContent?: (balance: PricedBalance) => ReactNode;
   excludeTokenIds?: string[];
-<<<<<<< HEAD
   disableInnerScrolling?: boolean;
-=======
   showSpendableAmount?: boolean;
   feeContext?: TransactionContext;
->>>>>>> 1d3abe62
 }
 
 /**
@@ -98,12 +95,9 @@
   disableNavigation = false,
   renderRightContent,
   excludeTokenIds = [],
-<<<<<<< HEAD
   disableInnerScrolling = false,
-=======
   showSpendableAmount = false,
   feeContext = TransactionContext.Send,
->>>>>>> 1d3abe62
 }) => {
   const { t } = useAppTranslation();
   const { open: openInAppBrowser } = useInAppBrowser();
@@ -243,10 +237,14 @@
       <ListWrapper>
         {balanceItems.map((item) => (
           <BalanceRow
-            key={item.id}
+            key={item.id || `balance-${Math.random()}`}
             balance={item}
-            scanResult={scanResults[item.id.replace(":", "-")]}
-            onPress={onTokenPress ? () => onTokenPress(item.id) : undefined}
+            scanResult={
+              item.id ? scanResults[item.id.replace(":", "-")] : undefined
+            }
+            onPress={
+              onTokenPress && item.id ? () => onTokenPress(item.id!) : undefined
+            }
             rightContent={
               renderRightContent ? renderRightContent(item) : undefined
             }
