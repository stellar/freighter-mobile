--- conflicted
+++ resolved
@@ -111,15 +111,9 @@
       <BottomSheetView
         className="flex-1 bg-background-primary pl-6 pr-6 pt-6 gap-6"
         style={{
-<<<<<<< HEAD
           paddingBottom: disableAutomaticBottomPadding
             ? 0
-            : (calculateEdgeSpacing(insets.bottom, {
-                toNumber: true,
-              }) as number),
-=======
-          paddingBottom: insets.bottom + pxValue(DEFAULT_PADDING),
->>>>>>> dbc8078c
+            : insets.bottom + pxValue(DEFAULT_PADDING),
         }}
         {...bottomSheetViewProps}
       >
