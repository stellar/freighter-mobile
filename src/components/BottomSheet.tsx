import {
  BottomSheetBackdrop,
  BottomSheetBackdropProps,
  BottomSheetModal,
  BottomSheetModalProps,
  BottomSheetView,
} from "@gorhom/bottom-sheet";
import { BottomSheetViewProps } from "@gorhom/bottom-sheet/lib/typescript/components/bottomSheetView/types";
import Icon from "components/sds/Icon";
import { Text } from "components/sds/Typography";
<<<<<<< HEAD
import { calculateSpacing, pxValue } from "helpers/dimensions";
=======
>>>>>>> d2604793
import useColors from "hooks/useColors";
import React, { useCallback } from "react";
import { TouchableOpacity, View } from "react-native";
import { useSafeAreaInsets } from "react-native-safe-area-context";

const Icons = {
  Assets: "Assets",
  Announcement: "Announcement",
  Danger: "Danger",
  Wallet: "Wallet",
};

type BottomSheetProps = {
  title?: string;
  description?: string;
  modalRef: React.RefObject<BottomSheetModal | null>;
  handleCloseModal?: () => void;
  icon?: keyof typeof Icons;
  customContent?: React.ReactNode;
  bottomSheetModalProps?: Partial<BottomSheetModalProps>;
  bottomSheetViewProps?: Partial<BottomSheetViewProps>;
  shouldCloseOnPressBackdrop?: boolean;
};

const BottomSheet: React.FC<BottomSheetProps> = ({
  title,
  description,
  modalRef,
  handleCloseModal,
  icon,
  customContent,
  bottomSheetModalProps,
  bottomSheetViewProps,
  shouldCloseOnPressBackdrop = true,
}) => {
  const { themeColors } = useColors();

  const MapIcons = {
    [Icons.Assets]: {
      IconComponent: Icon.Coins01,
      iconColor: themeColors.mint[9],
      backgroundColorClassName: "bg-mint-3",
    },
    [Icons.Announcement]: {
      IconComponent: Icon.Announcement01,
      iconColor: themeColors.lime[9],
      backgroundColorClassName: "bg-lime-3",
    },
    [Icons.Danger]: {
      IconComponent: Icon.AlertTriangle,
      iconColor: themeColors.red[9],
      backgroundColorClassName: "bg-red-3",
    },
    [Icons.Wallet]: {
      IconComponent: Icon.Wallet01,
      iconColor: themeColors.gold[9],
      backgroundColorClassName: "bg-gold-3",
    },
  };
  const IconData = icon ? MapIcons[icon] : null;
  const insets = useSafeAreaInsets();

  const renderBackdrop = useCallback(
    (props: BottomSheetBackdropProps) => (
      <BottomSheetBackdrop
        {...props}
        disappearsOnIndex={-1}
        pressBehavior={shouldCloseOnPressBackdrop ? "close" : "none"}
        appearsOnIndex={0}
        opacity={0.9}
      />
    ),
    [shouldCloseOnPressBackdrop],
  );

  const renderHandle = useCallback(
    () => (
      <View className="bg-background-primary w-full items-center justify-center pt-2 rounded-t-3xl rounded-tr-3xl">
        <View className="h-1.5 w-10 rounded-full bg-border-primary opacity-35" />
      </View>
    ),
    [],
  );

  return (
    <BottomSheetModal
      ref={modalRef}
      enablePanDownToClose
      enableDynamicSizing
      enableOverDrag={false}
      backdropComponent={renderBackdrop}
      handleComponent={renderHandle}
      {...bottomSheetModalProps}
    >
      <BottomSheetView
        className="flex-1 bg-background-primary pl-6 pr-6 pt-6 gap-6"
        style={{
          paddingBottom: calculateSpacing(insets.bottom, {
            toNumber: true,
          }) as number,
        }}
        {...bottomSheetViewProps}
      >
        {customContent || (
          <>
            {IconData && (
              <View className="flex-row items-center justify-between">
                <View
                  className={`rounded-[32px] p-2 self-start ${IconData.backgroundColorClassName}`}
                >
                  <IconData.IconComponent
                    size={25}
                    color={IconData.iconColor}
                  />
                </View>
                <TouchableOpacity onPress={handleCloseModal}>
                  <Icon.X size={24} color={themeColors.base[1]} />
                </TouchableOpacity>
              </View>
            )}
            <View className="flex-row items-center justify-between">
              <Text xl medium>
                {title}
              </Text>
              {!IconData && (
                <TouchableOpacity onPress={handleCloseModal}>
                  <Icon.X size={24} color={themeColors.base[1]} />
                </TouchableOpacity>
              )}
            </View>
            <View className="h-px bg-gray-8" />
            <Text md medium secondary>
              {description}
            </Text>
          </>
        )}
      </BottomSheetView>
    </BottomSheetModal>
  );
};

export default BottomSheet;<|MERGE_RESOLUTION|>--- conflicted
+++ resolved
@@ -8,10 +8,7 @@
 import { BottomSheetViewProps } from "@gorhom/bottom-sheet/lib/typescript/components/bottomSheetView/types";
 import Icon from "components/sds/Icon";
 import { Text } from "components/sds/Typography";
-<<<<<<< HEAD
-import { calculateSpacing, pxValue } from "helpers/dimensions";
-=======
->>>>>>> d2604793
+import { calculateSpacing } from "helpers/dimensions";
 import useColors from "hooks/useColors";
 import React, { useCallback } from "react";
 import { TouchableOpacity, View } from "react-native";
