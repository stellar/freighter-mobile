import { NavigationProp, useNavigation } from "@react-navigation/native";
import { BalancesList } from "components/BalancesList";
import { CollectiblesGrid } from "components/CollectiblesGrid";
import ContextMenuButton, { MenuItem } from "components/ContextMenuButton";
import Icon from "components/sds/Icon";
import { Text } from "components/sds/Typography";
import {
  DEFAULT_PADDING,
  NETWORKS,
  TransactionContext,
} from "config/constants";
import {
  MANAGE_TOKENS_ROUTES,
  ROOT_NAVIGATOR_ROUTES,
  RootStackParamList,
} from "config/routes";
import { useCollectiblesStore } from "ducks/collectibles";
import { isIOS } from "helpers/device";
import { pxValue } from "helpers/dimensions";
import useAppTranslation from "hooks/useAppTranslation";
import useColors from "hooks/useColors";
import React, { useState, useCallback, useMemo } from "react";
import { Platform, TouchableOpacity, View } from "react-native";

/**
 * Available tab types for the TokensCollectiblesTabs component
 */
export enum TabType {
  /** Display tokens/balances list */
  TOKENS = "tokens",
  /** Display collectibles grid */
  COLLECTIBLES = "collectibles",
}

/**
 * Props for the TokensCollectiblesTabs component
 */
interface Props {
  /** The default active tab when the component mounts */
  defaultTab?: TabType;
  /** Whether to hide the collectibles tab */
  hideCollectibles?: boolean;
  /** Whether to show the settings menu button for tokens tab */
  showTokensSettings?: boolean;
  /** Whether to show the settings menu button for collectibles tab */
  showCollectiblesSettings?: boolean;
  /** Callback function triggered when tab changes */
  onTabChange?: (tab: TabType) => void;
  /** The public key of the wallet to display data for */
  publicKey: string;
  /** The network to fetch data from */
  network: NETWORKS;
  /** Callback function when a token is pressed */
  onTokenPress?: (tokenId: string) => void;
  /** Callback function when a collectible is pressed */
  onCollectiblePress?: ({
    collectionAddress,
    tokenId,
  }: {
    collectionAddress: string;
    tokenId: string;
  }) => void;
  /** Whether to show spendable amounts instead of total amounts for tokens */
  showSpendableAmount?: boolean;
  /** Type of fee to use for spendable amount calculation */
  feeContext?: TransactionContext;
}

/**
 * TokensCollectiblesTabs Component
 *
 * A reusable tab component for switching between Tokens and Collectibles views.
 * Used in HomeScreen and TransactionTokenScreen to provide consistent navigation
 * between different asset types.
 *
 * Features:
 * - Tab switching between Tokens and Collectibles
 * - Collectibles tab only shown for PUBLIC network
 * - Memoized content rendering for performance
 * - Dynamic tab styling based on active state
 * - Callback support for tab changes and item interactions
 * - Collectibles settings context menu with "Add manually" option
 * - Smart padding management for different content types
 *
 * @param {Props} props - Component props
 * @returns {JSX.Element} The tab component with content
 */
export const TokensCollectiblesTabs: React.FC<Props> = React.memo(
  ({
    defaultTab = TabType.TOKENS,
    hideCollectibles = false,
    showTokensSettings = true,
    showCollectiblesSettings = true,
    onTabChange,
    publicKey,
    network,
    onTokenPress,
    onCollectiblePress,
    showSpendableAmount = false,
    feeContext = TransactionContext.Send,
  }) => {
    const navigation = useNavigation<NavigationProp<RootStackParamList>>();
    const { t } = useAppTranslation();
    const { themeColors } = useColors();

    const isCollectiblesLoading = useCollectiblesStore(
      (state) => state.isLoading,
    );

    const [activeTab, setActiveTab] = useState<TabType>(defaultTab);

    const shouldHideCollectibles = useMemo(
      () => hideCollectibles || network !== NETWORKS.PUBLIC,
      [hideCollectibles, network],
    );

    /**
     * Handles tab switching and triggers the optional onTabChange callback
     * @param {TabType} tab - The tab type to switch to
     */
    const handleTabChange = useCallback(
      (tab: TabType) => {
        setActiveTab(tab);
        onTabChange?.(tab);
      },
      [onTabChange],
    );

    /**
     * Context menu actions for tokens settings
     */
    const tokensMenuActions: MenuItem[] = useMemo(() => {
      const actions = [
        {
          title: t("balancesList.menuManageTokens"),
          systemIcon: Platform.select({
            ios: "pencil",
            android: "edit",
          }),
          onPress: () =>
            navigation.navigate(ROOT_NAVIGATOR_ROUTES.MANAGE_TOKENS_STACK, {
              screen: MANAGE_TOKENS_ROUTES.MANAGE_TOKENS_SCREEN,
            }),
        },
        {
          title: t("balancesList.menuAddToken"),
          systemIcon: Platform.select({
            ios: "plus.circle",
            android: "add_circle",
          }),
          onPress: () =>
            navigation.navigate(ROOT_NAVIGATOR_ROUTES.MANAGE_TOKENS_STACK, {
              screen: MANAGE_TOKENS_ROUTES.ADD_TOKEN_SCREEN,
            }),
        },
      ];

      // Reverse the array for iOS to match Android behavior
      return isIOS ? actions.reverse() : actions;
    }, [t, navigation]);

    /**
     * Context menu actions for collectibles settings
     */
    const collectiblesMenuActions: MenuItem[] = useMemo(() => {
      const actions = [
        {
          title: t("collectiblesGrid.menuAddManually"),
          systemIcon: Platform.select({
            ios: "plus.rectangle.on.rectangle",
            android: "add_box",
          }),
          disabled: isCollectiblesLoading,
          onPress: () =>
            navigation.navigate(ROOT_NAVIGATOR_ROUTES.ADD_COLLECTIBLE_SCREEN),
        },
      ];

      // Reverse the array for iOS to match Android behavior
      return isIOS ? actions.reverse() : actions;
    }, [t, navigation, isCollectiblesLoading]);

    /**
     * Renders the tokens/balances list content
     * Displays the BalancesList component with the provided props
     */
    const renderTokensContent = useMemo(
      () => (
        <BalancesList
          publicKey={publicKey}
          network={network}
          onTokenPress={onTokenPress}
<<<<<<< HEAD
          disableInnerScrolling
=======
          showSpendableAmount={showSpendableAmount}
          feeContext={feeContext}
>>>>>>> 1d3abe62
        />
      ),
      [publicKey, network, onTokenPress, showSpendableAmount, feeContext],
    );

    /**
     * Renders the collectibles content with custom padding management
     *
     * Note: This component uses a padding workaround to ensure the collectibles grid
     * extends to the full screen width while maintaining proper spacing for other content.
     * The negative horizontal margin counteracts the parent container's padding,
     * allowing the CollectiblesGrid to render edge-to-edge as intended.
     */
    const renderCollectiblesContent = useMemo(
      () => (
        <View
          className="flex-1"
          style={{ marginHorizontal: -pxValue(DEFAULT_PADDING) }}
        >
          <CollectiblesGrid
            onCollectiblePress={onCollectiblePress}
            disableInnerScrolling
          />
        </View>
      ),
      [onCollectiblePress],
    );

    /**
     * Determines which content to render based on the currently active tab
     * Returns either the tokens content or collectibles content accordingly
     */
    const renderContent = useMemo(() => {
      // If collectibles are hidden, we should render tokens content only
      if (shouldHideCollectibles || activeTab === TabType.TOKENS) {
        return renderTokensContent;
      }

      return renderCollectiblesContent;
    }, [
      shouldHideCollectibles,
      activeTab,
      renderTokensContent,
      renderCollectiblesContent,
    ]);

    /**
     * Determines whether to show the settings menu button based on active tab
     */
    const showSettingsMenu = useMemo(() => {
      if (activeTab === TabType.TOKENS) {
        return showTokensSettings;
      }
      return showCollectiblesSettings;
    }, [activeTab, showTokensSettings, showCollectiblesSettings]);

    return (
      <View
        className="flex-1"
        style={{ paddingHorizontal: pxValue(DEFAULT_PADDING) }}
      >
        <View className="flex-row items-center gap-3 mb-4">
          <TouchableOpacity
            disabled={shouldHideCollectibles}
            className="py-2"
            onPress={() => handleTabChange(TabType.TOKENS)}
          >
            <Text
              medium
              color={
                activeTab === TabType.TOKENS
                  ? themeColors.text.primary
                  : themeColors.text.secondary
              }
            >
              {t("balancesList.title")}
            </Text>
          </TouchableOpacity>

          {!shouldHideCollectibles && (
            <TouchableOpacity
              className="py-2"
              onPress={() => handleTabChange(TabType.COLLECTIBLES)}
            >
              <Text
                medium
                color={
                  activeTab === TabType.COLLECTIBLES
                    ? themeColors.text.primary
                    : themeColors.text.secondary
                }
              >
                {t("collectiblesGrid.title")}
              </Text>
            </TouchableOpacity>
          )}

          <View className="flex-1" />

          {showSettingsMenu && (
            <ContextMenuButton
              contextMenuProps={{
                actions:
                  activeTab === TabType.TOKENS
                    ? tokensMenuActions
                    : collectiblesMenuActions,
              }}
              side="bottom"
              align="end"
              sideOffset={8}
            >
              <View className="-mr-2">
                <Icon.Sliders01 size={20} color={themeColors.text.secondary} />
              </View>
            </ContextMenuButton>
          )}
        </View>

        {renderContent}
      </View>
    );
  },
);

TokensCollectiblesTabs.displayName = "TokensCollectiblesTabs";<|MERGE_RESOLUTION|>--- conflicted
+++ resolved
@@ -190,12 +190,9 @@
           publicKey={publicKey}
           network={network}
           onTokenPress={onTokenPress}
-<<<<<<< HEAD
           disableInnerScrolling
-=======
           showSpendableAmount={showSpendableAmount}
           feeContext={feeContext}
->>>>>>> 1d3abe62
         />
       ),
       [publicKey, network, onTokenPress, showSpendableAmount, feeContext],
