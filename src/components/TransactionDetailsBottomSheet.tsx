import { TransactionBuilder } from "@stellar/stellar-sdk";
import StellarLogo from "assets/logos/stellar-logo.svg";
import BigNumber from "bignumber.js";
import { CollectibleImage } from "components/CollectibleImage";
import { List } from "components/List";
import { TokenIcon } from "components/TokenIcon";
import Avatar from "components/sds/Avatar";
import { Button, IconPosition } from "components/sds/Button";
import Icon from "components/sds/Icon";
import { Text } from "components/sds/Typography";
import { NATIVE_TOKEN_CODE } from "config/constants";
import { logger } from "config/logger";
import { THEME } from "config/theme";
import { useAuthenticationStore } from "ducks/auth";
import { useCollectiblesStore } from "ducks/collectibles";
import { useTransactionBuilderStore } from "ducks/transactionBuilder";
import { useTransactionSettingsStore } from "ducks/transactionSettings";
import { formatTransactionDate } from "helpers/date";
import {
  formatTokenForDisplay,
  formatFiatAmount,
  stroopToXlm,
} from "helpers/formatAmount";
import { truncateAddress } from "helpers/stellar";
import { getStellarExpertUrl } from "helpers/stellarExpert";
import useAppTranslation from "hooks/useAppTranslation";
import { useBalancesList } from "hooks/useBalancesList";
import { useClipboard } from "hooks/useClipboard";
import useColors from "hooks/useColors";
import useGetActiveAccount from "hooks/useGetActiveAccount";
import { useInAppBrowser } from "hooks/useInAppBrowser";
import React, { useEffect, useMemo, useState } from "react";
import { View } from "react-native";
import { getTransactionDetails, TransactionDetail } from "services/stellar";

/**
 * TransactionDetailsBottomSheet props
 *
 * @prop {string} [transactionAmount] - Transaction amount
 */
type TransactionDetailsBottomSheetProps = {
  type: "token" | "collectible";
  transactionAmount?: string;
};

/**
 * TransactionDetailsBottomSheet Component
 *
 * A bottom sheet displaying transaction details, including amount, recipient,
 * status, fee, and other transaction metadata.
 *
 * Uses data from Zustand stores to show real transaction information.
 */
const TransactionDetailsBottomSheet: React.FC<
  TransactionDetailsBottomSheetProps
> = ({ transactionAmount, type }) => {
  const { themeColors } = useColors();
  const { t } = useAppTranslation();
  const { copyToClipboard } = useClipboard();
  const { account } = useGetActiveAccount();
  const { network } = useAuthenticationStore();
  const { open: openInAppBrowser } = useInAppBrowser();

<<<<<<< HEAD
  const {
    recipientAddress,
    selectedTokenId,
    transactionMemo,
    transactionFee,
    selectedCollectibleDetails,
  } = useTransactionSettingsStore();
=======
  const { recipientAddress, selectedTokenId, transactionMemo } =
    useTransactionSettingsStore();
>>>>>>> 7aad09c3

  const {
    transactionXDR,
    transactionHash,
    error: transactionError,
    isSubmitting,
  } = useTransactionBuilderStore();

  const { balanceItems } = useBalancesList({
    publicKey: account?.publicKey ?? "",
    network,
  });
  const { collections } = useCollectiblesStore();

  const selectedBalance = balanceItems.find(
    (item) => item.id === selectedTokenId,
  );

  const selectedCollectible = useMemo(() => {
    const collection = collections.find(
      (c) =>
        c.collectionAddress === selectedCollectibleDetails.collectionAddress,
    );
    if (collection) {
      return collection.items.find(
        (collectible) =>
          collectible.tokenId === selectedCollectibleDetails.tokenId,
      );
    }
    return undefined;
  }, [collections, selectedCollectibleDetails]);

  const transaction = TransactionBuilder.fromXDR(
    transactionXDR as string,
    network,
  );

  const memo =
    "memo" in transaction && transaction.memo.value
      ? String(transaction.memo.value)
      : (transactionMemo ?? "");

  const slicedAddress = truncateAddress(recipientAddress, 4, 4);
  const [transactionDetails, setTransactionDetails] =
    useState<TransactionDetail | null>(null);
  const actualFee = stroopToXlm(transactionDetails?.fee ?? 0).toString();

  useEffect(() => {
    if (transactionHash) {
      getTransactionDetails(transactionHash, network)
        .then((details) => {
          if (details) {
            setTransactionDetails(details);
          }
        })
        .catch((error) => {
          logger.error(
            "TransactionDetailsBottomSheet",
            "Failed to get transaction details",
            error,
          );
        });
    }
  }, [transactionHash, network]);

  const getTransactionStatus = () => {
    if (transactionHash) {
      return {
        text: t("transactionDetailsBottomSheet.statusSuccess"),
        color: themeColors.status.success,
      };
    }
    if (transactionError) {
      return {
        text: t("transactionDetailsBottomSheet.statusFailed"),
        color: themeColors.status.error,
      };
    }
    if (isSubmitting) {
      return {
        text: t("transactionDetailsBottomSheet.statusPending"),
        color: themeColors.status.warning,
      };
    }
    return {
      text: t("transactionDetailsBottomSheet.statusSuccess"),
      color: themeColors.status.success,
    };
  };

  const transactionStatus = getTransactionStatus();

  const dateTimeDisplay = formatTransactionDate(transactionDetails?.createdAt);

  const handleCopyXdr = () => {
    if (transactionXDR) {
      copyToClipboard(transactionXDR, {
        notificationMessage: t("common.copied"),
      });
    }
  };

  const handleViewOnExplorer = () => {
    if (!transactionHash) return;

    const explorerUrl = `${getStellarExpertUrl(network)}/tx/${transactionHash}`;

    openInAppBrowser(explorerUrl).catch((err) =>
      logger.error(
        "[Linking - openURL]",
        "Error opening transaction explorer:",
        err,
      ),
    );
  };

  return (
    <View className="gap-[24px]">
      <View className="flex-row gap-[16px]">
        {type === "token" && selectedBalance && (
          <TokenIcon token={selectedBalance} size="lg" />
        )}
        {type === "collectible" && selectedCollectible && (
          <View className="w-[40px] h-[40px] rounded-2xl bg-background-tertiary p-1">
            <CollectibleImage
              imageUri={selectedCollectible?.image}
              placeholderIconSize={25}
            />
          </View>
        )}
        <View>
          <Text md medium primary>
            {type === "token" &&
              t("transactionDetailsBottomSheet.sent", {
                tokenCode: selectedBalance?.tokenCode,
              })}
            {type === "collectible" &&
              t("transactionDetailsBottomSheet.sentCollectible")}
          </Text>
          <View className="flex-row items-center gap-[4px]">
            <Icon.ArrowCircleUp size={16} color={themeColors.text.secondary} />
            <Text sm medium secondary>
              {dateTimeDisplay}
            </Text>
          </View>
        </View>
      </View>

      <View className="bg-background-secondary rounded-[16px] p-[24px] gap-[12px]">
        {type === "token" && transactionAmount && (
          <View className="flex-row items-center">
            {selectedBalance && <TokenIcon token={selectedBalance} size="lg" />}
            <View className="ml-[16px]">
              <Text xl medium primary>
                {formatTokenForDisplay(
                  transactionAmount,
                  selectedBalance?.tokenCode,
                )}
              </Text>
              <Text md medium secondary>
                {selectedBalance?.currentPrice
                  ? formatFiatAmount(
                      new BigNumber(transactionAmount).times(
                        selectedBalance.currentPrice,
                      ),
                    )
                  : "--"}
              </Text>
            </View>
          </View>
        )}
        {type === "collectible" && selectedCollectible && (
          <View className="w-full flex-row items-center gap-[16px]">
            <View className="w-[40px] h-[40px] rounded-2xl bg-background-tertiary p-1">
              <CollectibleImage
                imageUri={selectedCollectible?.image}
                placeholderIconSize={25}
              />
            </View>
            <View className="flex-1">
              <Text xl medium>
                {selectedCollectible.name}
              </Text>
              <Text md medium secondary>
                {`${selectedCollectible.collectionName} #${selectedCollectible.tokenId}`}
              </Text>
            </View>
          </View>
        )}

        <View>
          <View className="w-[40px] h-[40px] rounded-full bg-tertiary justify-center items-center">
            <Icon.ChevronDownDouble
              size={20}
              color={themeColors.foreground.primary}
            />
          </View>
        </View>

        <View className="flex-row items-center">
          <Avatar size="lg" publicAddress={recipientAddress} />
          <View className="ml-[16px]">
            <Text xl medium primary>
              {slicedAddress}
            </Text>
          </View>
        </View>
      </View>

      <List
        variant="secondary"
        items={[
          {
            icon: (
              <Icon.ClockCheck
                size={16}
                color={themeColors.foreground.primary}
              />
            ),
            titleComponent: (
              <Text md secondary color={THEME.colors.text.secondary}>
                {t("transactionDetailsBottomSheet.status")}
              </Text>
            ),
            trailingContent: (
              <Text md medium color={transactionStatus.color}>
                {transactionStatus.text}
              </Text>
            ),
          },
          {
            icon: (
              <Icon.File02 size={16} color={themeColors.foreground.primary} />
            ),
            titleComponent: (
              <Text md secondary color={THEME.colors.text.secondary}>
                {t("transactionAmountScreen.details.memo")}
              </Text>
            ),
            trailingContent: (
              <Text md medium secondary={!memo}>
                {memo || t("common.none")}
              </Text>
            ),
          },
          {
            icon: (
              <Icon.Route size={16} color={themeColors.foreground.primary} />
            ),
            titleComponent: (
              <Text md secondary color={THEME.colors.text.secondary}>
                {t("transactionAmountScreen.details.fee")}
              </Text>
            ),
            trailingContent: (
              <View className="flex-row items-center gap-[4px]">
                <StellarLogo width={16} height={16} />
                <Text md medium>
                  {formatTokenForDisplay(actualFee, NATIVE_TOKEN_CODE)}
                </Text>
              </View>
            ),
          },
          {
            icon: (
              <Icon.FileCode02
                size={16}
                color={themeColors.foreground.primary}
              />
            ),
            titleComponent: (
              <Text md secondary color={THEME.colors.text.secondary}>
                {t("transactionAmountScreen.details.xdr")}
              </Text>
            ),
            trailingContent: (
              <View
                className="flex-row items-center gap-[8px]"
                onTouchEnd={handleCopyXdr}
              >
                <Icon.Copy01 size={16} color={themeColors.foreground.primary} />
                <Text md medium>
                  {transactionXDR
                    ? truncateAddress(transactionXDR, 10, 4)
                    : t("common.none")}
                </Text>
              </View>
            ),
          },
        ]}
      />

      {transactionHash && (
        <Button
          tertiary
          xl
          onPress={handleViewOnExplorer}
          icon={
            <Icon.LinkExternal01
              size={16}
              color={themeColors.foreground.primary}
            />
          }
          iconPosition={IconPosition.RIGHT}
        >
          {t("transactionDetailsBottomSheet.viewOnExpert")}
        </Button>
      )}
    </View>
  );
};

export default TransactionDetailsBottomSheet;<|MERGE_RESOLUTION|>--- conflicted
+++ resolved
@@ -61,18 +61,12 @@
   const { network } = useAuthenticationStore();
   const { open: openInAppBrowser } = useInAppBrowser();
 
-<<<<<<< HEAD
   const {
     recipientAddress,
     selectedTokenId,
     transactionMemo,
-    transactionFee,
     selectedCollectibleDetails,
   } = useTransactionSettingsStore();
-=======
-  const { recipientAddress, selectedTokenId, transactionMemo } =
-    useTransactionSettingsStore();
->>>>>>> 7aad09c3
 
   const {
     transactionXDR,
