--- conflicted
+++ resolved
@@ -68,30 +68,6 @@
         }
         bottomPaddingPx={heightPercentageToDP(100 - SNAP_VALUE_PERCENT)}
       >
-<<<<<<< HEAD
-        <View className="gap-3 mb-4">
-          <Text lg medium>
-            {t("analytics.debug.status")}
-          </Text>
-          <Button secondary sm onPress={handleResetApp} isFullWidth>
-            {t("analytics.debug.resetApp")}
-          </Button>
-          <View className="flex-row gap-4">
-            <View className="flex-1 p-3 rounded-lg bg-background-secondary">
-              <Text
-                sm
-                medium
-                color={
-                  debugInfo.isEnabled
-                    ? themeColors.status.success
-                    : themeColors.status.error
-                }
-              >
-                {debugInfo.isEnabled
-                  ? t("analytics.debug.enabled")
-                  : t("analytics.debug.disabled")}
-              </Text>
-=======
         <BottomSheetScrollView
           className="w-full"
           showsVerticalScrollIndicator={false}
@@ -132,7 +108,6 @@
                     : t("analytics.debug.notInitialized")}
                 </Text>
               </View>
->>>>>>> e0bf3f86
             </View>
 
             <View className="p-3 rounded-lg bg-background-secondary">
@@ -244,6 +219,9 @@
           >
             {t("analytics.debug.simulateSessionExpiry")}
           </Button>
+          <Button secondary sm onPress={handleResetApp} isFullWidth>
+            {t("analytics.debug.resetApp")}
+          </Button>
         </View>
         <View className="h-10" />
       </BottomSheetAdaptiveContainer>
