--- conflicted
+++ resolved
@@ -7,16 +7,10 @@
 import { BLOCKAID_FEEDBACK_URL } from "config/constants";
 import useAppTranslation from "hooks/useAppTranslation";
 import useColors from "hooks/useColors";
-<<<<<<< HEAD
 import { useInAppBrowser } from "hooks/useInAppBrowser";
-import React from "react";
+import React, { useMemo } from "react";
 import { View } from "react-native";
-import { SecurityLevel } from "services/blockaid/constants";
-=======
-import React, { useMemo } from "react";
-import { View, Linking } from "react-native";
 import { SecurityContext, SecurityLevel } from "services/blockaid/constants";
->>>>>>> e8b37251
 import { SecurityWarning } from "services/blockaid/helper";
 
 export interface SecurityDetailBottomSheetProps {
