--- conflicted
+++ resolved
@@ -24,7 +24,6 @@
   $insets: EdgeInsets;
 }
 
-<<<<<<< HEAD
 const StyledKeyboardAvoidingView = styled(KeyboardAvoidingView).attrs(
   (props: KeyboardAvoidingViewProps) => ({
     behavior: Platform.select({
@@ -58,9 +57,8 @@
   flex-grow: 1;
   background-color: ${THEME.colors.background.default};
 `;
-=======
+
 const DEFAULT_PADDING = pxValue(24);
->>>>>>> 3cd7a2e0
 
 const StyledSafeAreaView = styled.View<StyledViewProps>`
   flex: 1;
