--- conflicted
+++ resolved
@@ -111,14 +111,13 @@
     addAssetBottomSheetModalRef.current?.dismiss();
   };
 
-<<<<<<< HEAD
   const handleSecurityWarning = () => {
     securityWarningBottomSheetModalRef.current?.present();
   };
 
   const handleProceedAnyway = () => {
     securityWarningBottomSheetModalRef.current?.dismiss();
-    handleAddAssetTrustline();
+    handleConfirmAssetAddition();
   };
 
   // Check if the selected asset is malicious based on scan results
@@ -185,14 +184,14 @@
     }
 
     return false;
-=======
+  };
+
   const handleCancelAssetAddition = () => {
     if (selectedAsset) {
       analytics.trackAddTokenRejected(selectedAsset.assetCode);
     }
 
     addAssetBottomSheetModalRef.current?.dismiss();
->>>>>>> 09ed9edd
   };
 
   return (
@@ -220,17 +219,12 @@
             <AddAssetBottomSheetContent
               asset={selectedAsset}
               account={account}
-<<<<<<< HEAD
-              onCancel={() => addAssetBottomSheetModalRef.current?.dismiss()}
+              onCancel={handleCancelAssetAddition}
               onAddAsset={
                 isAssetMalicious() || isAssetSuspicious()
                   ? handleSecurityWarning
-                  : handleAddAssetTrustline
+                  : handleConfirmAssetAddition
               }
-=======
-              onCancel={handleCancelAssetAddition}
-              onAddAsset={handleConfirmAssetAddition}
->>>>>>> 09ed9edd
               isAddingAsset={isAddingAsset}
               isMalicious={isAssetMalicious()}
               isSuspicious={isAssetSuspicious()}
