--- conflicted
+++ resolved
@@ -1,34 +1,13 @@
-<<<<<<< HEAD
 import { BottomTabScreenProps } from "@react-navigation/bottom-tabs";
-import { logos } from "assets/logos";
-import { BaseLayout } from "components/layout/BaseLayout";
-import { Asset } from "components/sds/Asset";
-import { Button } from "components/sds/Button";
-import { Text } from "components/sds/Typography";
-import {
-  MAIN_TAB_ROUTES,
-  MainTabStackParamList,
-  ROOT_NAVIGATOR_ROUTES,
-} from "config/routes";
-import { THEME } from "config/theme";
-import { useAuthenticationStore } from "ducks/auth";
-import { fs, px } from "helpers/dimensions";
-import useAppTranslation from "hooks/useAppTranslation";
-import useGetActiveAccount from "hooks/useGetActiveAccount";
-import React from "react";
-import { View } from "react-native";
-=======
-import Clipboard from "@react-native-clipboard/clipboard";
 import { BaseLayout } from "components/layout/BaseLayout";
 import { Button } from "components/sds/Button";
 import { Display, Text } from "components/sds/Typography";
-import { THEME } from "config/theme";
+import { MAIN_TAB_ROUTES, MainTabStackParamList } from "config/routes";
 import { useAuthenticationStore } from "ducks/auth";
 import { px } from "helpers/dimensions";
 import useAppTranslation from "hooks/useAppTranslation";
 import useGetActiveAccount from "hooks/useGetActiveAccount";
 import React, { useEffect } from "react";
->>>>>>> 3cd7a2e0
 import styled from "styled-components/native";
 
 type HistoryScreenProps = BottomTabScreenProps<
@@ -45,89 +24,23 @@
 `;
 
 const ButtonContainer = styled.View`
-<<<<<<< HEAD
-  margin-top: ${px(16)};
-  width: 100%;
-  gap: ${px(12)};
-`;
-
-const ErrorText = styled(Text)`
-  margin-bottom: ${px(12)};
-`;
-
-const ScreenText = styled.Text`
-  color: ${THEME.colors.text.primary};
-  font-size: ${fs(16)};
-=======
   margin-top: auto;
   width: 100%;
   margin-bottom: ${px(24)};
->>>>>>> 3cd7a2e0
 `;
 
-const LoadingText = styled(Text)`
-  margin-bottom: ${px(12)};
-`;
-
-export const HistoryScreen: React.FC<HistoryScreenProps> = ({ navigation }) => {
+export const HistoryScreen: React.FC<HistoryScreenProps> = () => {
   const { t } = useAppTranslation();
   const { logout } = useAuthenticationStore();
-<<<<<<< HEAD
-  const { account, isLoading, error } = useGetActiveAccount();
+  const { refreshAccount } = useGetActiveAccount();
 
   const handleLogout = () => {
     logout();
   };
 
-  const callLoginScreen = () => {
-    // @ts-expect-error asd
-    navigation.navigate(ROOT_NAVIGATOR_ROUTES.LOCK_SCREEN);
-  };
-
-  return (
-    <BaseLayout>
-      <Container>
-        <ScreenText>{t("history.title")}</ScreenText>
-        {isLoading && <LoadingText>Loading...</LoadingText>}
-
-        {error && <ErrorText color="error">{error}</ErrorText>}
-
-        {account && (
-          <>
-            <Text>{account.accountName}</Text>
-            <Text>{account.publicKey}</Text>
-          </>
-        )}
-
-        <ButtonContainer>
-          <Button onPress={handleLogout}>
-            <Text>Logout</Text>
-          </Button>
-          <Button onPress={callLoginScreen}>
-            <Text>Login Screen</Text>
-          </Button>
-        </ButtonContainer>
-        <View style={{ height: 40 }} />
-        <Asset
-          variant="single"
-          sourceOne={{
-            image: logos.stellar,
-            altText: "Stellar Logo",
-            backgroundColor: "#041A40", // Optional background color
-          }}
-        />
-=======
-  const { account, isLoading, error, fetchActiveAccount } =
-    useGetActiveAccount();
-
-  const handleLogout = () => {
-    logout();
-  };
->>>>>>> 3cd7a2e0
-
   useEffect(() => {
-    fetchActiveAccount();
-  }, [fetchActiveAccount]);
+    refreshAccount();
+  }, [refreshAccount]);
 
   return (
     <BaseLayout>
@@ -136,32 +49,6 @@
       </Display>
 
       <Container>
-        <Text>
-          The below is the TESTNET account you have just created. The account
-          used for displaying the Home balances is another hardcoded MAINNET
-          account used just for testing the balances UI with its prices. You can
-          tap to copy the account to your clipboard.
-        </Text>
-
-        {isLoading && <Text>Loading...</Text>}
-
-        {error && <Text color={THEME.colors.status.error}>{error}</Text>}
-
-        {account && (
-          <>
-            <Text>{account.accountName}</Text>
-            <Text
-              onPress={() =>
-                Clipboard.setString(
-                  `TESTNET testing account:${account.publicKey}`,
-                )
-              }
-            >
-              {account.publicKey}
-            </Text>
-          </>
-        )}
-
         <ButtonContainer>
           <Button isFullWidth onPress={handleLogout}>
             <Text>Logout</Text>
