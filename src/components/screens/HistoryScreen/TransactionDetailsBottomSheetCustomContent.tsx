--- conflicted
+++ resolved
@@ -40,14 +40,10 @@
   const { themeColors } = useColors();
   const { t } = useAppTranslation();
 
-<<<<<<< HEAD
-  const fee = formatTokenAmount(stroopToXlm(transactionDetails.fee), NATIVE_TOKEN_CODE);
-=======
   const fee = formatTokenAmount(
     stroopToXlm(transactionDetails.fee),
     NATIVE_TOKEN_CODE,
   );
->>>>>>> 1e08af3e
   const formattedDate = formatDate({
     date: transactionDetails?.operation.created_at ?? "",
     includeTime: true,
@@ -106,13 +102,7 @@
               {t("history.transactionDetails.fee")}
             </Text>
           ),
-<<<<<<< HEAD
-          trailingContent: (
-            <Text>{fee}</Text>
-          ),
-=======
           trailingContent: <Text>{fee}</Text>,
->>>>>>> 1e08af3e
         },
         // filter out undefined entries for non-swaps in order to keep detail order.
       ].filter(Boolean),
