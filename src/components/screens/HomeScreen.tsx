import { BalancesList } from "components/BalancesList";
import { IconButton } from "components/IconButton";
import { BaseLayout } from "components/layout/BaseLayout";
import Avatar from "components/sds/Avatar";
import Icon from "components/sds/Icon";
import { Display, Text } from "components/sds/Typography";
import { THEME } from "config/theme";
import { useAuthenticationStore } from "ducks/auth";
import { px } from "helpers/dimensions";
import useAppTranslation from "hooks/useAppTranslation";
import { useClipboard } from "hooks/useClipboard";
import useGetActiveAccount from "hooks/useGetActiveAccount";
import { useTotalBalance } from "hooks/useTotalBalance";
import React from "react";
import { Dimensions, View } from "react-native";
import styled from "styled-components/native";

const { width } = Dimensions.get("window");

const TopSection = styled.View`
  margin-top: ${px(50)};
  padding-top: ${px(22)};
  width: 100%;
  align-items: center;
`;

const AccountTotal = styled.View`
  flex-direction: column;
  gap: ${px(12)};
  align-items: center;
`;

const AccountNameRow = styled.View`
  flex-direction: row;
  gap: ${px(6)};
  align-items: center;
`;

const ButtonsRow = styled.View`
  flex-direction: row;
  gap: ${px(24)};
  align-items: center;
  justify-content: center;
  margin-vertical: ${px(32)};
`;

const BorderLine = styled.View`
  width: ${width}px;
  margin-left: ${px(-24)};
  border-bottom-width: ${px(1)};
  border-bottom-color: ${THEME.colors.border.default};
  margin-bottom: ${px(24)};
`;

export const HomeScreen = () => {
  const { account } = useGetActiveAccount();
  const { network } = useAuthenticationStore();
  const publicKey = account?.publicKey;

  const { t } = useAppTranslation();
  const { copyToClipboard } = useClipboard();

  const { formattedBalance } = useTotalBalance();

  const handleCopyAddress = () => {
    if (publicKey) {
      copyToClipboard(publicKey, {
        notificationMessage: t("accountAddressCopied"),
        toastVariant: "success",
      });
    }
  };

  return (
    <BaseLayout>
      <TopSection>
        <AccountTotal>
          <AccountNameRow>
            <Avatar size="sm" publicAddress={publicKey ?? ""} />
            <Text>{account?.accountName ?? t("home.title")}</Text>
          </AccountNameRow>
          <Display lg medium>
            {formattedBalance}
          </Display>
        </AccountTotal>

        <ButtonsRow>
          <IconButton Icon={Icon.Plus} title={t("home.buy")} />
          <IconButton Icon={Icon.ArrowUp} title={t("home.send")} />
          <IconButton Icon={Icon.RefreshCw02} title={t("home.swap")} />
<<<<<<< HEAD
          <View testID="copy-button">
            <IconButton
              Icon={Icon.Copy01}
              title={t("home.copy")}
              onPress={handleCopyAddress}
            />
          </View>
=======
          <IconButton
            Icon={Icon.Copy01}
            title={t("home.copy")}
            onPress={() => Clipboard.setString(publicKey ?? "")}
          />
>>>>>>> 6e4a8118
        </ButtonsRow>
      </TopSection>

      <BorderLine />

      <BalancesList publicKey={publicKey ?? ""} network={network} />
    </BaseLayout>
  );
};<|MERGE_RESOLUTION|>--- conflicted
+++ resolved
@@ -12,7 +12,7 @@
 import useGetActiveAccount from "hooks/useGetActiveAccount";
 import { useTotalBalance } from "hooks/useTotalBalance";
 import React from "react";
-import { Dimensions, View } from "react-native";
+import { Dimensions } from "react-native";
 import styled from "styled-components/native";
 
 const { width } = Dimensions.get("window");
@@ -88,21 +88,11 @@
           <IconButton Icon={Icon.Plus} title={t("home.buy")} />
           <IconButton Icon={Icon.ArrowUp} title={t("home.send")} />
           <IconButton Icon={Icon.RefreshCw02} title={t("home.swap")} />
-<<<<<<< HEAD
-          <View testID="copy-button">
-            <IconButton
-              Icon={Icon.Copy01}
-              title={t("home.copy")}
-              onPress={handleCopyAddress}
-            />
-          </View>
-=======
           <IconButton
             Icon={Icon.Copy01}
             title={t("home.copy")}
-            onPress={() => Clipboard.setString(publicKey ?? "")}
+            onPress={handleCopyAddress}
           />
->>>>>>> 6e4a8118
         </ButtonsRow>
       </TopSection>
 
