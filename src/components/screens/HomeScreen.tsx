--- conflicted
+++ resolved
@@ -1,11 +1,8 @@
 import ClipboardIcon from "assets/icons/clipboard.svg";
 import { BaseLayout } from "components/layout/BaseLayout";
 import { Button } from "components/sds/Button";
-<<<<<<< HEAD
+import { Input } from "components/sds/Input";
 import { Text } from "components/sds/Typography";
-=======
-import { Input } from "components/sds/Input";
->>>>>>> d4bbb9fe
 import { PALETTE, THEME } from "config/theme";
 import { fs, px, pxValue } from "helpers/dimensions";
 import React, { useState } from "react";
@@ -28,41 +25,6 @@
 export const HomeScreen = () => {
   const [passwordValue, setPasswordValue] = useState("");
 
-<<<<<<< HEAD
-      <Text
-        md
-        secondary
-        weight="medium"
-        style={{
-          textAlign: "center",
-        }}
-      >
-        By proceeding, you agree to
-        {"\n"}
-        Freighter&apos;s{" "}
-        <Text md weight="medium" url="https://stellar.org/terms-of-service">
-          terms of use
-        </Text>
-      </Text>
-
-      <Button
-        secondary
-        lg
-        isFullWidth
-        icon={
-          <ClipboardIcon
-            width={pxValue(16)}
-            height={pxValue(16)}
-            stroke={PALETTE.dark.gray["09"]}
-          />
-        }
-      >
-        Test Button with Icon
-      </Button>
-    </Container>
-  </BaseLayout>
-);
-=======
   return (
     <BaseLayout>
       <Container>
@@ -76,6 +38,22 @@
           value={passwordValue}
           onChangeText={setPasswordValue}
         />
+
+        <Text
+          md
+          secondary
+          weight="medium"
+          style={{
+            textAlign: "center",
+          }}
+        >
+          By proceeding, you agree to
+          {"\n"}
+          Freighter&apos;s{" "}
+          <Text md weight="medium" url="https://stellar.org/terms-of-service">
+            terms of use
+          </Text>
+        </Text>
 
         <View style={{ height: 40 }} />
 
@@ -96,5 +74,4 @@
       </Container>
     </BaseLayout>
   );
-};
->>>>>>> d4bbb9fe
+};