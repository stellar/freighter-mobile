import Clipboard from "@react-native-clipboard/clipboard";
import { BalancesList } from "components/BalancesList";
import { IconButton } from "components/IconButton";
import { BaseLayout } from "components/layout/BaseLayout";
<<<<<<< HEAD
import { Text } from "components/sds/Typography";
import useGetActiveAccount from "hooks/useGetActiveAccount";
=======
import Avatar from "components/sds/Avatar";
import Icon from "components/sds/Icon";
import { Display, Text } from "components/sds/Typography";
import { TEST_NETWORK_DETAILS, TEST_PUBLIC_KEY } from "config/constants";
import { THEME } from "config/theme";
import { px } from "helpers/dimensions";
import useAppTranslation from "hooks/useAppTranslation";
import { useTotalBalance } from "hooks/useTotalBalance";
>>>>>>> 3cd7a2e0
import React from "react";
import { Dimensions } from "react-native";
import styled from "styled-components/native";

const { width } = Dimensions.get("window");

const TopSection = styled.View`
  margin-top: ${px(50)};
  padding-top: ${px(22)};
  width: 100%;
  align-items: center;
`;

const AccountTotal = styled.View`
  flex-direction: column;
  gap: ${px(12)};
  align-items: center;
`;

const AccountNameRow = styled.View`
  flex-direction: row;
  gap: ${px(6)};
  align-items: center;
`;

const ButtonsRow = styled.View`
  flex-direction: row;
  gap: ${px(24)};
  align-items: center;
  justify-content: center;
  margin-vertical: ${px(32)};
`;

const BorderLine = styled.View`
  width: ${width}px;
  margin-left: ${px(-24)};
  border-bottom-width: ${px(1)};
  border-bottom-color: ${THEME.colors.border.default};
  margin-bottom: ${px(24)};
`;

export const HomeScreen = () => {
<<<<<<< HEAD
  const { account } = useGetActiveAccount();

  return (
    <BaseLayout>
      <Container>
        <Header>
          <Text md>Account name: {account?.accountName}</Text>
          <Text md>Tokens</Text>
        </Header>
        <BalancesList />
      </Container>
=======
  const publicKey = TEST_PUBLIC_KEY;
  const networkDetails = TEST_NETWORK_DETAILS;

  const { t } = useAppTranslation();

  const { formattedBalance } = useTotalBalance();

  return (
    <BaseLayout>
      <TopSection>
        <AccountTotal>
          <AccountNameRow>
            <Avatar size="sm" publicAddress={publicKey} />
            <Text>Test Balances Account</Text>
          </AccountNameRow>
          <Display lg medium>
            {formattedBalance}
          </Display>
        </AccountTotal>

        <ButtonsRow>
          <IconButton Icon={Icon.Plus} title={t("home.buy")} />
          <IconButton Icon={Icon.ArrowUp} title={t("home.send")} />
          <IconButton Icon={Icon.RefreshCw02} title={t("home.swap")} />
          <IconButton
            Icon={Icon.Copy01}
            title={t("home.copy")}
            onPress={() =>
              Clipboard.setString(`MAINNET testing account:${publicKey}`)
            }
          />
        </ButtonsRow>
      </TopSection>

      <BorderLine />

      <BalancesList publicKey={publicKey} network={networkDetails.network} />
>>>>>>> 3cd7a2e0
    </BaseLayout>
  );
};<|MERGE_RESOLUTION|>--- conflicted
+++ resolved
@@ -2,19 +2,16 @@
 import { BalancesList } from "components/BalancesList";
 import { IconButton } from "components/IconButton";
 import { BaseLayout } from "components/layout/BaseLayout";
-<<<<<<< HEAD
-import { Text } from "components/sds/Typography";
-import useGetActiveAccount from "hooks/useGetActiveAccount";
-=======
 import Avatar from "components/sds/Avatar";
 import Icon from "components/sds/Icon";
 import { Display, Text } from "components/sds/Typography";
-import { TEST_NETWORK_DETAILS, TEST_PUBLIC_KEY } from "config/constants";
+import { NETWORKS } from "config/constants";
 import { THEME } from "config/theme";
+import { useAuthenticationStore } from "ducks/auth";
 import { px } from "helpers/dimensions";
 import useAppTranslation from "hooks/useAppTranslation";
+import useGetActiveAccount from "hooks/useGetActiveAccount";
 import { useTotalBalance } from "hooks/useTotalBalance";
->>>>>>> 3cd7a2e0
 import React from "react";
 import { Dimensions } from "react-native";
 import styled from "styled-components/native";
@@ -57,21 +54,10 @@
 `;
 
 export const HomeScreen = () => {
-<<<<<<< HEAD
   const { account } = useGetActiveAccount();
-
-  return (
-    <BaseLayout>
-      <Container>
-        <Header>
-          <Text md>Account name: {account?.accountName}</Text>
-          <Text md>Tokens</Text>
-        </Header>
-        <BalancesList />
-      </Container>
-=======
-  const publicKey = TEST_PUBLIC_KEY;
-  const networkDetails = TEST_NETWORK_DETAILS;
+  const { network } = useAuthenticationStore();
+  const publicKey = account?.publicKey;
+  const networkDetails = network ?? NETWORKS.PUBLIC;
 
   const { t } = useAppTranslation();
 
@@ -82,7 +68,7 @@
       <TopSection>
         <AccountTotal>
           <AccountNameRow>
-            <Avatar size="sm" publicAddress={publicKey} />
+            <Avatar size="sm" publicAddress={publicKey ?? ""} />
             <Text>Test Balances Account</Text>
           </AccountNameRow>
           <Display lg medium>
@@ -106,8 +92,7 @@
 
       <BorderLine />
 
-      <BalancesList publicKey={publicKey} network={networkDetails.network} />
->>>>>>> 3cd7a2e0
+      <BalancesList publicKey={publicKey ?? ""} network={networkDetails} />
     </BaseLayout>
   );
 };