import { BottomSheetModal } from "@gorhom/bottom-sheet";
import { BottomTabScreenProps } from "@react-navigation/bottom-tabs";
import { IconButton } from "components/IconButton";
import { TokensCollectiblesTabs } from "components/TokensCollectiblesTabs";
import { AnalyticsDebugBottomSheet } from "components/analytics/AnalyticsDebugBottomSheet";
import { AnalyticsDebugTrigger } from "components/analytics/AnalyticsDebugTrigger";
import { BaseLayout } from "components/layout/BaseLayout";
import ManageAccounts from "components/screens/HomeScreen/ManageAccounts";
import WelcomeBannerBottomSheet from "components/screens/HomeScreen/WelcomeBannerBottomSheet";
import Avatar from "components/sds/Avatar";
import Icon from "components/sds/Icon";
import { Display, Text } from "components/sds/Typography";
import { NATIVE_TOKEN_CODE } from "config/constants";
import {
  MainTabStackParamList,
  MAIN_TAB_ROUTES,
  ROOT_NAVIGATOR_ROUTES,
  RootStackParamList,
  BUY_XLM_ROUTES,
  SEND_PAYMENT_ROUTES,
  SWAP_ROUTES,
} from "config/routes";
import { useAuthenticationStore } from "ducks/auth";
import { useBalancesStore } from "ducks/balances";
import { isContractId } from "helpers/soroban";
import useAppTranslation from "hooks/useAppTranslation";
import { useClipboard } from "hooks/useClipboard";
import useColors from "hooks/useColors";
import useGetActiveAccount from "hooks/useGetActiveAccount";
import { useHomeHeaders } from "hooks/useHomeHeaders";
import { useTotalBalance } from "hooks/useTotalBalance";
import { useWelcomeBanner } from "hooks/useWelcomeBanner";
import React, { useCallback, useEffect, useMemo, useRef } from "react";
import { TouchableOpacity, View } from "react-native";
import { analytics } from "services/analytics";

/**
 * Top section of the home screen containing account info and actions
 */
type HomeScreenProps = BottomTabScreenProps<
  MainTabStackParamList & RootStackParamList,
  typeof MAIN_TAB_ROUTES.TAB_HOME
>;

/**
 * Home screen component displaying account information and balances
 */
export const HomeScreen: React.FC<HomeScreenProps> = ({ navigation }) => {
  const { account } = useGetActiveAccount();
  const { network, getAllAccounts, allAccounts } = useAuthenticationStore();
  const { themeColors } = useColors();
  const manageAccountsBottomSheetRef = useRef<BottomSheetModal>(null);
  const analyticsDebugBottomSheetRef = useRef<BottomSheetModal>(null);

  const { t } = useAppTranslation();
  const { copyToClipboard } = useClipboard();

  const { formattedBalance, rawBalance } = useTotalBalance();
<<<<<<< HEAD

=======
>>>>>>> 2f1c966c
  const {
    balances,
    isFunded,
    isLoading: isLoadingBalances,
  } = useBalancesStore();
<<<<<<< HEAD
  const hasTokens = useMemo(() => Object.keys(balances).length > 0, [balances]);
=======
  const hasAssets = useMemo(() => Object.keys(balances).length > 0, [balances]);
>>>>>>> 2f1c966c
  const hasZeroBalance = useMemo(
    () => rawBalance?.isLessThanOrEqualTo(0) ?? true,
    [rawBalance],
  );

  // Set up navigation headers (hook handles navigation.setOptions internally)
  useHomeHeaders({
    navigation,
    hasTokens,
  });

  const { welcomeBannerBottomSheetModalRef, handleWelcomeBannerDismiss } =
    useWelcomeBanner({
      account,
      isFunded,
      isLoadingBalances,
    });

  // NOTE: VIEW_HOME analytics event is already tracked by useNavigationAnalytics
  // when the user navigates to this screen. No need for additional tracking here.

  useEffect(() => {
    const fetchAccounts = async () => {
      await getAllAccounts();
    };

    fetchAccounts();
  }, [getAllAccounts]);

  const navigateToBuyXLM = useCallback(() => {
    // Navigation analytics already tracked by useNavigationAnalytics
    navigation.navigate(ROOT_NAVIGATOR_ROUTES.BUY_XLM_STACK, {
      screen: BUY_XLM_ROUTES.BUY_XLM_SCREEN,
      params: { isUnfunded: !isFunded },
    });
  }, [navigation, isFunded]);

  const handleCopyAddress = (publicKey?: string) => {
    if (!publicKey) return;

    analytics.trackCopyPublicKey();

    copyToClipboard(publicKey, {
      notificationMessage: t("accountAddressCopied"),
    });
  };

  const handleTokenPress = (tokenId: string) => {
    let tokenSymbol: string;

    if (tokenId === "native") {
      tokenSymbol = NATIVE_TOKEN_CODE;
    } else if (isContractId(tokenId)) {
      // For Soroban contracts, pass the contract ID as symbol initially
      // The TokenDetailsScreen will handle fetching the actual symbol
      tokenSymbol = tokenId;
    } else {
      // Classic token format: CODE:ISSUER
      [tokenSymbol] = tokenId.split(":");
    }

    navigation.navigate(ROOT_NAVIGATOR_ROUTES.TOKEN_DETAILS_SCREEN, {
      tokenId,
      tokenSymbol,
    });
  };

  const handleSendPress = () => {
    navigation.navigate(ROOT_NAVIGATOR_ROUTES.SEND_PAYMENT_STACK, {
      screen: SEND_PAYMENT_ROUTES.SEND_SEARCH_CONTACTS_SCREEN,
      params: { tokenId: undefined },
    });
  };

  const handleSwapPress = () => {
    navigation.navigate(ROOT_NAVIGATOR_ROUTES.SWAP_STACK, {
      screen: SWAP_ROUTES.SWAP_SCREEN,
    });
  };

  return (
    <BaseLayout
      insets={{ bottom: false, top: false, left: false, right: false }}
    >
      <WelcomeBannerBottomSheet
        modalRef={welcomeBannerBottomSheetModalRef}
        onAddXLM={navigateToBuyXLM}
        onDismiss={() => {
          handleWelcomeBannerDismiss();
        }}
      />
      <ManageAccounts
        navigation={navigation}
        accounts={allAccounts}
        activeAccount={account}
        bottomSheetRef={manageAccountsBottomSheetRef}
      />

      <View className="pt-8 w-full items-center">
        <View className="flex-col gap-3 items-center">
          <TouchableOpacity
            onPress={() => {
              manageAccountsBottomSheetRef.current?.present();
            }}
          >
            <View className="flex-row items-center gap-2">
              <Avatar size="sm" publicAddress={account?.publicKey ?? ""} />
              <Text>{account?.accountName ?? t("home.title")}</Text>
              <Icon.ChevronDown
                size={16}
                color={themeColors.foreground.primary}
              />
            </View>
          </TouchableOpacity>
          <Display lg medium>
            {formattedBalance}
          </Display>
        </View>

        <View className="flex-row gap-6 items-center justify-center my-8">
          <IconButton
            Icon={Icon.Plus}
            title={t("home.buy")}
            onPress={navigateToBuyXLM}
          />
          <IconButton
            Icon={Icon.ArrowUp}
            title={t("home.send")}
            disabled={hasZeroBalance}
            onPress={handleSendPress}
          />
          <IconButton
            Icon={Icon.RefreshCw02}
            title={t("home.swap")}
            disabled={hasZeroBalance}
            onPress={handleSwapPress}
          />
          <IconButton
            Icon={Icon.Copy01}
            title={t("home.copy")}
            onPress={() => handleCopyAddress(account?.publicKey)}
          />
        </View>
      </View>

      <View className="w-full border-b mb-4 border-border-primary" />

      <TokensCollectiblesTabs
        showCollectiblesSettings
        publicKey={account?.publicKey ?? ""}
        network={network}
        onTokenPress={handleTokenPress}
      />

      {/* Analytics Debug - Development Only */}
      <AnalyticsDebugBottomSheet
        modalRef={analyticsDebugBottomSheetRef}
        onDismiss={() => analyticsDebugBottomSheetRef.current?.dismiss()}
      />
      <AnalyticsDebugTrigger
        onPress={() => analyticsDebugBottomSheetRef.current?.present()}
      />
    </BaseLayout>
  );
};

export default HomeScreen;<|MERGE_RESOLUTION|>--- conflicted
+++ resolved
@@ -56,20 +56,12 @@
   const { copyToClipboard } = useClipboard();
 
   const { formattedBalance, rawBalance } = useTotalBalance();
-<<<<<<< HEAD
-
-=======
->>>>>>> 2f1c966c
   const {
     balances,
     isFunded,
     isLoading: isLoadingBalances,
   } = useBalancesStore();
-<<<<<<< HEAD
   const hasTokens = useMemo(() => Object.keys(balances).length > 0, [balances]);
-=======
-  const hasAssets = useMemo(() => Object.keys(balances).length > 0, [balances]);
->>>>>>> 2f1c966c
   const hasZeroBalance = useMemo(
     () => rawBalance?.isLessThanOrEqualTo(0) ?? true,
     [rawBalance],
