import { BottomSheetModal } from "@gorhom/bottom-sheet";
import { BottomTabScreenProps } from "@react-navigation/bottom-tabs";
import { IconButton } from "components/IconButton";
import { TokensCollectiblesTabs } from "components/TokensCollectiblesTabs";
import { AnalyticsDebugBottomSheet } from "components/analytics/AnalyticsDebugBottomSheet";
import { AnalyticsDebugTrigger } from "components/analytics/AnalyticsDebugTrigger";
import { BaseLayout } from "components/layout/BaseLayout";
import ManageAccounts from "components/screens/HomeScreen/ManageAccounts";
import WelcomeBannerBottomSheet from "components/screens/HomeScreen/WelcomeBannerBottomSheet";
import Avatar from "components/sds/Avatar";
import Icon from "components/sds/Icon";
import { Display, Text } from "components/sds/Typography";
import { NATIVE_TOKEN_CODE } from "config/constants";
import {
  MainTabStackParamList,
  MAIN_TAB_ROUTES,
  ROOT_NAVIGATOR_ROUTES,
  RootStackParamList,
  BUY_XLM_ROUTES,
  SEND_PAYMENT_ROUTES,
  SWAP_ROUTES,
} from "config/routes";
import { useAuthenticationStore } from "ducks/auth";
import { useBalancesStore } from "ducks/balances";
import { isContractId } from "helpers/soroban";
import useAppTranslation from "hooks/useAppTranslation";
import { useClipboard } from "hooks/useClipboard";
import useColors from "hooks/useColors";
import useGetActiveAccount from "hooks/useGetActiveAccount";
import { useHomeHeaders } from "hooks/useHomeHeaders";
import { useTotalBalance } from "hooks/useTotalBalance";
import { useWelcomeBanner } from "hooks/useWelcomeBanner";
import React, { useCallback, useEffect, useMemo, useRef } from "react";
import { TouchableOpacity, View } from "react-native";
import { analytics } from "services/analytics";

/**
 * Top section of the home screen containing account info and actions
 */
type HomeScreenProps = BottomTabScreenProps<
  MainTabStackParamList & RootStackParamList,
  typeof MAIN_TAB_ROUTES.TAB_HOME
>;

/**
 * Home screen component displaying account information and balances
 */
<<<<<<< HEAD
export const HomeScreen: React.FC<HomeScreenProps> = ({ navigation }) => {
  const { account } = useGetActiveAccount();
  const { network, getAllAccounts, allAccounts } = useAuthenticationStore();
  const { themeColors } = useColors();
  const manageAccountsBottomSheetRef = useRef<BottomSheetModal>(null);
  const analyticsDebugBottomSheetRef = useRef<BottomSheetModal>(null);

  const { t } = useAppTranslation();
  const { copyToClipboard } = useClipboard();

  const { formattedBalance, rawBalance } = useTotalBalance();
  const {
    balances,
    isFunded,
    isLoading: isLoadingBalances,
  } = useBalancesStore();
  const hasTokens = useMemo(() => Object.keys(balances).length > 0, [balances]);
  const hasZeroBalance = useMemo(
    () => rawBalance?.isLessThanOrEqualTo(0) ?? true,
    [rawBalance],
  );

  // Set up navigation headers (hook handles navigation.setOptions internally)
  useHomeHeaders({ navigation });

  const { welcomeBannerBottomSheetModalRef, handleWelcomeBannerDismiss } =
    useWelcomeBanner({
      account,
      isFunded,
      isLoadingBalances,
    });

  // NOTE: VIEW_HOME analytics event is already tracked by useNavigationAnalytics
  // when the user navigates to this screen. No need for additional tracking here.

  useEffect(() => {
    const fetchAccounts = async () => {
      await getAllAccounts();
    };

    fetchAccounts();
  }, [getAllAccounts]);

  const navigateToBuyXLM = useCallback(() => {
    // Navigation analytics already tracked by useNavigationAnalytics
    navigation.navigate(ROOT_NAVIGATOR_ROUTES.BUY_XLM_STACK, {
      screen: BUY_XLM_ROUTES.BUY_XLM_SCREEN,
      params: { isUnfunded: !isFunded },
    });
  }, [navigation, isFunded]);

  const handleCopyAddress = (publicKey?: string) => {
    if (!publicKey) return;

    analytics.trackCopyPublicKey();

    copyToClipboard(publicKey, {
      notificationMessage: t("accountAddressCopied"),
    });
  };

  const handleTokenPress = (tokenId: string) => {
    let tokenSymbol: string;

    if (tokenId === "native") {
      tokenSymbol = NATIVE_TOKEN_CODE;
    } else if (isContractId(tokenId)) {
      // For Soroban contracts, pass the contract ID as symbol initially
      // The TokenDetailsScreen will handle fetching the actual symbol
      tokenSymbol = tokenId;
    } else {
      // Classic token format: CODE:ISSUER
      [tokenSymbol] = tokenId.split(":");
    }

    navigation.navigate(ROOT_NAVIGATOR_ROUTES.TOKEN_DETAILS_SCREEN, {
      tokenId,
      tokenSymbol,
    });
  };

  const handleSendPress = () => {
    navigation.navigate(ROOT_NAVIGATOR_ROUTES.SEND_PAYMENT_STACK, {
      screen: SEND_PAYMENT_ROUTES.SEND_SEARCH_CONTACTS_SCREEN,
      params: { tokenId: undefined },
    });
  };

  const handleSwapPress = () => {
    navigation.navigate(ROOT_NAVIGATOR_ROUTES.SWAP_STACK, {
      screen: SWAP_ROUTES.SWAP_SCREEN,
    });
  };

  return (
    <BaseLayout
      insets={{ bottom: false, top: false, left: false, right: false }}
    >
      <WelcomeBannerBottomSheet
        modalRef={welcomeBannerBottomSheetModalRef}
        onAddXLM={navigateToBuyXLM}
        onDismiss={() => {
          handleWelcomeBannerDismiss();
        }}
      />
      <ManageAccounts
        navigation={navigation}
        accounts={allAccounts}
        activeAccount={account}
        bottomSheetRef={manageAccountsBottomSheetRef}
      />

      <View className="pt-8 w-full items-center">
        <View className="flex-col gap-3 items-center">
          <TouchableOpacity
            onPress={() => {
              manageAccountsBottomSheetRef.current?.present();
            }}
          >
            <View className="flex-row items-center gap-2">
              <Avatar size="sm" publicAddress={account?.publicKey ?? ""} />
              <Text>{account?.accountName ?? t("home.title")}</Text>
              <Icon.ChevronDown
                size={16}
                color={themeColors.foreground.primary}
              />
            </View>
          </TouchableOpacity>
          <Display lg medium>
            {formattedBalance}
          </Display>
        </View>
=======
export const HomeScreen: React.FC<HomeScreenProps> = React.memo(
  ({ navigation }) => {
    const { account } = useGetActiveAccount();
    const { network, getAllAccounts, allAccounts } = useAuthenticationStore();
    const { themeColors } = useColors();
    const manageAccountsBottomSheetRef = useRef<BottomSheetModal>(null);
    const analyticsDebugBottomSheetRef = useRef<BottomSheetModal>(null);

    const { t } = useAppTranslation();
    const { copyToClipboard } = useClipboard();

    const { formattedBalance, rawBalance } = useTotalBalance();
    const {
      balances,
      isFunded,
      isLoading: isLoadingBalances,
    } = useBalancesStore();

    const hasTokens = useMemo(
      () => Object.keys(balances).length > 0,
      [balances],
    );
    const hasZeroBalance = useMemo(
      () => rawBalance?.isLessThanOrEqualTo(0) ?? true,
      [rawBalance],
    );

    // Set up navigation headers (hook handles navigation.setOptions internally)
    useHomeHeaders({ navigation });

    const { welcomeBannerBottomSheetModalRef, handleWelcomeBannerDismiss } =
      useWelcomeBanner({
        account,
        isFunded,
        isLoadingBalances,
      });

    // NOTE: VIEW_HOME analytics event is already tracked by useNavigationAnalytics
    // when the user navigates to this screen. No need for additional tracking here.

    useEffect(() => {
      const fetchAccounts = async () => {
        await getAllAccounts();
      };

      fetchAccounts();
    }, [getAllAccounts]);

    const navigateToBuyXLM = useCallback(() => {
      // Navigation analytics already tracked by useNavigationAnalytics
      navigation.navigate(ROOT_NAVIGATOR_ROUTES.BUY_XLM_STACK, {
        screen: BUY_XLM_ROUTES.BUY_XLM_SCREEN,
        params: { isUnfunded: !isFunded },
      });
    }, [navigation, isFunded]);

    const handleCopyAddress = useCallback(
      (publicKey?: string) => {
        if (!publicKey) return;

        analytics.trackCopyPublicKey();

        copyToClipboard(publicKey, {
          notificationMessage: t("accountAddressCopied"),
        });
      },
      [copyToClipboard, t],
    );

    const handleTokenPress = useCallback(
      (tokenId: string) => {
        let tokenSymbol: string;
>>>>>>> 0bdd549d

        if (tokenId === "native") {
          tokenSymbol = NATIVE_TOKEN_CODE;
        } else if (isContractId(tokenId)) {
          // For Soroban contracts, pass the contract ID as symbol initially
          // The TokenDetailsScreen will handle fetching the actual symbol
          tokenSymbol = tokenId;
        } else {
          // Classic asset format: CODE:ISSUER
          [tokenSymbol] = tokenId.split(":");
        }

        navigation.navigate(ROOT_NAVIGATOR_ROUTES.TOKEN_DETAILS_SCREEN, {
          tokenId,
          tokenSymbol,
        });
      },
      [navigation],
    );

    const handleCollectiblePress = useCallback(
      ({
        collectionAddress,
        tokenId,
      }: {
        collectionAddress: string;
        tokenId: string;
      }) => {
        navigation.navigate(ROOT_NAVIGATOR_ROUTES.COLLECTIBLE_DETAILS_SCREEN, {
          collectionAddress,
          tokenId,
        });
      },
      [navigation],
    );

    const handleSendPress = useCallback(() => {
      navigation.navigate(ROOT_NAVIGATOR_ROUTES.SEND_PAYMENT_STACK, {
        screen: SEND_PAYMENT_ROUTES.SEND_SEARCH_CONTACTS_SCREEN,
        params: { tokenId: undefined },
      });
    }, [navigation]);

    const handleSwapPress = useCallback(() => {
      navigation.navigate(ROOT_NAVIGATOR_ROUTES.SWAP_STACK, {
        screen: SWAP_ROUTES.SWAP_SCREEN,
      });
    }, [navigation]);

    const handleManageAccountsPress = useCallback(() => {
      manageAccountsBottomSheetRef.current?.present();
    }, []);

    const handleAnalyticsDebugPress = useCallback(() => {
      analyticsDebugBottomSheetRef.current?.present();
    }, []);

    const handleAnalyticsDebugDismiss = useCallback(() => {
      analyticsDebugBottomSheetRef.current?.dismiss();
    }, []);

    return (
      <BaseLayout
        insets={{ bottom: false, top: false, left: false, right: false }}
      >
        <WelcomeBannerBottomSheet
          modalRef={welcomeBannerBottomSheetModalRef}
          onAddXLM={navigateToBuyXLM}
          onDismiss={handleWelcomeBannerDismiss}
        />
        <ManageAccounts
          navigation={navigation}
          accounts={allAccounts}
          activeAccount={account}
          bottomSheetRef={manageAccountsBottomSheetRef}
        />

        <View className="pt-8 w-full items-center">
          <View className="flex-col gap-3 items-center">
            <TouchableOpacity onPress={handleManageAccountsPress}>
              <View className="flex-row items-center gap-2">
                <Avatar size="sm" publicAddress={account?.publicKey ?? ""} />
                <Text>{account?.accountName ?? t("home.title")}</Text>
                <Icon.ChevronDown
                  size={16}
                  color={themeColors.foreground.primary}
                />
              </View>
            </TouchableOpacity>
            <Display lg medium>
              {formattedBalance}
            </Display>
          </View>

          <View className="flex-row gap-6 items-center justify-center my-8">
            <IconButton
              Icon={Icon.Plus}
              title={t("home.buy")}
              onPress={navigateToBuyXLM}
            />
            <IconButton
              Icon={Icon.ArrowUp}
              title={t("home.send")}
              disabled={hasZeroBalance}
              onPress={handleSendPress}
            />
            <IconButton
              Icon={Icon.RefreshCw02}
              title={t("home.swap")}
              disabled={hasZeroBalance}
              onPress={handleSwapPress}
            />
            <IconButton
              Icon={Icon.Copy01}
              title={t("home.copy")}
              onPress={() => handleCopyAddress(account?.publicKey)}
            />
          </View>
        </View>

        <View className="w-full border-b mb-4 border-border-primary" />

        <TokensCollectiblesTabs
          showTokensSettings={hasTokens}
          publicKey={account?.publicKey ?? ""}
          network={network}
          onTokenPress={handleTokenPress}
          onCollectiblePress={handleCollectiblePress}
        />

        {/* Analytics Debug - Development Only */}
        <AnalyticsDebugBottomSheet
          modalRef={analyticsDebugBottomSheetRef}
          onDismiss={handleAnalyticsDebugDismiss}
        />
        <AnalyticsDebugTrigger onPress={handleAnalyticsDebugPress} />
      </BaseLayout>
    );
  },
);

HomeScreen.displayName = "HomeScreen";

export default HomeScreen;<|MERGE_RESOLUTION|>--- conflicted
+++ resolved
@@ -45,140 +45,6 @@
 /**
  * Home screen component displaying account information and balances
  */
-<<<<<<< HEAD
-export const HomeScreen: React.FC<HomeScreenProps> = ({ navigation }) => {
-  const { account } = useGetActiveAccount();
-  const { network, getAllAccounts, allAccounts } = useAuthenticationStore();
-  const { themeColors } = useColors();
-  const manageAccountsBottomSheetRef = useRef<BottomSheetModal>(null);
-  const analyticsDebugBottomSheetRef = useRef<BottomSheetModal>(null);
-
-  const { t } = useAppTranslation();
-  const { copyToClipboard } = useClipboard();
-
-  const { formattedBalance, rawBalance } = useTotalBalance();
-  const {
-    balances,
-    isFunded,
-    isLoading: isLoadingBalances,
-  } = useBalancesStore();
-  const hasTokens = useMemo(() => Object.keys(balances).length > 0, [balances]);
-  const hasZeroBalance = useMemo(
-    () => rawBalance?.isLessThanOrEqualTo(0) ?? true,
-    [rawBalance],
-  );
-
-  // Set up navigation headers (hook handles navigation.setOptions internally)
-  useHomeHeaders({ navigation });
-
-  const { welcomeBannerBottomSheetModalRef, handleWelcomeBannerDismiss } =
-    useWelcomeBanner({
-      account,
-      isFunded,
-      isLoadingBalances,
-    });
-
-  // NOTE: VIEW_HOME analytics event is already tracked by useNavigationAnalytics
-  // when the user navigates to this screen. No need for additional tracking here.
-
-  useEffect(() => {
-    const fetchAccounts = async () => {
-      await getAllAccounts();
-    };
-
-    fetchAccounts();
-  }, [getAllAccounts]);
-
-  const navigateToBuyXLM = useCallback(() => {
-    // Navigation analytics already tracked by useNavigationAnalytics
-    navigation.navigate(ROOT_NAVIGATOR_ROUTES.BUY_XLM_STACK, {
-      screen: BUY_XLM_ROUTES.BUY_XLM_SCREEN,
-      params: { isUnfunded: !isFunded },
-    });
-  }, [navigation, isFunded]);
-
-  const handleCopyAddress = (publicKey?: string) => {
-    if (!publicKey) return;
-
-    analytics.trackCopyPublicKey();
-
-    copyToClipboard(publicKey, {
-      notificationMessage: t("accountAddressCopied"),
-    });
-  };
-
-  const handleTokenPress = (tokenId: string) => {
-    let tokenSymbol: string;
-
-    if (tokenId === "native") {
-      tokenSymbol = NATIVE_TOKEN_CODE;
-    } else if (isContractId(tokenId)) {
-      // For Soroban contracts, pass the contract ID as symbol initially
-      // The TokenDetailsScreen will handle fetching the actual symbol
-      tokenSymbol = tokenId;
-    } else {
-      // Classic token format: CODE:ISSUER
-      [tokenSymbol] = tokenId.split(":");
-    }
-
-    navigation.navigate(ROOT_NAVIGATOR_ROUTES.TOKEN_DETAILS_SCREEN, {
-      tokenId,
-      tokenSymbol,
-    });
-  };
-
-  const handleSendPress = () => {
-    navigation.navigate(ROOT_NAVIGATOR_ROUTES.SEND_PAYMENT_STACK, {
-      screen: SEND_PAYMENT_ROUTES.SEND_SEARCH_CONTACTS_SCREEN,
-      params: { tokenId: undefined },
-    });
-  };
-
-  const handleSwapPress = () => {
-    navigation.navigate(ROOT_NAVIGATOR_ROUTES.SWAP_STACK, {
-      screen: SWAP_ROUTES.SWAP_SCREEN,
-    });
-  };
-
-  return (
-    <BaseLayout
-      insets={{ bottom: false, top: false, left: false, right: false }}
-    >
-      <WelcomeBannerBottomSheet
-        modalRef={welcomeBannerBottomSheetModalRef}
-        onAddXLM={navigateToBuyXLM}
-        onDismiss={() => {
-          handleWelcomeBannerDismiss();
-        }}
-      />
-      <ManageAccounts
-        navigation={navigation}
-        accounts={allAccounts}
-        activeAccount={account}
-        bottomSheetRef={manageAccountsBottomSheetRef}
-      />
-
-      <View className="pt-8 w-full items-center">
-        <View className="flex-col gap-3 items-center">
-          <TouchableOpacity
-            onPress={() => {
-              manageAccountsBottomSheetRef.current?.present();
-            }}
-          >
-            <View className="flex-row items-center gap-2">
-              <Avatar size="sm" publicAddress={account?.publicKey ?? ""} />
-              <Text>{account?.accountName ?? t("home.title")}</Text>
-              <Icon.ChevronDown
-                size={16}
-                color={themeColors.foreground.primary}
-              />
-            </View>
-          </TouchableOpacity>
-          <Display lg medium>
-            {formattedBalance}
-          </Display>
-        </View>
-=======
 export const HomeScreen: React.FC<HomeScreenProps> = React.memo(
   ({ navigation }) => {
     const { account } = useGetActiveAccount();
@@ -251,7 +117,6 @@
     const handleTokenPress = useCallback(
       (tokenId: string) => {
         let tokenSymbol: string;
->>>>>>> 0bdd549d
 
         if (tokenId === "native") {
           tokenSymbol = NATIVE_TOKEN_CODE;
@@ -260,7 +125,7 @@
           // The TokenDetailsScreen will handle fetching the actual symbol
           tokenSymbol = tokenId;
         } else {
-          // Classic asset format: CODE:ISSUER
+          // Classic token format: CODE:ISSUER
           [tokenSymbol] = tokenId.split(":");
         }
 
