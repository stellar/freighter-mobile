--- conflicted
+++ resolved
@@ -290,21 +290,15 @@
               />
               {swapEnabled && (
                 <IconButton
-<<<<<<< HEAD
                   Icon={Icon.RefreshCw02}
                   title={t("home.swap")}
                   disabled={hasZeroBalance}
                   onPress={handleSwapPress}
-=======
-                  Icon={Icon.Copy01}
-                  title={t("common.copy")}
-                  onPress={() => handleCopyAddress(account?.publicKey)}
->>>>>>> 1d3abe62
                 />
               )}
               <IconButton
                 Icon={Icon.Copy01}
-                title={t("home.copy")}
+                title={t("common.copy")}
                 onPress={() => handleCopyAddress(account?.publicKey)}
               />
             </View>
