--- conflicted
+++ resolved
@@ -52,13 +52,6 @@
             <Text md primary semiBold>
               {t("home.manageAccount.title")}
             </Text>
-<<<<<<< HEAD
-=======
-            {/* Add a ghost icon here so the title remains centered */}
-            <View className="opacity-0">
-              <Icon.X />
-            </View>
->>>>>>> efb87950
           </View>
         }
       >
