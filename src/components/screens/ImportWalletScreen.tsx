import Clipboard from "@react-native-clipboard/clipboard";
import { NativeStackScreenProps } from "@react-navigation/native-stack";
import { OnboardLayout } from "components/layout/OnboardLayout";
import Icon from "components/sds/Icon";
import { Textarea } from "components/sds/Textarea";
import { AUTH_STACK_ROUTES, AuthStackParamList } from "config/routes";
import { useAuthenticationStore } from "ducks/auth";
import useAppTranslation from "hooks/useAppTranslation";
<<<<<<< HEAD
import useColors from "hooks/useColors";
import React, { useEffect, useState } from "react";
=======
import { useBiometrics } from "hooks/useBiometrics";
import React, { useCallback, useEffect, useState } from "react";
>>>>>>> efb87950

type ImportWalletScreenProps = NativeStackScreenProps<
  AuthStackParamList,
  typeof AUTH_STACK_ROUTES.IMPORT_WALLET_SCREEN
>;

export const ImportWalletScreen: React.FC<ImportWalletScreenProps> = ({
  route,
  navigation,
}) => {
  const { importWallet, error, clearError, verifyMnemonicPhrase } =
    useAuthenticationStore();
  const [recoveryPhrase, setRecoveryPhrase] = useState("");
  const { biometryType } = useBiometrics();
  const { storeBiometricPassword } = useAuthenticationStore();
  const { t } = useAppTranslation();
<<<<<<< HEAD
  const { themeColors } = useColors();
=======
  const [isImporting, setIsImporting] = useState(false);

  const { password } = route.params;
>>>>>>> efb87950

  useEffect(() => {
    clearError();
  }, [clearError]);

  const handleContinue = useCallback(() => {
    setIsImporting(true);

    setTimeout(() => {
      (async () => {
        if (biometryType) {
          const isValidMnemonicPhrase = verifyMnemonicPhrase(recoveryPhrase);
          if (!isValidMnemonicPhrase) {
            setIsImporting(false);
            return;
          }
          storeBiometricPassword(password).then(() => {
            navigation.navigate(AUTH_STACK_ROUTES.BIOMETRICS_ENABLE_SCREEN, {
              password,
              mnemonicPhrase: recoveryPhrase,
            });
          });
        } else {
          // No biometrics available, proceed with normal import
          await importWallet({
            mnemonicPhrase: recoveryPhrase,
            password,
          });
        }
        setIsImporting(false);
      })();
    }, 0);
  }, [
    navigation,
    password,
    recoveryPhrase,
    verifyMnemonicPhrase,
    importWallet,
    biometryType,
    storeBiometricPassword,
  ]);

  const onPressPasteFromClipboard = async () => {
    const clipboardText = await Clipboard.getString();
    setRecoveryPhrase(clipboardText);
  };

  return (
    <OnboardLayout
      icon={
        <Icon.Download01
          circle
          circleBackground={themeColors.lilac[3]}
          circleBorder={themeColors.lilac[6]}
        />
      }
      title={t("importWalletScreen.title")}
      defaultActionButtonText={t("importWalletScreen.defaultActionButtonText")}
      onPressDefaultActionButton={handleContinue}
      isDefaultActionButtonDisabled={!recoveryPhrase}
      hasClipboardButton
      onPressClipboardButton={onPressPasteFromClipboard}
      isLoading={isImporting}
    >
      <Textarea
        fieldSize="lg"
        placeholder={t("importWalletScreen.textAreaPlaceholder")}
        note={t("importWalletScreen.textAreaNote")}
        value={recoveryPhrase}
        onChangeText={setRecoveryPhrase}
        error={error}
      />
    </OnboardLayout>
  );
};<|MERGE_RESOLUTION|>--- conflicted
+++ resolved
@@ -6,13 +6,9 @@
 import { AUTH_STACK_ROUTES, AuthStackParamList } from "config/routes";
 import { useAuthenticationStore } from "ducks/auth";
 import useAppTranslation from "hooks/useAppTranslation";
-<<<<<<< HEAD
+import { useBiometrics } from "hooks/useBiometrics";
 import useColors from "hooks/useColors";
-import React, { useEffect, useState } from "react";
-=======
-import { useBiometrics } from "hooks/useBiometrics";
 import React, { useCallback, useEffect, useState } from "react";
->>>>>>> efb87950
 
 type ImportWalletScreenProps = NativeStackScreenProps<
   AuthStackParamList,
@@ -29,13 +25,10 @@
   const { biometryType } = useBiometrics();
   const { storeBiometricPassword } = useAuthenticationStore();
   const { t } = useAppTranslation();
-<<<<<<< HEAD
   const { themeColors } = useColors();
-=======
   const [isImporting, setIsImporting] = useState(false);
 
   const { password } = route.params;
->>>>>>> efb87950
 
   useEffect(() => {
     clearError();
