/* eslint-disable react/no-unstable-nested-components */
import { BottomSheetModal } from "@gorhom/bottom-sheet";
import { NativeStackScreenProps } from "@react-navigation/native-stack";
import BottomSheet from "components/BottomSheet";
import ContextMenuButton from "components/ContextMenuButton";
import { SimpleBalancesList } from "components/SimpleBalancesList";
import { BaseLayout } from "components/layout/BaseLayout";
import { Button } from "components/sds/Button";
import Icon from "components/sds/Icon";
import { logger } from "config/logger";
import {
  MANAGE_ASSETS_ROUTES,
  ManageAssetsStackParamList,
} from "config/routes";
import { PricedBalance } from "config/types";
import { useAuthenticationStore } from "ducks/auth";
import { px } from "helpers/dimensions";
import useAppTranslation from "hooks/useAppTranslation";
<<<<<<< HEAD
import { useClipboard } from "hooks/useClipboard";
import useColors from "hooks/useColors";
=======
import { useAssetActions } from "hooks/useAssetActions";
>>>>>>> 39342cf8
import useGetActiveAccount from "hooks/useGetActiveAccount";
import React, { useEffect, useRef } from "react";
import { Platform, TouchableOpacity } from "react-native";
import styled from "styled-components/native";

type ManageAssetsScreenProps = NativeStackScreenProps<
  ManageAssetsStackParamList,
  typeof MANAGE_ASSETS_ROUTES.MANAGE_ASSETS_SCREEN
>;

const Spacer = styled.View`
  height: ${px(16)};
`;

const icons = Platform.select({
  ios: {
    copyAddress: "doc.on.doc",
    hideAsset: "eye.slash",
    removeAsset: "minus.circle",
  },
  android: {
    copyAddress: "baseline_format_paint",
    hideAsset: "baseline_delete",
    removeAsset: "outline_circle",
  },
});

const ManageAssetsScreen: React.FC<ManageAssetsScreenProps> = ({
  navigation,
}) => {
  const { account } = useGetActiveAccount();
  const { network } = useAuthenticationStore();
  const { t } = useAppTranslation();
  const { copyAssetAddress } = useAssetActions();
  const bottomSheetModalRef = useRef<BottomSheetModal>(null);
  const { themeColors } = useColors();

  useEffect(() => {
    navigation.setOptions({
      headerLeft: () => (
        <TouchableOpacity onPress={() => navigation.goBack()}>
<<<<<<< HEAD
          <Icon.X size={pxValue(24)} color={themeColors.base[1]} />
=======
          <Icon.X size={24} color={THEME.colors.base.secondary} />
>>>>>>> 39342cf8
        </TouchableOpacity>
      ),
      headerRight: () => (
        <TouchableOpacity
          onPress={() => bottomSheetModalRef.current?.present()}
        >
<<<<<<< HEAD
          <Icon.HelpCircle size={pxValue(24)} color={themeColors.base[1]} />
=======
          <Icon.HelpCircle size={24} color={THEME.colors.base.secondary} />
>>>>>>> 39342cf8
        </TouchableOpacity>
      ),
    });
  }, [navigation, t, themeColors]);

  const handleCopyTokenAddress = (balance: PricedBalance) => {
    copyAssetAddress(balance, "manageAssetsScreen.tokenAddressCopied");
  };

  const rightContent = (balance: PricedBalance) => {
    const menuActions = [
      {
        title: t("manageAssetsScreen.actions.copyAddress"),
        systemIcon: icons!.copyAddress,
        onPress: () => handleCopyTokenAddress(balance),
        disabled: true,
      },
      {
        title: t("manageAssetsScreen.actions.hideAsset"),
        systemIcon: icons!.hideAsset,
        onPress: () =>
          logger.debug("ManageAssetsScreen", "hideAsset Not implemented"),
        disabled: true,
      },
      {
        title: t("manageAssetsScreen.actions.removeAsset"),
        systemIcon: icons!.removeAsset,
        onPress: () =>
          logger.debug("ManageAssetsScreen", "removeAsset Not implemented"),
        destructive: true,
      },
    ];

<<<<<<< HEAD
  const rightContent = (balance: PricedBalance) => (
    <ContextMenuButton
      contextMenuProps={{
        onPress: (e) => {
          actionsOnPress[e.nativeEvent.name](balance);
        },
        actions,
      }}
    >
      <Icon.DotsHorizontal
        size={pxValue(24)}
        color={themeColors.foreground.primary}
      />
    </ContextMenuButton>
  );
=======
    return (
      <ContextMenuButton
        contextMenuProps={{
          actions: menuActions,
        }}
      >
        <Icon.DotsHorizontal
          size={24}
          color={THEME.colors.foreground.primary}
        />
      </ContextMenuButton>
    );
  };
>>>>>>> 39342cf8

  return (
    <BaseLayout insets={{ top: false }}>
      <BottomSheet
        title={t("manageAssetsScreen.moreInfo.title")}
        description={`${t("manageAssetsScreen.moreInfo.block1")}\n\n${t("manageAssetsScreen.moreInfo.block2")}`}
        modalRef={bottomSheetModalRef}
        handleCloseModal={() => bottomSheetModalRef.current?.dismiss()}
      />
      <SimpleBalancesList
        publicKey={account?.publicKey ?? ""}
        network={network}
        renderRightContent={rightContent}
      />
      <Spacer />
      <Button
        tertiary
        lg
        testID="default-action-button"
        onPress={() => {
          navigation.navigate(MANAGE_ASSETS_ROUTES.ADD_ASSET_SCREEN);
        }}
      >
        {t("manageAssetsScreen.addAssetButton")}
      </Button>
    </BaseLayout>
  );
};
export default ManageAssetsScreen;<|MERGE_RESOLUTION|>--- conflicted
+++ resolved
@@ -16,12 +16,8 @@
 import { useAuthenticationStore } from "ducks/auth";
 import { px } from "helpers/dimensions";
 import useAppTranslation from "hooks/useAppTranslation";
-<<<<<<< HEAD
-import { useClipboard } from "hooks/useClipboard";
+import { useAssetActions } from "hooks/useAssetActions";
 import useColors from "hooks/useColors";
-=======
-import { useAssetActions } from "hooks/useAssetActions";
->>>>>>> 39342cf8
 import useGetActiveAccount from "hooks/useGetActiveAccount";
 import React, { useEffect, useRef } from "react";
 import { Platform, TouchableOpacity } from "react-native";
@@ -63,22 +59,14 @@
     navigation.setOptions({
       headerLeft: () => (
         <TouchableOpacity onPress={() => navigation.goBack()}>
-<<<<<<< HEAD
-          <Icon.X size={pxValue(24)} color={themeColors.base[1]} />
-=======
-          <Icon.X size={24} color={THEME.colors.base.secondary} />
->>>>>>> 39342cf8
+          <Icon.X size={24} color={themeColors.base[1]} />
         </TouchableOpacity>
       ),
       headerRight: () => (
         <TouchableOpacity
           onPress={() => bottomSheetModalRef.current?.present()}
         >
-<<<<<<< HEAD
-          <Icon.HelpCircle size={pxValue(24)} color={themeColors.base[1]} />
-=======
-          <Icon.HelpCircle size={24} color={THEME.colors.base.secondary} />
->>>>>>> 39342cf8
+          <Icon.HelpCircle size={24} color={themeColors.base[1]} />
         </TouchableOpacity>
       ),
     });
@@ -94,7 +82,6 @@
         title: t("manageAssetsScreen.actions.copyAddress"),
         systemIcon: icons!.copyAddress,
         onPress: () => handleCopyTokenAddress(balance),
-        disabled: true,
       },
       {
         title: t("manageAssetsScreen.actions.hideAsset"),
@@ -108,41 +95,19 @@
         systemIcon: icons!.removeAsset,
         onPress: () =>
           logger.debug("ManageAssetsScreen", "removeAsset Not implemented"),
-        destructive: true,
       },
     ];
 
-<<<<<<< HEAD
-  const rightContent = (balance: PricedBalance) => (
-    <ContextMenuButton
-      contextMenuProps={{
-        onPress: (e) => {
-          actionsOnPress[e.nativeEvent.name](balance);
-        },
-        actions,
-      }}
-    >
-      <Icon.DotsHorizontal
-        size={pxValue(24)}
-        color={themeColors.foreground.primary}
-      />
-    </ContextMenuButton>
-  );
-=======
     return (
       <ContextMenuButton
         contextMenuProps={{
           actions: menuActions,
         }}
       >
-        <Icon.DotsHorizontal
-          size={24}
-          color={THEME.colors.foreground.primary}
-        />
+        <Icon.DotsHorizontal size={24} color={themeColors.foreground.primary} />
       </ContextMenuButton>
     );
   };
->>>>>>> 39342cf8
 
   return (
     <BaseLayout insets={{ top: false }}>
