--- conflicted
+++ resolved
@@ -15,12 +15,8 @@
 import { useAuthenticationStore } from "ducks/auth";
 import { px } from "helpers/dimensions";
 import useAppTranslation from "hooks/useAppTranslation";
-<<<<<<< HEAD
 import { useBiometrics } from "hooks/useBiometrics";
-import { useClipboard } from "hooks/useClipboard";
-=======
 import { useSecureClipboard } from "hooks/useSecureClipboard";
->>>>>>> 68a5663d
 import React, { useCallback, useEffect, useState } from "react";
 import { analytics } from "services/analytics";
 import StellarHDWallet from "stellar-hd-wallet";
