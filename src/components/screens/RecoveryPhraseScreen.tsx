--- conflicted
+++ resolved
@@ -15,13 +15,9 @@
 import { useAuthenticationStore } from "ducks/auth";
 import { px } from "helpers/dimensions";
 import useAppTranslation from "hooks/useAppTranslation";
-<<<<<<< HEAD
-import { useClipboard } from "hooks/useClipboard";
+import { useBiometrics } from "hooks/useBiometrics";
 import useColors from "hooks/useColors";
-=======
-import { useBiometrics } from "hooks/useBiometrics";
 import { useSecureClipboard } from "hooks/useSecureClipboard";
->>>>>>> efb87950
 import React, { useCallback, useEffect, useState } from "react";
 import { analytics } from "services/analytics";
 import StellarHDWallet from "stellar-hd-wallet";
@@ -93,12 +89,8 @@
   const { error, isLoading, signUp, clearError, storeBiometricPassword } =
     useAuthenticationStore();
   const { t } = useAppTranslation();
-<<<<<<< HEAD
-  const { copyToClipboard } = useClipboard();
   const { themeColors } = useColors();
-=======
   const { copyToClipboard } = useSecureClipboard();
->>>>>>> efb87950
   const skipModalRef = React.useRef<BottomSheetModal | null>(null);
   const { biometryType } = useBiometrics();
   useEffect(() => {
