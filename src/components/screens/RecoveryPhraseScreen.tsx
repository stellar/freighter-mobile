--- conflicted
+++ resolved
@@ -10,12 +10,7 @@
 import { px, pxValue } from "helpers/dimensions";
 import useAppTranslation from "hooks/useAppTranslation";
 import React, { useCallback, useState } from "react";
-import { InteractionManager } from "react-native";
-<<<<<<< HEAD
-import StellarHDWallet from "stellar-hd-wallet";
-=======
 import { generateMnemonic } from "stellar-hd-wallet";
->>>>>>> 3cd7a2e0
 import styled from "styled-components/native";
 
 type RecoveryPhraseScreenProps = NativeStackScreenProps<
@@ -37,16 +32,6 @@
 
 export const RecoveryPhraseScreen: React.FC<RecoveryPhraseScreenProps> = ({
   route,
-<<<<<<< HEAD
-}) => {
-  const { password } = route.params;
-  const [recoveryPhrase] = useState(
-    StellarHDWallet.generateMnemonic({
-      entropyBits: 128,
-    }),
-  );
-  const { signUp, error, isLoading } = useAuthenticationStore();
-=======
   navigation,
 }) => {
   const { password } = route.params;
@@ -56,23 +41,14 @@
     }),
   );
   const { error, isLoading } = useAuthenticationStore();
->>>>>>> 3cd7a2e0
   const { t } = useAppTranslation();
 
   const handleContinue = () => {
     if (!recoveryPhrase) return;
-    // Use InteractionManager to ensure UI animations complete first
-    InteractionManager.runAfterInteractions(() => {
-<<<<<<< HEAD
-      signUp({
-        password,
-        mnemonicPhrase: recoveryPhrase,
-=======
-      navigation.navigate(AUTH_STACK_ROUTES.VALIDATE_RECOVERY_PHRASE_SCREEN, {
-        password,
-        recoveryPhrase,
->>>>>>> 3cd7a2e0
-      });
+
+    navigation.navigate(AUTH_STACK_ROUTES.VALIDATE_RECOVERY_PHRASE_SCREEN, {
+      password,
+      recoveryPhrase,
     });
   };
 
