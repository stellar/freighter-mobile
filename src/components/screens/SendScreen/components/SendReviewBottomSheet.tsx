import BigNumber from "bignumber.js";
import { CollectibleImage } from "components/CollectibleImage";
import { List, ListItemProps } from "components/List";
import { TokenIcon } from "components/TokenIcon";
import SignTransactionDetails from "components/screens/SignTransactionDetails";
import { SignTransactionDetailsInterface } from "components/screens/SignTransactionDetails/types";
import Avatar from "components/sds/Avatar";
import { Banner } from "components/sds/Banner";
import { Button } from "components/sds/Button";
import Icon from "components/sds/Icon";
import { TextButton } from "components/sds/TextButton";
import { Text } from "components/sds/Typography";
import { AnalyticsEvent } from "config/analyticsConfig";
import { DEFAULT_PADDING, NATIVE_TOKEN_CODE } from "config/constants";
import { PricedBalance } from "config/types";
import { Collectible as CollectibleType } from "ducks/collectibles";
import { useTransactionBuilderStore } from "ducks/transactionBuilder";
import { useTransactionSettingsStore } from "ducks/transactionSettings";
import { isLiquidityPool } from "helpers/balances";
import { pxValue } from "helpers/dimensions";
import { formatTokenForDisplay, formatFiatAmount } from "helpers/formatAmount";
import { truncateAddress } from "helpers/stellar";
import useAppTranslation from "hooks/useAppTranslation";
import { useClipboard } from "hooks/useClipboard";
import useColors from "hooks/useColors";
import useGetActiveAccount from "hooks/useGetActiveAccount";
import React, { useCallback, useMemo } from "react";
import { ActivityIndicator, TouchableOpacity, View } from "react-native";
import { useSafeAreaInsets } from "react-native-safe-area-context";

export enum SendType {
  Token = "token",
  Collectible = "collectible",
}

type SendReviewBottomSheetProps = {
  type: SendType;
  selectedBalance?: PricedBalance;
  tokenAmount?: string;
  selectedCollectible?: CollectibleType;
  /**
   * Indicates if a required memo is missing from the transaction
   * When true, shows a warning banner and may disable transaction confirmation
   */
  isRequiredMemoMissing?: boolean;
  /**
   * Callback function when the memo warning banner is pressed
   * Typically opens a modal to explain why the memo is required
   */
  onBannerPress?: () => void;
<<<<<<< HEAD
=======
  isMalicious?: boolean;
  isSuspicious?: boolean;
  isUnableToScan?: boolean;
>>>>>>> b950eea5
  /**
   * Text to display in the banner
   */
  bannerText?: string;
  /**
   * Variant of the banner (error or warning)
   */
  bannerVariant?: "error" | "warning";
  signTransactionDetails?: SignTransactionDetailsInterface | null;
};

/**
 * SendReviewBottomSheet Component
 *
 * A bottom sheet modal that displays transaction review information before sending.
 * Shows transaction details including amount, recipient, fee, timeout, and memo.
 *
 * Features:
 * - Displays transaction summary with all relevant details
 * - Shows memo validation warnings when required memos are missing
 * - Provides copy functionality for transaction XDR
 * - Handles loading states during transaction building
 * - Integrates with memo validation flow
 *
 * @param {SendReviewBottomSheetProps} props - Component props
 * @returns {JSX.Element} The rendered bottom sheet component
 */
const SendReviewBottomSheet: React.FC<SendReviewBottomSheetProps> = ({
  type,
  selectedBalance,
  tokenAmount,
  selectedCollectible,
  isRequiredMemoMissing,
  onBannerPress,
<<<<<<< HEAD
=======
  isMalicious,
  isSuspicious,
  isUnableToScan,
>>>>>>> b950eea5
  bannerText,
  bannerVariant,
  signTransactionDetails,
}) => {
  const { t } = useAppTranslation();
  const { themeColors } = useColors();
  const { recipientAddress, transactionMemo, transactionFee } =
    useTransactionSettingsStore();
  const { account } = useGetActiveAccount();
  const { copyToClipboard } = useClipboard();
  const slicedAddress = truncateAddress(recipientAddress, 4, 4);
  const { transactionXDR, isBuilding, error } = useTransactionBuilderStore();

  const handleCopyXdr = useCallback(() => {
    if (transactionXDR) {
      copyToClipboard(transactionXDR, {
        notificationMessage: t("common.copied"),
      });
    }
  }, [copyToClipboard, t, transactionXDR]);

  const renderXdrContent = useCallback(() => {
    if (isBuilding) {
      return (
        <ActivityIndicator size="small" color={themeColors.text.secondary} />
      );
    }

    if (error) {
      return (
        <Text md medium color={themeColors.status.error}>
          {t("common.error", { errorMessage: error })}
        </Text>
      );
    }

    if (transactionXDR) {
      return truncateAddress(transactionXDR, 10, 4);
    }

    return t("common.none");
  }, [
    error,
    isBuilding,
    t,
    themeColors.status.error,
    themeColors.text.secondary,
    transactionXDR,
  ]);

  /**
   * Renders the memo section title with appropriate icon and warning indicator
   * Shows a loading spinner during transaction building
   * Displays a warning triangle icon when a required memo is missing
   *
   * @returns {JSX.Element} The memo title with icon and optional warning
   */
  const renderMemoTitle = useCallback(() => {
    if (isBuilding) {
      return (
        <ActivityIndicator size="small" color={themeColors.text.secondary} />
      );
    }

    return (
      <View className="flex-row items-center gap-[8px]">
        <Text md medium secondary>
          {t("transactionAmountScreen.details.memo")}
        </Text>
        {isRequiredMemoMissing && (
          <Icon.AlertTriangle size={16} themeColor="red" />
        )}
      </View>
    );
  }, [isBuilding, isRequiredMemoMissing, t, themeColors.text.secondary]);

  /**
   * Renders a warning banner for the following cases:
   * - When a required memo is missing
   * - When the transaction is flagged as malicious
   * - When the transaction is flagged as suspicious
   * - When the transaction is unable to scan
   * Includes a call-to-action button to add the required memo
   *
   * @returns {JSX.Element | null} Warning banner or null if no warning needed
   */
  const renderBanner = () => {
<<<<<<< HEAD
=======
    if (
      !isRequiredMemoMissing &&
      !isMalicious &&
      !isSuspicious &&
      !isUnableToScan
    ) {
      return null;
    }

>>>>>>> b950eea5
    if (!bannerText) {
      return null;
    }

    return (
      <Banner
        variant={bannerVariant || "error"}
        text={bannerText}
        onPress={onBannerPress}
      />
    );
  };

  /**
   * Renders the confirm button with different states based on memo validation
   * When a required memo is missing, shows "Add Memo" button
   * When memo validation is in progress, shows "Add Memo" button (disabled)
   * Otherwise shows the standard "Confirm" button for transaction submission
   *
   * @returns {JSX.Element} The appropriate button for the current state
   */

  const transactionDetailsList: ListItemProps[] = useMemo(
    () => [
      {
        icon: (
          <Icon.Wallet01 size={16} color={themeColors.foreground.primary} />
        ),
        title: t("common.wallet"),
        titleColor: themeColors.text.secondary,
        trailingContent: (
          <View className="flex-row items-center gap-2">
            <Avatar
              size="sm"
              publicAddress={account?.publicKey ?? ""}
              hasDarkBackground
            />
            <Text md primary>
              {account?.accountName}
            </Text>
          </View>
        ),
      },
      {
        icon: <Icon.File02 size={16} color={themeColors.foreground.primary} />,
        titleComponent: renderMemoTitle(),
        trailingContent: (
          <Text md secondary={!transactionMemo}>
            {transactionMemo || t("common.none")}
          </Text>
        ),
      },
      {
        icon: <Icon.Route size={16} color={themeColors.foreground.primary} />,
        title: t("transactionAmountScreen.details.fee"),
        titleColor: themeColors.text.secondary,
        trailingContent: (
          <Text md primary>
            {formatTokenForDisplay(transactionFee, NATIVE_TOKEN_CODE)}
          </Text>
        ),
      },
      {
        icon: (
          <Icon.FileCode02 size={16} color={themeColors.foreground.primary} />
        ),
        title: t("transactionAmountScreen.details.xdr"),
        titleColor: themeColors.text.secondary,
        trailingContent: (
          <TouchableOpacity
            onPress={handleCopyXdr}
            disabled={isBuilding || !transactionXDR}
            className="flex-row items-center gap-[8px]"
          >
            <Icon.Copy01 size={16} color={themeColors.foreground.primary} />
            <Text md medium secondary={isBuilding}>
              {renderXdrContent()}
            </Text>
          </TouchableOpacity>
        ),
      },
    ],
    [
      account?.accountName,
      account?.publicKey,
      handleCopyXdr,
      isBuilding,
      renderMemoTitle,
      renderXdrContent,
      t,
      themeColors.foreground.primary,
      themeColors.text.secondary,
      transactionFee,
      transactionMemo,
      transactionXDR,
    ],
  );

  return (
    <View className="flex-1 gap-[12px]">
      <View className="rounded-[16px] p-[16px] gap-[16px] bg-background-tertiary">
        <Text lg>{t("transactionReviewScreen.title")}</Text>
        <View className="gap-[16px]">
          {type === SendType.Token &&
            selectedBalance &&
            tokenAmount &&
            !isLiquidityPool(selectedBalance) && (
              <View className="w-full flex-row items-center gap-[16px]">
                <TokenIcon token={selectedBalance} />
                <View className="flex-1">
                  <Text xl medium>
                    {formatTokenForDisplay(
                      tokenAmount,
                      selectedBalance.tokenCode,
                    )}
                  </Text>
                  <Text md medium secondary>
                    {selectedBalance.currentPrice
                      ? formatFiatAmount(
                          new BigNumber(tokenAmount).times(
                            selectedBalance.currentPrice,
                          ),
                        )
                      : "--"}
                  </Text>
                </View>
              </View>
            )}
          {type === SendType.Collectible && selectedCollectible && (
            <View className="w-full flex-row items-center gap-[16px]">
              <View className="w-[40px] h-[40px] rounded-[8px] bg-background-tertiary overflow-hidden">
                <CollectibleImage
                  imageUri={selectedCollectible?.image}
                  placeholderIconSize={25}
                />
              </View>
              <View className="flex-1">
                <Text xl medium>
                  {selectedCollectible.name}
                </Text>
                <Text md medium secondary>
                  {`${selectedCollectible.collectionName} #${selectedCollectible.tokenId}`}
                </Text>
              </View>
            </View>
          )}
          <View className="w-[40px] flex items-center py-1">
            <Icon.ChevronDownDouble
              size={16}
              color={themeColors.foreground.secondary}
            />
          </View>
          <View className="w-full flex-row items-center gap-[16px]">
            <Avatar
              size="lg"
              publicAddress={recipientAddress}
              hasDarkBackground
            />
            <View className="flex-1">
              <Text xl medium>
                {slicedAddress}
              </Text>
            </View>
          </View>
        </View>
      </View>
      {renderBanner()}
      <List variant="secondary" items={transactionDetailsList} />
      {signTransactionDetails && (
        <SignTransactionDetails
          data={signTransactionDetails}
          analyticsEvent={AnalyticsEvent.VIEW_SEND_TRANSACTION_DETAILS}
        />
      )}
    </View>
  );
};

type SendReviewFooterProps = {
  onCancel?: () => void;
  onConfirm?: () => void;
  isRequiredMemoMissing?: boolean;
  isMalicious?: boolean;
  isValidatingMemo?: boolean;
  isSuspicious?: boolean;
  isMuxedAddressWithoutMemoSupport?: boolean;
  onSettingsPress?: () => void;
};

export const SendReviewFooter: React.FC<SendReviewFooterProps> = React.memo(
  (props) => {
    const { t } = useAppTranslation();
    const { transactionXDR, isBuilding, error } = useTransactionBuilderStore();
    const insets = useSafeAreaInsets();

    const {
      onCancel,
      onConfirm,
      isRequiredMemoMissing,
      isMalicious,
      isValidatingMemo,
      isSuspicious,
      isMuxedAddressWithoutMemoSupport,
      onSettingsPress,
    } = props;

    const isTrusted =
      !isMalicious && !isSuspicious && !isMuxedAddressWithoutMemoSupport;
    const isLoading = isBuilding;
    const isDisabled = !transactionXDR || isLoading;

    const renderConfirmButton = useCallback(() => {
      const getButtonText = () => {
        if (isLoading || isValidatingMemo) {
          return t("common.confirm");
        }

        if (isRequiredMemoMissing) {
          return isTrusted ? t("common.addMemoShorthand") : t("common.addMemo");
        }

        return t("common.confirm");
      };

      const isConfirmDisabled =
        isBuilding || !transactionXDR || !!error || isValidatingMemo;

      return (
        <View className="flex-1">
          <Button
            biometric={!isRequiredMemoMissing && !isConfirmDisabled}
            onPress={() => onConfirm?.()}
            isLoading={isLoading || isValidatingMemo}
            tertiary
            xl
            disabled={isConfirmDisabled}
          >
            {getButtonText()}
          </Button>
        </View>
      );
    }, [
      isRequiredMemoMissing,
      isValidatingMemo,
      onConfirm,
      isTrusted,
      isLoading,
      t,
      isBuilding,
      transactionXDR,
      error,
    ]);

    const renderButtons = useCallback(() => {
      const settingsButton = (
        <TouchableOpacity
          onPress={onSettingsPress}
          className="border border-gray-6 items-center justify-center"
          style={{
            height: pxValue(50),
            borderRadius: pxValue(25),
            width: pxValue(50),
          }}
        >
          <Icon.Settings04 size={24} themeColor="gray" />
        </TouchableOpacity>
      );

      const cancelButton = (
        <View className={`${isTrusted ? "flex-1" : "w-full"}`}>
          <Button
            tertiary={isSuspicious}
            destructive={!isTrusted}
            secondary={isTrusted}
            isFullWidth
            onPress={onCancel}
            disabled={isDisabled}
          >
            {t("common.cancel")}
          </Button>
        </View>
      );

      const confirmAnywayButton = (
        <TextButton
          text={
            isRequiredMemoMissing
              ? t("common.addMemo")
              : t("transactionAmountScreen.confirmAnyway")
          }
          onPress={onConfirm}
          isLoading={isLoading}
          disabled={isDisabled}
          variant={
            isMalicious || isMuxedAddressWithoutMemoSupport
              ? "error"
              : "secondary"
          }
        />
      );

      if (!isTrusted) {
        return (
          <>
            {cancelButton}
            {confirmAnywayButton}
          </>
        );
      }

      return (
        <>
          {onSettingsPress && settingsButton}
          {cancelButton}
          {renderConfirmButton()}
        </>
      );
    }, [
      onSettingsPress,
      isTrusted,
      isSuspicious,
      isMalicious,
      isMuxedAddressWithoutMemoSupport,
      onCancel,
      isRequiredMemoMissing,
      isDisabled,
      t,
      onConfirm,
      isLoading,
      renderConfirmButton,
    ]);

    return (
      <View
        className={`${
          isTrusted ? "flex-row" : "flex-col"
        } bg-background-primary w-full gap-[12px] mt-[24px] flex-column px-6 py-6`}
        style={{
          paddingBottom: insets.bottom + pxValue(DEFAULT_PADDING),
          gap: pxValue(12),
        }}
      >
        {renderButtons()}
      </View>
    );
  },
);

export default SendReviewBottomSheet;<|MERGE_RESOLUTION|>--- conflicted
+++ resolved
@@ -48,12 +48,6 @@
    * Typically opens a modal to explain why the memo is required
    */
   onBannerPress?: () => void;
-<<<<<<< HEAD
-=======
-  isMalicious?: boolean;
-  isSuspicious?: boolean;
-  isUnableToScan?: boolean;
->>>>>>> b950eea5
   /**
    * Text to display in the banner
    */
@@ -88,12 +82,6 @@
   selectedCollectible,
   isRequiredMemoMissing,
   onBannerPress,
-<<<<<<< HEAD
-=======
-  isMalicious,
-  isSuspicious,
-  isUnableToScan,
->>>>>>> b950eea5
   bannerText,
   bannerVariant,
   signTransactionDetails,
@@ -181,18 +169,6 @@
    * @returns {JSX.Element | null} Warning banner or null if no warning needed
    */
   const renderBanner = () => {
-<<<<<<< HEAD
-=======
-    if (
-      !isRequiredMemoMissing &&
-      !isMalicious &&
-      !isSuspicious &&
-      !isUnableToScan
-    ) {
-      return null;
-    }
-
->>>>>>> b950eea5
     if (!bannerText) {
       return null;
     }
@@ -378,6 +354,7 @@
   isMalicious?: boolean;
   isValidatingMemo?: boolean;
   isSuspicious?: boolean;
+  isUnableToScan?: boolean;
   isMuxedAddressWithoutMemoSupport?: boolean;
   onSettingsPress?: () => void;
 };
@@ -395,12 +372,16 @@
       isMalicious,
       isValidatingMemo,
       isSuspicious,
+      isUnableToScan,
       isMuxedAddressWithoutMemoSupport,
       onSettingsPress,
     } = props;
 
     const isTrusted =
-      !isMalicious && !isSuspicious && !isMuxedAddressWithoutMemoSupport;
+      !isMalicious &&
+      !isSuspicious &&
+      !isUnableToScan &&
+      !isMuxedAddressWithoutMemoSupport;
     const isLoading = isBuilding;
     const isDisabled = !transactionXDR || isLoading;
 
@@ -464,7 +445,7 @@
       const cancelButton = (
         <View className={`${isTrusted ? "flex-1" : "w-full"}`}>
           <Button
-            tertiary={isSuspicious}
+            tertiary={isSuspicious && !isUnableToScan}
             destructive={!isTrusted}
             secondary={isTrusted}
             isFullWidth
@@ -487,7 +468,7 @@
           isLoading={isLoading}
           disabled={isDisabled}
           variant={
-            isMalicious || isMuxedAddressWithoutMemoSupport
+            isMalicious || isMuxedAddressWithoutMemoSupport || isUnableToScan
               ? "error"
               : "secondary"
           }
@@ -515,6 +496,7 @@
       isTrusted,
       isSuspicious,
       isMalicious,
+      isUnableToScan,
       isMuxedAddressWithoutMemoSupport,
       onCancel,
       isRequiredMemoMissing,
