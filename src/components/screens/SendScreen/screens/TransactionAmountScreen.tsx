--- conflicted
+++ resolved
@@ -410,19 +410,7 @@
     };
 
     processTransaction();
-<<<<<<< HEAD
-    saveMemo("");
-  }, [
-    account,
-    selectedBalance,
-    signTransaction,
-    network,
-    submitTransaction,
-    saveMemo,
-  ]);
-=======
-  };
->>>>>>> cc4e188a
+  }, [account, selectedBalance, signTransaction, network, submitTransaction]);
 
   const handleProcessingScreenClose = () => {
     setIsProcessing(false);
@@ -500,6 +488,7 @@
       isRequiredMemoMissing,
       isMalicious: transactionSecurityAssessment.isMalicious,
       isSuspicious: transactionSecurityAssessment.isSuspicious,
+      isValidatingMemo,
     }),
     [
       handleCancelReview,
@@ -508,6 +497,7 @@
       transactionSecurityAssessment.isSuspicious,
       onConfirmAddMemo,
       handleTransactionConfirmation,
+      isValidatingMemo,
     ],
   );
 
