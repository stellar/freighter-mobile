import { BottomSheetModal } from "@gorhom/bottom-sheet";
import { useFocusEffect } from "@react-navigation/native";
import { NativeStackScreenProps } from "@react-navigation/native-stack";
import { BigNumber } from "bignumber.js";
import AddMemoExplanationBottomSheet from "components/AddMemoExplanationBottomSheet";
import { BalanceRow } from "components/BalanceRow";
import BottomSheet from "components/BottomSheet";
import InformationBottomSheet from "components/InformationBottomSheet";
import NumericKeyboard from "components/NumericKeyboard";
import TransactionSettingsBottomSheet from "components/TransactionSettingsBottomSheet";
import { BaseLayout } from "components/layout/BaseLayout";
import {
  ContactRow,
  SendReviewBottomSheet,
} from "components/screens/SendScreen/components";
import { TransactionProcessingScreen } from "components/screens/SendScreen/screens";
import { Button } from "components/sds/Button";
import Icon from "components/sds/Icon";
import { Display, Text } from "components/sds/Typography";
import { AnalyticsEvent } from "config/analyticsConfig";
import { DEFAULT_DECIMALS, FIAT_DECIMALS } from "config/constants";
import { logger } from "config/logger";
import {
  SEND_PAYMENT_ROUTES,
  SendPaymentStackParamList,
  ROOT_NAVIGATOR_ROUTES,
  MAIN_TAB_ROUTES,
} from "config/routes";
import { useAuthenticationStore } from "ducks/auth";
import { useTransactionBuilderStore } from "ducks/transactionBuilder";
import { useTransactionSettingsStore } from "ducks/transactionSettings";
import { calculateSpendableAmount, hasXLMForFees } from "helpers/balances";
import { formatAssetAmount, formatFiatAmount } from "helpers/formatAmount";
import useAppTranslation from "hooks/useAppTranslation";
import { useBalancesList } from "hooks/useBalancesList";
import useColors from "hooks/useColors";
import useGetActiveAccount from "hooks/useGetActiveAccount";
import { useRightHeaderMenu } from "hooks/useRightHeader";
import { useTokenFiatConverter } from "hooks/useTokenFiatConverter";
import { useValidateTransactionMemo } from "hooks/useValidateTransactionMemo";
import React, {
  useCallback,
  useEffect,
  useMemo,
  useRef,
  useState,
} from "react";
import { TouchableOpacity, View, Text as RNText } from "react-native";
import { analytics } from "services/analytics";

enum AmountError {
  TOO_HIGH = "amount too high",
}

type TransactionAmountScreenProps = NativeStackScreenProps<
  SendPaymentStackParamList,
  typeof SEND_PAYMENT_ROUTES.TRANSACTION_AMOUNT_SCREEN
>;

/**
 * TransactionAmountScreen Component
 *
 * A screen for entering transaction amounts in either token or fiat currency.
 * Supports switching between token and fiat input modes with automatic conversion.
 *
 * @param {TransactionAmountScreenProps} props - Component props
 * @returns {JSX.Element} The rendered component
 */
const TransactionAmountScreen: React.FC<TransactionAmountScreenProps> = ({
  navigation,
}) => {
  const { t } = useAppTranslation();
  const { themeColors } = useColors();
  const { account } = useGetActiveAccount();
  const { network } = useAuthenticationStore();
  const {
    transactionMemo,
    transactionFee,
    transactionTimeout,
    recipientAddress,
    selectedTokenId,
    saveMemo,
  } = useTransactionSettingsStore();

  const {
    buildTransaction,
    signTransaction,
    submitTransaction,
    resetTransaction,
    isBuilding,
    transactionXDR,
  } = useTransactionBuilderStore();

  const { isValidatingMemo, isMemoMissing } =
    useValidateTransactionMemo(transactionXDR);

  const publicKey = account?.publicKey;
  const reviewBottomSheetModalRef = useRef<BottomSheetModal>(null);
  const [isProcessing, setIsProcessing] = useState(false);
  const [amountError, setAmountError] = useState<AmountError | null>(null);
  const addMemoExplanationBottomSheetModalRef = useRef<BottomSheetModal>(null);
  const transactionSettingsBottomSheetModalRef = useRef<BottomSheetModal>(null);
<<<<<<< HEAD
  const [
    hasOpenedAddMemoExplanationBottomSheet,
    setHasOpenedAddMemoExplanationBottomSheet,
  ] = useState(false);

  const onConfirmAddMemo = () => {
=======

  const onConfirmAddMemo = () => {
    reviewBottomSheetModalRef.current?.dismiss();
>>>>>>> 2d7cf33c
    transactionSettingsBottomSheetModalRef.current?.present();
  };

  const onCancelAddMemo = () => {
    addMemoExplanationBottomSheetModalRef.current?.dismiss();
  };

  const onOpenAddMemoExplanationBottomSheet = () => {
<<<<<<< HEAD
=======
    reviewBottomSheetModalRef.current?.dismiss();
>>>>>>> 2d7cf33c
    addMemoExplanationBottomSheetModalRef.current?.present();
  };

  const handleConfirmTransactionSettings = () => {
    transactionSettingsBottomSheetModalRef.current?.dismiss();
    reviewBottomSheetModalRef.current?.present();
  };

  const handleCancelTransactionSettings = () => {
    addMemoExplanationBottomSheetModalRef.current?.dismiss();
    transactionSettingsBottomSheetModalRef.current?.dismiss();
  };

  const navigateToSendScreen = () => {
    try {
      navigation.popTo(SEND_PAYMENT_ROUTES.SEND_SEARCH_CONTACTS_SCREEN, {});
    } catch (error) {
      navigation.popToTop();
    }
  };

  const { balanceItems } = useBalancesList({
    publicKey: publicKey ?? "",
    network,
    shouldPoll: false,
  });

  const selectedBalance = balanceItems.find(
    (item) => item.id === selectedTokenId,
  );

  const isRequiredMemoMissing = isMemoMissing && !isValidatingMemo;

  const {
    tokenAmount,
    fiatAmount,
    showFiatAmount,
    setShowFiatAmount,
    handleAmountChange,
    setTokenAmount,
    setFiatAmount,
  } = useTokenFiatConverter({ selectedBalance });

  const spendableBalance = useMemo(() => {
    if (!selectedBalance || !account) return BigNumber(0);

    return calculateSpendableAmount({
      balance: selectedBalance,
      subentryCount: account.subentryCount,
      transactionFee,
    });
  }, [selectedBalance, account, transactionFee]);

  const handlePercentagePress = (percentage: number) => {
    if (!selectedBalance) return;

    let targetAmount: BigNumber;

    if (percentage === 100) {
      targetAmount = spendableBalance;

      analytics.track(AnalyticsEvent.SEND_PAYMENT_SET_MAX);
    } else {
      const totalBalance = BigNumber(selectedBalance.total);
      targetAmount = totalBalance.multipliedBy(percentage / 100);
    }

    if (showFiatAmount) {
      const tokenPrice = selectedBalance.currentPrice || BigNumber(0);
      const calculatedFiatAmount = targetAmount.multipliedBy(tokenPrice);
      setFiatAmount(calculatedFiatAmount.toFixed(FIAT_DECIMALS));
    } else {
      setTokenAmount(targetAmount.toFixed(DEFAULT_DECIMALS));
    }
  };

  useEffect(() => {
    const currentTokenAmount = BigNumber(tokenAmount);

    if (!hasXLMForFees(balanceItems, transactionFee)) {
      setAmountError(
        t("transactionAmountScreen.errors.insufficientXlmForFees", {
          fee: transactionFee,
        }) as AmountError,
      );
      return;
    }

    if (
      spendableBalance &&
      currentTokenAmount.isGreaterThan(spendableBalance)
    ) {
      setAmountError(AmountError.TOO_HIGH);
    } else {
      setAmountError(null);
    }
  }, [tokenAmount, spendableBalance, balanceItems, transactionFee, t]);

  const menuActions = useMemo(
    () => [
      {
        title: t("transactionAmountScreen.menu.fee", { fee: transactionFee }),
        systemIcon: "arrow.trianglehead.swap",
        onPress: () => {
          navigation.navigate(SEND_PAYMENT_ROUTES.TRANSACTION_FEE_SCREEN);
        },
      },
      {
        title: t("transactionAmountScreen.menu.timeout", {
          timeout: transactionTimeout,
        }),
        systemIcon: "clock",
        onPress: () => {
          navigation.navigate(SEND_PAYMENT_ROUTES.TRANSACTION_TIMEOUT_SCREEN);
        },
      },
      {
        title: transactionMemo
          ? t("transactionAmountScreen.menu.editMemo")
          : t("common.addMemo"),
        systemIcon: "text.page",
        onPress: () => {
          navigation.navigate(SEND_PAYMENT_ROUTES.TRANSACTION_MEMO_SCREEN);
        },
      },
    ],
    [t, navigation, transactionFee, transactionTimeout, transactionMemo],
  );

  useRightHeaderMenu({ actions: menuActions });

  const handleOpenReview = useCallback(async () => {
    try {
      await buildTransaction({
        tokenAmount,
        selectedBalance,
        recipientAddress,
        transactionMemo,
        transactionFee,
        transactionTimeout,
        network,
        senderAddress: publicKey,
      });

      reviewBottomSheetModalRef.current?.present();
    } catch (error) {
      logger.error(
        "TransactionAmountScreen",
        "Failed to build transaction:",
        error instanceof Error ? error.message : String(error),
      );
    }
  }, [
    tokenAmount,
    selectedBalance,
    recipientAddress,
    transactionMemo,
    transactionFee,
    transactionTimeout,
    network,
    publicKey,
    buildTransaction,
  ]);
<<<<<<< HEAD

  useFocusEffect(
    useCallback(() => {
      if (hasOpenedAddMemoExplanationBottomSheet) {
        handleOpenReview();
        setHasOpenedAddMemoExplanationBottomSheet(false);
      }
    }, [hasOpenedAddMemoExplanationBottomSheet, handleOpenReview]),
  );
=======
>>>>>>> 2d7cf33c

  const handleTransactionConfirmation = () => {
    setIsProcessing(true);
    reviewBottomSheetModalRef.current?.dismiss();

    const processTransaction = async () => {
      try {
        if (!account?.privateKey || !selectedBalance) {
          throw new Error("Missing account or balance information");
        }

        const { privateKey } = account;

        signTransaction({
          secretKey: privateKey,
          network,
        });

        const success = await submitTransaction({
          network,
        });

        if (success) {
          analytics.trackSendPaymentSuccess({
            sourceAsset: selectedBalance?.tokenCode || "unknown",
          });
        } else {
          analytics.trackTransactionError({
            error: "Transaction failed",
            transactionType: "payment",
          });
        }
      } catch (error) {
        logger.error(
          "TransactionAmountScreen",
          "Transaction submission failed:",
          error instanceof Error ? error.message : String(error),
        );

        analytics.trackTransactionError({
          error: error instanceof Error ? error.message : String(error),
          transactionType: "payment",
        });
      }
    };

    processTransaction();
    saveMemo("");
  };

  const handleProcessingScreenClose = () => {
    setIsProcessing(false);
    resetTransaction();

    navigation.reset({
      index: 0,
      routes: [
        {
          // @ts-expect-error: Cross-stack navigation to MainTabStack with History tab
          name: ROOT_NAVIGATOR_ROUTES.MAIN_TAB_STACK,
          state: {
            routes: [{ name: MAIN_TAB_ROUTES.TAB_HISTORY }],
            index: 0,
          },
        },
      ],
    });
  };

  if (isProcessing) {
    return (
      <TransactionProcessingScreen
        key={selectedTokenId}
        onClose={handleProcessingScreenClose}
        transactionAmount={tokenAmount}
        selectedBalance={selectedBalance}
      />
    );
  }

  return (
    <BaseLayout insets={{ top: false }}>
      <View className="flex-1">
        <View className="items-center gap-[12px] max-xs:gap-[6px]">
          <View className="rounded-[12px] gap-[8px] max-xs:gap-[4px] py-[32px] max-xs:py-[16px] px-[24px] max-xs:px-[16px] items-center">
            {showFiatAmount ? (
              <Display
                xl
                medium
                adjustsFontSizeToFit
                numberOfLines={1}
                minimumFontScale={0.6}
                {...(Number(fiatAmount) > 0
                  ? { primary: true }
                  : { secondary: true })}
              >
                {formatFiatAmount(fiatAmount)}
              </Display>
            ) : (
              <View className="flex-row items-center gap-[4px]">
                <Display
                  xl
                  medium
                  adjustsFontSizeToFit
                  numberOfLines={1}
                  minimumFontScale={0.6}
                  {...(Number(tokenAmount) > 0
                    ? { primary: true }
                    : { secondary: true })}
                >
                  {tokenAmount}{" "}
                  <RNText style={{ color: themeColors.text.secondary }}>
                    {selectedBalance?.tokenCode}
                  </RNText>
                </Display>
              </View>
            )}
            <View className="flex-row items-center justify-center">
              <Text lg medium secondary>
                {showFiatAmount
                  ? formatAssetAmount(tokenAmount, selectedBalance?.tokenCode)
                  : formatFiatAmount(fiatAmount)}
              </Text>
              <TouchableOpacity
                className="ml-2"
                onPress={() => setShowFiatAmount(!showFiatAmount)}
              >
                <Icon.RefreshCcw03
                  size={16}
                  color={themeColors.text.secondary}
                />
              </TouchableOpacity>
            </View>
          </View>
          <View className="rounded-[12px] py-[12px] max-xs:py-[8px] px-[16px] bg-background-secondary">
            {selectedBalance && (
              <BalanceRow
                balance={selectedBalance}
                rightContent={
                  <Button secondary lg onPress={() => navigation.goBack()}>
                    {t("common.edit")}
                  </Button>
                }
                isSingleRow
              />
            )}
          </View>
          <View className="rounded-[12px] py-[12px] max-xs:py-[8px] px-[16px] bg-background-secondary">
            <ContactRow
              address={recipientAddress}
              rightElement={
                <Button secondary lg onPress={navigateToSendScreen}>
                  {t("common.edit")}
                </Button>
              }
            />
          </View>
        </View>
        <View className="flex-1 items-center mt-[24px] max-xs:mt-[12px] gap-[24px] max-xs:gap-[12px]">
          <View className="flex-row gap-[8px] max-xs:gap-[4px]">
            <View className="flex-1">
              <Button secondary lg onPress={() => handlePercentagePress(25)}>
                {t("transactionAmountScreen.percentageButtons.twentyFive")}
              </Button>
            </View>
            <View className="flex-1">
              <Button secondary lg onPress={() => handlePercentagePress(50)}>
                {t("transactionAmountScreen.percentageButtons.fifty")}
              </Button>
            </View>
            <View className="flex-1">
              <Button secondary lg onPress={() => handlePercentagePress(75)}>
                {t("transactionAmountScreen.percentageButtons.seventyFive")}
              </Button>
            </View>
            <View className="flex-1">
              <Button secondary lg onPress={() => handlePercentagePress(100)}>
                {t("transactionAmountScreen.percentageButtons.max")}
              </Button>
            </View>
          </View>
          <View className="w-full">
            <NumericKeyboard onPress={handleAmountChange} />
          </View>
          <View className="w-full mt-auto mb-4 max-xs:mb-2">
            <Button
              tertiary
              xl
              onPress={handleOpenReview}
              disabled={
                !!amountError ||
                BigNumber(tokenAmount).isLessThanOrEqualTo(0) ||
                isBuilding
              }
            >
              {t("transactionAmountScreen.reviewButton")}
            </Button>
          </View>
        </View>
      </View>

      <BottomSheet
        modalRef={reviewBottomSheetModalRef}
        handleCloseModal={() => reviewBottomSheetModalRef.current?.dismiss()}
        analyticsEvent={AnalyticsEvent.VIEW_SEND_CONFIRM}
        customContent={
          <SendReviewBottomSheet
            selectedBalance={selectedBalance}
            tokenAmount={tokenAmount}
            onBannerPress={onOpenAddMemoExplanationBottomSheet}
            onCancel={() => reviewBottomSheetModalRef.current?.dismiss()}
            onConfirm={
              isRequiredMemoMissing
                ? onConfirmAddMemo
                : handleTransactionConfirmation
            }
            // is passed here so the entire layout is ready when modal mounts, otherwise leaves a gap at the bottom related to the warning size
            isRequiredMemoMissing={isRequiredMemoMissing}
            isValidatingMemo={isValidatingMemo}
          />
        }
      />
      <BottomSheet
        modalRef={addMemoExplanationBottomSheetModalRef}
        handleCloseModal={onCancelAddMemo}
        customContent={
<<<<<<< HEAD
          <AddMemoExplanationBottomSheet
            onClose={onCancelAddMemo}
            onAddMemo={onConfirmAddMemo}
=======
          <InformationBottomSheet
            title={t("addMemoExplanationBottomSheet.title")}
            onClose={onCancelAddMemo}
            onConfirm={onConfirmAddMemo}
            headerElement={
              <View className="bg-red-3 p-2 rounded-[8px]">
                <Icon.InfoOctagon
                  color={themeColors.status.error}
                  size={28}
                  withBackground
                />
              </View>
            }
            texts={[
              {
                key: "description",
                value: t("addMemoExplanationBottomSheet.description"),
              },
              {
                key: "disabledWarning",
                value: t("addMemoExplanationBottomSheet.disabledWarning"),
              },
              {
                key: "checkMemoRequirements",
                value: t("addMemoExplanationBottomSheet.checkMemoRequirements"),
              },
            ]}
>>>>>>> 2d7cf33c
          />
        }
      />
      <BottomSheet
        modalRef={transactionSettingsBottomSheetModalRef}
        handleCloseModal={() =>
          transactionSettingsBottomSheetModalRef.current?.dismiss()
        }
        customContent={
          <TransactionSettingsBottomSheet
            onCancel={handleCancelTransactionSettings}
            onConfirm={handleConfirmTransactionSettings}
          />
        }
      />
    </BaseLayout>
  );
};

export default TransactionAmountScreen;<|MERGE_RESOLUTION|>--- conflicted
+++ resolved
@@ -1,8 +1,6 @@
 import { BottomSheetModal } from "@gorhom/bottom-sheet";
-import { useFocusEffect } from "@react-navigation/native";
 import { NativeStackScreenProps } from "@react-navigation/native-stack";
 import { BigNumber } from "bignumber.js";
-import AddMemoExplanationBottomSheet from "components/AddMemoExplanationBottomSheet";
 import { BalanceRow } from "components/BalanceRow";
 import BottomSheet from "components/BottomSheet";
 import InformationBottomSheet from "components/InformationBottomSheet";
@@ -100,18 +98,9 @@
   const [amountError, setAmountError] = useState<AmountError | null>(null);
   const addMemoExplanationBottomSheetModalRef = useRef<BottomSheetModal>(null);
   const transactionSettingsBottomSheetModalRef = useRef<BottomSheetModal>(null);
-<<<<<<< HEAD
-  const [
-    hasOpenedAddMemoExplanationBottomSheet,
-    setHasOpenedAddMemoExplanationBottomSheet,
-  ] = useState(false);
-
-  const onConfirmAddMemo = () => {
-=======
 
   const onConfirmAddMemo = () => {
     reviewBottomSheetModalRef.current?.dismiss();
->>>>>>> 2d7cf33c
     transactionSettingsBottomSheetModalRef.current?.present();
   };
 
@@ -120,10 +109,7 @@
   };
 
   const onOpenAddMemoExplanationBottomSheet = () => {
-<<<<<<< HEAD
-=======
     reviewBottomSheetModalRef.current?.dismiss();
->>>>>>> 2d7cf33c
     addMemoExplanationBottomSheetModalRef.current?.present();
   };
 
@@ -287,18 +273,6 @@
     publicKey,
     buildTransaction,
   ]);
-<<<<<<< HEAD
-
-  useFocusEffect(
-    useCallback(() => {
-      if (hasOpenedAddMemoExplanationBottomSheet) {
-        handleOpenReview();
-        setHasOpenedAddMemoExplanationBottomSheet(false);
-      }
-    }, [hasOpenedAddMemoExplanationBottomSheet, handleOpenReview]),
-  );
-=======
->>>>>>> 2d7cf33c
 
   const handleTransactionConfirmation = () => {
     setIsProcessing(true);
@@ -525,11 +499,6 @@
         modalRef={addMemoExplanationBottomSheetModalRef}
         handleCloseModal={onCancelAddMemo}
         customContent={
-<<<<<<< HEAD
-          <AddMemoExplanationBottomSheet
-            onClose={onCancelAddMemo}
-            onAddMemo={onConfirmAddMemo}
-=======
           <InformationBottomSheet
             title={t("addMemoExplanationBottomSheet.title")}
             onClose={onCancelAddMemo}
@@ -557,7 +526,6 @@
                 value: t("addMemoExplanationBottomSheet.checkMemoRequirements"),
               },
             ]}
->>>>>>> 2d7cf33c
           />
         }
       />
