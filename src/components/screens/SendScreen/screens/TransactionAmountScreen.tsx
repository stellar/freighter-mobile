import Blockaid from "@blockaid/client";
import { BottomSheetModal } from "@gorhom/bottom-sheet";
import { NativeStackScreenProps } from "@react-navigation/native-stack";
import { BigNumber } from "bignumber.js";
import { BalanceRow } from "components/BalanceRow";
import BottomSheet from "components/BottomSheet";
import { IconButton } from "components/IconButton";
import InformationBottomSheet from "components/InformationBottomSheet";
import NumericKeyboard from "components/NumericKeyboard";
import TransactionSettingsBottomSheet from "components/TransactionSettingsBottomSheet";
import SecurityDetailBottomSheet from "components/blockaid/SecurityDetailBottomSheet";
import { BaseLayout } from "components/layout/BaseLayout";
import {
  ContactRow,
  SendReviewBottomSheet,
  SendReviewFooter,
} from "components/screens/SendScreen/components";
import { TransactionProcessingScreen } from "components/screens/SendScreen/screens";
import { useSignTransactionDetails } from "components/screens/SignTransactionDetails/hooks/useSignTransactionDetails";
import { Button } from "components/sds/Button";
import Icon from "components/sds/Icon";
import { Display, Text } from "components/sds/Typography";
import { AnalyticsEvent } from "config/analyticsConfig";
import {
  DEFAULT_DECIMALS,
  FIAT_DECIMALS,
<<<<<<< HEAD
  NATIVE_TOKEN_CODE,
  TransactionSettingsContext,
=======
  TransactionContext,
>>>>>>> 7aad09c3
} from "config/constants";
import { logger } from "config/logger";
import {
  SEND_PAYMENT_ROUTES,
  SendPaymentStackParamList,
  ROOT_NAVIGATOR_ROUTES,
  MAIN_TAB_ROUTES,
} from "config/routes";
import { useAuthenticationStore } from "ducks/auth";
import { useHistoryStore } from "ducks/history";
import { useSendRecipientStore } from "ducks/sendRecipient";
import { useTransactionBuilderStore } from "ducks/transactionBuilder";
import { useTransactionSettingsStore } from "ducks/transactionSettings";
import { calculateSpendableAmount, hasXLMForFees } from "helpers/balances";
import { useDeviceSize, DeviceSize } from "helpers/deviceSize";
import { formatFiatAmount, formatTokenForDisplay } from "helpers/formatAmount";
import { useBlockaidTransaction } from "hooks/blockaid/useBlockaidTransaction";
import useAppTranslation from "hooks/useAppTranslation";
import { useBalancesList } from "hooks/useBalancesList";
import useColors from "hooks/useColors";
import useGetActiveAccount from "hooks/useGetActiveAccount";
import { useRightHeaderButton } from "hooks/useRightHeader";
import { useTokenFiatConverter } from "hooks/useTokenFiatConverter";
import { useValidateTransactionMemo } from "hooks/useValidateTransactionMemo";
import { useToast } from "providers/ToastProvider";
import React, {
  useCallback,
  useEffect,
  useMemo,
  useRef,
  useState,
} from "react";
import { TouchableOpacity, View, Text as RNText } from "react-native";
import { analytics } from "services/analytics";
import { SecurityLevel } from "services/blockaid/constants";
import {
  assessTransactionSecurity,
  extractSecurityWarnings,
} from "services/blockaid/helper";

type TransactionAmountScreenProps = NativeStackScreenProps<
  SendPaymentStackParamList,
  typeof SEND_PAYMENT_ROUTES.TRANSACTION_AMOUNT_SCREEN
>;

/**
 * TransactionAmountScreen Component
 *
 * A screen for entering transaction amounts in either token or fiat currency.
 * Supports switching between token and fiat input modes with automatic conversion.
 *
 * @param {TransactionAmountScreenProps} props - Component props
 * @returns {JSX.Element} The rendered component
 */
const TransactionAmountScreen: React.FC<TransactionAmountScreenProps> = ({
  navigation,
  route,
}) => {
  const { tokenId, recipientAddress: routeRecipientAddress } = route.params;
  const { t } = useAppTranslation();
  const { themeColors } = useColors();
  const { account } = useGetActiveAccount();
  const { network } = useAuthenticationStore();
  const {
    transactionFee,
    recipientAddress,
    selectedTokenId,
    saveSelectedTokenId,
    saveRecipientAddress,
    resetSettings,
  } = useTransactionSettingsStore();

  const { resetSendRecipient } = useSendRecipientStore();
  const { fetchAccountHistory } = useHistoryStore();

  useEffect(() => {
    if (tokenId) {
      saveSelectedTokenId(tokenId);
    }
  }, [tokenId, saveSelectedTokenId]);

  useEffect(() => {
    if (routeRecipientAddress && typeof routeRecipientAddress === "string") {
      saveRecipientAddress(routeRecipientAddress);
    }
  }, [routeRecipientAddress, saveRecipientAddress]);

  const {
    buildTransaction,
    signTransaction,
    submitTransaction,
    resetTransaction,
    isBuilding,
    transactionXDR,
    transactionHash,
  } = useTransactionBuilderStore();

  // Reset everything on unmount
  useEffect(
    () => () => {
      saveSelectedTokenId("");
      resetSendRecipient();
      resetSettings();
      resetTransaction();
    },
    [resetSettings, resetSendRecipient, saveSelectedTokenId, resetTransaction],
  );

  const { isValidatingMemo, isMemoMissing } =
    useValidateTransactionMemo(transactionXDR);

  const { scanTransaction } = useBlockaidTransaction();

  const publicKey = account?.publicKey;
  const reviewBottomSheetModalRef = useRef<BottomSheetModal>(null);
  const [isProcessing, setIsProcessing] = useState(false);
  const [amountError, setAmountError] = useState<string | null>(null);
  const { showToast } = useToast();
  const deviceSize = useDeviceSize();
  const isSmallScreen = deviceSize === DeviceSize.XS;
  const addMemoExplanationBottomSheetModalRef = useRef<BottomSheetModal>(null);
  const transactionSettingsBottomSheetModalRef = useRef<BottomSheetModal>(null);
  const [transactionScanResult, setTransactionScanResult] = useState<
    Blockaid.StellarTransactionScanResponse | undefined
  >(undefined);
  const transactionSecurityWarningBottomSheetModalRef =
    useRef<BottomSheetModal>(null);
  const signTransactionDetails = useSignTransactionDetails({
    xdr: transactionXDR ?? "",
  });

  useRightHeaderButton({
    icon: Icon.Settings04,
    onPress: () => {
      transactionSettingsBottomSheetModalRef.current?.present();
    },
  });

  const onConfirmAddMemo = useCallback(() => {
    addMemoExplanationBottomSheetModalRef.current?.dismiss();
    transactionSettingsBottomSheetModalRef.current?.present();
  }, []);

  const onCancelAddMemo = () => {
    addMemoExplanationBottomSheetModalRef.current?.dismiss();
  };

  const handleConfirmTransactionSettings = () => {
    transactionSettingsBottomSheetModalRef.current?.dismiss();
  };

  const handleOpenSettingsFromReview = () => {
    transactionSettingsBottomSheetModalRef.current?.present();
  };

  const handleCancelTransactionSettings = () => {
    addMemoExplanationBottomSheetModalRef.current?.dismiss();
    transactionSettingsBottomSheetModalRef.current?.dismiss();
  };

  const navigateToSelectTokenScreen = () => {
    navigation.navigate(SEND_PAYMENT_ROUTES.TRANSACTION_TOKEN_SCREEN);
  };

  const navigateToSelectContactScreen = () => {
    navigation.navigate(SEND_PAYMENT_ROUTES.SEND_SEARCH_CONTACTS_SCREEN);
  };

  const { balanceItems } = useBalancesList({
    publicKey: publicKey ?? "",
    network,
  });

  const selectedBalance = balanceItems.find(
    (item) => item.id === selectedTokenId || NATIVE_TOKEN_CODE,
  );

  const isRequiredMemoMissing = isMemoMissing && !isValidatingMemo;

  const transactionSecurityAssessment = useMemo(
    () => assessTransactionSecurity(transactionScanResult),
    [transactionScanResult],
  );

  const {
    tokenAmount,
    tokenAmountDisplay,
    fiatAmount,
    showFiatAmount,
    setShowFiatAmount,
    handleDisplayAmountChange,
    setTokenAmount,
    setFiatAmount,
  } = useTokenFiatConverter({ selectedBalance });

  const spendableBalance = useMemo(() => {
    if (!selectedBalance || !account) {
      return BigNumber(0);
    }

    const result = calculateSpendableAmount({
      balance: selectedBalance,
      subentryCount: account.subentryCount,
      transactionFee,
    });

    return result;
  }, [selectedBalance, account, transactionFee]);

  const handlePercentagePress = (percentage: number) => {
    if (!selectedBalance) return;

    let targetAmount: BigNumber;

    if (percentage === 100) {
      targetAmount = spendableBalance;

      analytics.track(AnalyticsEvent.SEND_PAYMENT_SET_MAX);
    } else {
      const totalBalance = BigNumber(spendableBalance);
      targetAmount = totalBalance.multipliedBy(percentage / 100);
    }

    if (showFiatAmount) {
      const tokenPrice = selectedBalance.currentPrice || BigNumber(0);
      const calculatedFiatAmount = targetAmount.multipliedBy(tokenPrice);
      // Set raw internal value (dot notation)
      setFiatAmount(calculatedFiatAmount.toFixed(FIAT_DECIMALS));
    } else {
      // Set raw internal value (dot notation)
      setTokenAmount(targetAmount.toFixed(DEFAULT_DECIMALS));
    }
  };

  useEffect(() => {
    const currentTokenAmount = BigNumber(tokenAmount);

    if (!hasXLMForFees(balanceItems, transactionFee)) {
      const errorMessage = t(
        "transactionAmountScreen.errors.insufficientXlmForFees",
        {
          fee: transactionFee,
        },
      );
      setAmountError(errorMessage);
      showToast({
        variant: "error",
        title: t("transactionAmountScreen.errors.insufficientXlmForFees", {
          fee: transactionFee,
        }),
        toastId: "insufficient-xlm-for-fees",
        duration: 3000,
      });
      return;
    }

    if (
      spendableBalance &&
      currentTokenAmount.isGreaterThan(spendableBalance) &&
      !transactionHash
    ) {
      const errorMessage = t("transactionAmountScreen.errors.amountTooHigh");
      setAmountError(errorMessage);
      showToast({
        variant: "error",
        title: t("transactionAmountScreen.errors.amountTooHigh"),
        toastId: "amount-too-high",
        duration: 3000,
      });
    } else {
      setAmountError(null);
    }
  }, [
    tokenAmount,
    spendableBalance,
    balanceItems,
    transactionFee,
    transactionHash,
    t,
    showToast,
  ]);

  const prepareTransaction = useCallback(
    async (shouldOpenReview = false) => {
      const numberTokenAmount = new BigNumber(tokenAmount);

      const hasRequiredParams =
        recipientAddress &&
        selectedBalance &&
        numberTokenAmount.isGreaterThan(0);
      if (!hasRequiredParams) {
        return;
      }

      try {
        // Get fresh settings values each time the function is called
        const {
          transactionMemo: freshTransactionMemo,
          transactionFee: freshTransactionFee,
          transactionTimeout: freshTransactionTimeout,
          recipientAddress: storeRecipientAddress,
        } = useTransactionSettingsStore.getState();

        const finalXDR = await buildTransaction({
          tokenAmount,
          selectedBalance,
          recipientAddress: storeRecipientAddress,
          transactionMemo: freshTransactionMemo,
          transactionFee: freshTransactionFee,
          transactionTimeout: freshTransactionTimeout,
          network,
          senderAddress: publicKey,
        });

        if (!finalXDR) return;

        if (shouldOpenReview) {
          scanTransaction(finalXDR, "internal")
            .then((scanResult) => {
              logger.info("TransactionAmountScreen", "scanResult", scanResult);
              setTransactionScanResult(scanResult);
            })
            .catch(() => {
              setTransactionScanResult(undefined);
            })
            .finally(() => {
              reviewBottomSheetModalRef.current?.present();
            });
        }
      } catch (error) {
        logger.error(
          "TransactionAmountScreen",
          "Failed to build transaction:",
          error,
        );
      }
    },
    [
      tokenAmount,
      selectedBalance,
      network,
      publicKey,
      buildTransaction,
      scanTransaction,
      recipientAddress,
    ],
  );

  const handleSettingsChange = () => {
    // Settings have changed, rebuild the transaction with new values
    prepareTransaction(false);
  };

  const handleTransactionConfirmation = useCallback(() => {
    setIsProcessing(true);
    reviewBottomSheetModalRef.current?.dismiss();

    const processTransaction = async () => {
      try {
        if (!account?.privateKey || !selectedBalance || !recipientAddress) {
          throw new Error("Missing account or balance information");
        }

        const { privateKey } = account;

        signTransaction({
          secretKey: privateKey,
          network,
        });

        const success = await submitTransaction({
          network,
        });

        if (success) {
          analytics.trackSendPaymentSuccess({
            sourceToken: selectedBalance?.tokenCode || "unknown",
          });
        } else {
          analytics.trackTransactionError({
            error: "Transaction failed",
            transactionType: "payment",
          });
        }
      } catch (error) {
        logger.error(
          "TransactionAmountScreen",
          "Transaction submission failed:",
          error,
        );

        analytics.trackTransactionError({
          error: error instanceof Error ? error.message : String(error),
          transactionType: "payment",
        });
      }
    };

    processTransaction();
  }, [
    account,
    selectedBalance,
    signTransaction,
    network,
    submitTransaction,
    recipientAddress,
  ]);

  const handleProcessingScreenClose = () => {
    setIsProcessing(false);
    resetTransaction();

    if (account?.publicKey) {
      fetchAccountHistory({
        publicKey: account.publicKey,
        network,
        isBackgroundRefresh: true,
        hasRecentTransaction: true,
      });
    }

    navigation.reset({
      index: 0,
      routes: [
        {
          // @ts-expect-error: Cross-stack navigation to MainTabStack with History tab
          name: ROOT_NAVIGATOR_ROUTES.MAIN_TAB_STACK,
          state: {
            routes: [{ name: MAIN_TAB_ROUTES.TAB_HISTORY }],
            index: 0,
          },
        },
      ],
    });
  };

  const handleCancelSecurityWarning = () => {
    transactionSecurityWarningBottomSheetModalRef.current?.dismiss();
  };

  const transactionSecurityWarnings = useMemo(() => {
    if (
      transactionSecurityAssessment.isMalicious ||
      transactionSecurityAssessment.isSuspicious
    ) {
      const warnings = extractSecurityWarnings(transactionScanResult);

      if (Array.isArray(warnings) && warnings.length > 0) {
        return warnings;
      }
    }

    return [];
  }, [
    transactionSecurityAssessment.isMalicious,
    transactionSecurityAssessment.isSuspicious,
    transactionScanResult,
  ]);

  const transactionSecuritySeverity = useMemo(() => {
    if (transactionSecurityAssessment.isMalicious)
      return SecurityLevel.MALICIOUS;
    if (transactionSecurityAssessment.isSuspicious)
      return SecurityLevel.SUSPICIOUS;

    return undefined;
  }, [
    transactionSecurityAssessment.isMalicious,
    transactionSecurityAssessment.isSuspicious,
  ]);

  const handleCancelReview = useCallback(() => {
    reviewBottomSheetModalRef.current?.dismiss();
  }, []);

  const footerProps = useMemo(
    () => ({
      onCancel: handleCancelReview,
      onConfirm: isRequiredMemoMissing
        ? onConfirmAddMemo
        : handleTransactionConfirmation,
      isRequiredMemoMissing,
      isMalicious: transactionSecurityAssessment.isMalicious,
      isSuspicious: transactionSecurityAssessment.isSuspicious,
      isValidatingMemo,
      onSettingsPress: handleOpenSettingsFromReview,
    }),
    [
      handleCancelReview,
      isRequiredMemoMissing,
      transactionSecurityAssessment.isMalicious,
      transactionSecurityAssessment.isSuspicious,
      onConfirmAddMemo,
      handleTransactionConfirmation,
      isValidatingMemo,
    ],
  );

  const renderFooterComponent = useCallback(
    () => <SendReviewFooter {...footerProps} />,
    [footerProps],
  );

  const isContinueButtonDisabled = useMemo(() => {
    if (!recipientAddress) {
      return false;
    }

    return (
      !!amountError ||
      BigNumber(tokenAmount).isLessThanOrEqualTo(0) ||
      isBuilding
    );
  }, [amountError, tokenAmount, isBuilding, recipientAddress]);

  const handleConfirmAnyway = useCallback(() => {
    transactionSecurityWarningBottomSheetModalRef.current?.dismiss();

    handleTransactionConfirmation();
  }, [handleTransactionConfirmation]);

  const openSecurityWarningBottomSheet = useCallback(() => {
    transactionSecurityWarningBottomSheetModalRef.current?.present();
  }, []);

  const openAddMemoExplanationBottomSheet = useCallback(() => {
    addMemoExplanationBottomSheetModalRef.current?.present();
  }, []);

  const bannerContent = useMemo(() => {
    const shouldShowNoticeBanner =
      isRequiredMemoMissing ||
      transactionSecurityAssessment.isMalicious ||
      transactionSecurityAssessment.isSuspicious;

    if (!shouldShowNoticeBanner) {
      return undefined;
    }

    if (transactionSecurityAssessment.isMalicious) {
      return {
        text: t("transactionAmountScreen.errors.malicious"),
        variant: "error" as const,
        onPress: openSecurityWarningBottomSheet,
      };
    }

    if (transactionSecurityAssessment.isSuspicious) {
      return {
        text: t("transactionAmountScreen.errors.suspicious"),
        variant: "warning" as const,
        onPress: openSecurityWarningBottomSheet,
      };
    }

    return {
      text: t("transactionAmountScreen.errors.memoMissing"),
      variant: "error" as const,
      onPress: openAddMemoExplanationBottomSheet,
    };
  }, [
    isRequiredMemoMissing,
    transactionSecurityAssessment.isMalicious,
    transactionSecurityAssessment.isSuspicious,
    t,
    openSecurityWarningBottomSheet,
    openAddMemoExplanationBottomSheet,
  ]);

  if (isProcessing) {
    return (
      <TransactionProcessingScreen
        type="token"
        key={selectedTokenId}
        onClose={handleProcessingScreenClose}
        transactionAmount={tokenAmount}
        selectedBalance={selectedBalance}
      />
    );
  }

  const handleContinueButtonPress = () => {
    if (!recipientAddress) {
      navigateToSelectContactScreen();
      return;
    }

    prepareTransaction(true);
  };

  const getContinueButtonText = () => {
    if (!recipientAddress) {
      return t("transactionAmountScreen.chooseRecipient");
    }

    if (BigNumber(tokenAmount).isLessThanOrEqualTo(0)) {
      return t("transactionAmountScreen.setAmount");
    }

    return t("transactionAmountScreen.reviewButton");
  };

  return (
    <BaseLayout insets={{ top: false }}>
      <View className="flex-1">
        <View className="items-center gap-[12px] max-xs:gap-[6px]">
          <View className="rounded-[12px] gap-[8px] max-xs:gap-[4px] py-[12px] max-xs:py-[8px] px-[16px] max-xs:px-[12px] items-center">
            {showFiatAmount ? (
              <Display
                size={isSmallScreen ? "lg" : "xl"}
                medium
                adjustsFontSizeToFit
                numberOfLines={1}
                minimumFontScale={0.6}
                {...(Number(fiatAmount) > 0
                  ? { primary: true }
                  : { secondary: true })}
              >
                {formatFiatAmount(fiatAmount)}
              </Display>
            ) : (
              <View className="flex-row items-center gap-[4px]">
                <Display
                  size={isSmallScreen ? "lg" : "xl"}
                  medium
                  adjustsFontSizeToFit
                  numberOfLines={1}
                  minimumFontScale={0.6}
                  {...(Number(tokenAmount) > 0
                    ? { primary: true }
                    : { secondary: true })}
                >
                  {tokenAmountDisplay}{" "}
                  <RNText style={{ color: themeColors.text.secondary }}>
                    {selectedBalance?.tokenCode}
                  </RNText>
                </Display>
              </View>
            )}
            <View className="flex-row items-center justify-center">
              <Text lg medium secondary>
                {showFiatAmount
                  ? formatTokenForDisplay(
                      tokenAmount,
                      selectedBalance?.tokenCode,
                    )
                  : formatFiatAmount(fiatAmount)}
              </Text>
              <TouchableOpacity
                className="ml-2"
                onPress={() => setShowFiatAmount(!showFiatAmount)}
              >
                <Icon.RefreshCcw03
                  size={16}
                  color={themeColors.text.secondary}
                />
              </TouchableOpacity>
            </View>
          </View>
          <View className="rounded-[16px] py-[12px] px-[16px] bg-background-tertiary">
            {selectedBalance && (
              <BalanceRow
                isSingleRow
                onPress={navigateToSelectTokenScreen}
                balance={selectedBalance}
                spendableAmount={spendableBalance}
                rightContent={
                  <IconButton
                    Icon={Icon.ChevronRight}
                    size="sm"
                    variant="ghost"
                  />
                }
              />
            )}
          </View>
          <View className="rounded-[16px] py-[12px] px-[16px] bg-background-tertiary max-xs:mt-[4px]">
            <ContactRow
              isSingleRow
              onPress={navigateToSelectContactScreen}
              address={recipientAddress}
              rightElement={
                <IconButton
                  Icon={Icon.ChevronRight}
                  size="sm"
                  variant="ghost"
                />
              }
            />
          </View>
        </View>
        <View className="flex-1 items-center mt-[24px] gap-[24px]">
          <View className="flex-row gap-[8px]">
            <View className="flex-1">
              <Button secondary xl onPress={() => handlePercentagePress(25)}>
                {t("transactionAmountScreen.percentageButtons.twentyFive")}
              </Button>
            </View>
            <View className="flex-1">
              <Button secondary xl onPress={() => handlePercentagePress(50)}>
                {t("transactionAmountScreen.percentageButtons.fifty")}
              </Button>
            </View>
            <View className="flex-1">
              <Button secondary xl onPress={() => handlePercentagePress(75)}>
                {t("transactionAmountScreen.percentageButtons.seventyFive")}
              </Button>
            </View>
            <View className="flex-1">
              <Button secondary xl onPress={() => handlePercentagePress(100)}>
                {t("transactionAmountScreen.percentageButtons.max")}
              </Button>
            </View>
          </View>
          <View className="w-full">
            <NumericKeyboard onPress={handleDisplayAmountChange} />
          </View>
          <View className="w-full mt-auto mb-4">
            <Button
              tertiary
              xl
              onPress={handleContinueButtonPress}
              disabled={isContinueButtonDisabled}
            >
              {getContinueButtonText()}
            </Button>
          </View>
        </View>
      </View>
      <BottomSheet
        modalRef={reviewBottomSheetModalRef}
        handleCloseModal={() => reviewBottomSheetModalRef.current?.dismiss()}
        analyticsEvent={AnalyticsEvent.VIEW_SEND_CONFIRM}
        scrollable
        customContent={
          <SendReviewBottomSheet
            type="token"
            selectedBalance={selectedBalance}
            tokenAmount={tokenAmount}
            onBannerPress={bannerContent?.onPress}
            // is passed here so the entire layout is ready when modal mounts, otherwise leaves a gap at the bottom related to the warning size
            isRequiredMemoMissing={isRequiredMemoMissing}
            isMalicious={transactionSecurityAssessment.isMalicious}
            isSuspicious={transactionSecurityAssessment.isSuspicious}
            bannerText={bannerContent?.text}
            bannerVariant={bannerContent?.variant}
            signTransactionDetails={signTransactionDetails}
          />
        }
        renderFooterComponent={renderFooterComponent}
      />
      <BottomSheet
        modalRef={addMemoExplanationBottomSheetModalRef}
        handleCloseModal={onCancelAddMemo}
        customContent={
          <InformationBottomSheet
            title={t("addMemoExplanationBottomSheet.title")}
            onClose={onCancelAddMemo}
            onConfirm={onConfirmAddMemo}
            headerElement={
              <View className="bg-red-3 p-2 rounded-[8px]">
                <Icon.InfoOctagon
                  color={themeColors.status.error}
                  size={28}
                  withBackground
                />
              </View>
            }
            texts={[
              {
                key: "description",
                value: t("addMemoExplanationBottomSheet.description"),
              },
              {
                key: "disabledWarning",
                value: t("addMemoExplanationBottomSheet.disabledWarning"),
              },
              {
                key: "checkMemoRequirements",
                value: t("addMemoExplanationBottomSheet.checkMemoRequirements"),
              },
            ]}
          />
        }
      />
      <BottomSheet
        modalRef={transactionSettingsBottomSheetModalRef}
        handleCloseModal={() =>
          transactionSettingsBottomSheetModalRef.current?.dismiss()
        }
        customContent={
          <TransactionSettingsBottomSheet
            context={TransactionContext.Send}
            onCancel={handleCancelTransactionSettings}
            onConfirm={handleConfirmTransactionSettings}
            onSettingsChange={handleSettingsChange}
          />
        }
      />
      <BottomSheet
        modalRef={transactionSecurityWarningBottomSheetModalRef}
        handleCloseModal={handleCancelSecurityWarning}
        customContent={
          <SecurityDetailBottomSheet
            warnings={transactionSecurityWarnings}
            onCancel={handleCancelSecurityWarning}
            onProceedAnyway={handleConfirmAnyway}
            onClose={handleCancelSecurityWarning}
            severity={transactionSecuritySeverity}
            proceedAnywayText={t("transactionAmountScreen.confirmAnyway")}
          />
        }
      />
    </BaseLayout>
  );
};

export default TransactionAmountScreen;<|MERGE_RESOLUTION|>--- conflicted
+++ resolved
@@ -24,12 +24,8 @@
 import {
   DEFAULT_DECIMALS,
   FIAT_DECIMALS,
-<<<<<<< HEAD
   NATIVE_TOKEN_CODE,
-  TransactionSettingsContext,
-=======
   TransactionContext,
->>>>>>> 7aad09c3
 } from "config/constants";
 import { logger } from "config/logger";
 import {
