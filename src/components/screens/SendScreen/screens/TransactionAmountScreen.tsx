--- conflicted
+++ resolved
@@ -92,10 +92,7 @@
   const publicKey = account?.publicKey;
   const reviewBottomSheetModalRef = useRef<BottomSheetModal>(null);
   const [isProcessing, setIsProcessing] = useState(false);
-<<<<<<< HEAD
   const [amountError, setAmountError] = useState<string | null>(null);
-=======
-  const [amountError, setAmountError] = useState<AmountError | null>(null);
   const addMemoExplanationBottomSheetModalRef = useRef<BottomSheetModal>(null);
   const transactionSettingsBottomSheetModalRef = useRef<BottomSheetModal>(null);
 
@@ -122,7 +119,6 @@
     addMemoExplanationBottomSheetModalRef.current?.dismiss();
     transactionSettingsBottomSheetModalRef.current?.dismiss();
   };
->>>>>>> 2d7cf33c
 
   const navigateToSendScreen = () => {
     try {
