--- conflicted
+++ resolved
@@ -16,12 +16,8 @@
 import useColors from "hooks/useColors";
 import { useInAppBrowser } from "hooks/useInAppBrowser";
 import React, { useRef } from "react";
-<<<<<<< HEAD
 import { ScrollView, TouchableOpacity, View } from "react-native";
-=======
-import { Linking, ScrollView, TouchableOpacity, View } from "react-native";
 import { useSafeAreaInsets } from "react-native-safe-area-context";
->>>>>>> e8b37251
 
 type SettingsScreenProps = NativeStackScreenProps<
   SettingsStackParamList,
@@ -34,11 +30,8 @@
   const appVersion = getAppVersionAndBuildNumber();
   const { themeColors } = useColors();
   const deleteAccountModalRef = useRef<BottomSheetModal>(null);
-<<<<<<< HEAD
   const { open: openInAppBrowser } = useInAppBrowser();
-=======
   const insets = useSafeAreaInsets();
->>>>>>> e8b37251
 
   const handleLogout = React.useCallback(() => {
     logout();
