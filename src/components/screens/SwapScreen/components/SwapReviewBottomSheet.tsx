import Blockaid from "@blockaid/client";
import { BottomSheetModal } from "@gorhom/bottom-sheet";
import BottomSheet from "components/BottomSheet";
import { List } from "components/List";
import { TokenIcon } from "components/TokenIcon";
import SignTransactionDetailsBottomSheet from "components/screens/SignTransactionDetails/components/SignTransactionDetailsBottomSheet";
import { useSignTransactionDetails } from "components/screens/SignTransactionDetails/hooks/useSignTransactionDetails";
import {
  formatConversionRate,
  getTokenFromBalance,
  calculateTokenFiatAmount,
} from "components/screens/SwapScreen/helpers";
import Avatar from "components/sds/Avatar";
import { Banner } from "components/sds/Banner";
import { Button } from "components/sds/Button";
import Icon from "components/sds/Icon";
import { TextButton } from "components/sds/TextButton";
import { Text } from "components/sds/Typography";
<<<<<<< HEAD
import { AnalyticsEvent } from "config/analyticsConfig";
import { DEFAULT_PADDING } from "config/constants";
=======
import { DEFAULT_PADDING, NATIVE_TOKEN_CODE } from "config/constants";
>>>>>>> 46a38786
import { THEME } from "config/theme";
import { useAuthenticationStore } from "ducks/auth";
import { useSwapStore } from "ducks/swap";
import { useTransactionBuilderStore } from "ducks/transactionBuilder";
import { calculateSwapRate } from "helpers/balances";
import { pxValue } from "helpers/dimensions";
import { formatTokenAmount, formatFiatAmount } from "helpers/formatAmount";
import { truncateAddress } from "helpers/stellar";
import useAppTranslation from "hooks/useAppTranslation";
import { useBalancesList } from "hooks/useBalancesList";
import useColors from "hooks/useColors";
import useGetActiveAccount from "hooks/useGetActiveAccount";
<<<<<<< HEAD
import React, { useMemo, useState, useEffect, useRef } from "react";
import { TouchableOpacity, View } from "react-native";
import { useSafeAreaInsets } from "react-native-safe-area-context";
import {
  assessTokenSecurity,
  assessTransactionSecurity,
} from "services/blockaid/helper";

type SwapReviewBottomSheetProps = {
  onBannerPress?: () => void;
  transactionScanResult: Blockaid.StellarTransactionScanResponse | undefined;
  sourceTokenScanResult: Blockaid.TokenBulkScanResponse.Results | undefined;
  destTokenScanResult: Blockaid.TokenBulkScanResponse.Results | undefined;
};

const SwapReviewBottomSheet: React.FC<SwapReviewBottomSheetProps> = ({
  onBannerPress,
  transactionScanResult,
  sourceTokenScanResult,
  destTokenScanResult,
}) => {
=======
import React, { useMemo, useState, useEffect, useCallback } from "react";
import { TouchableOpacity, View } from "react-native";
import { useSafeAreaInsets } from "react-native-safe-area-context";

const SwapReviewBottomSheet = () => {
>>>>>>> 46a38786
  const { t } = useAppTranslation();
  const { themeColors } = useColors();
  const { account } = useGetActiveAccount();
  const { network } = useAuthenticationStore();

  const {
    sourceAmount,
    destinationAmount,
    pathResult,
    sourceTokenSymbol,
    destinationTokenSymbol,
  } = useSwapStore();
  const { transactionXDR } = useTransactionBuilderStore();
  const transactionDetails = useSignTransactionDetails({
    xdr: transactionXDR || "",
  });
  const swapTransactionDetailsBottomSheetModalRef =
    useRef<BottomSheetModal>(null);

<<<<<<< HEAD
  const handleOpenTransactionDetails = () => {
    swapTransactionDetailsBottomSheetModalRef.current?.present();
  };

  const handleDismiss = () => {
    swapTransactionDetailsBottomSheetModalRef.current?.dismiss();
  };
=======
  const { swapFee, swapSlippage } = useSwapSettingsStore();
  const { transactionXDR } = useTransactionBuilderStore();
>>>>>>> 46a38786

  const [stableConversionRate, setStableConversionRate] = useState<string>("");

  // Use sourceAmount as-is since it's already in the correct format for display

  // Use sourceAmount as-is since it's already in the correct format for display

  const currentConversionRate =
    pathResult?.conversionRate ||
    calculateSwapRate(
      Number(pathResult?.sourceAmount),
      Number(pathResult?.destinationAmount),
    );

  useEffect(() => {
    if (
      currentConversionRate &&
      !Number.isNaN(Number(currentConversionRate)) &&
      Number(currentConversionRate) > 0
    ) {
      const formattedRate = formatConversionRate({
        rate: currentConversionRate,
        sourceSymbol: sourceTokenSymbol,
        destinationSymbol: destinationTokenSymbol,
      });

      setStableConversionRate(formattedRate);
    }
  }, [currentConversionRate, sourceTokenSymbol, destinationTokenSymbol]);

  const { sourceTokenId, destinationTokenId } = useSwapStore();
  const { balanceItems } = useBalancesList({
    publicKey: account?.publicKey ?? "",
    network,
  });

  const sourceBalance = useMemo(
    () => balanceItems.find((item) => item.id === sourceTokenId),
    [balanceItems, sourceTokenId],
  );

  const destinationBalance = useMemo(
    () => balanceItems.find((item) => item.id === destinationTokenId),
    [balanceItems, destinationTokenId],
  );

  const sourceToken = getTokenFromBalance(sourceBalance);
  const destinationToken = getTokenFromBalance(destinationBalance);

  const sourceTokenFiatAmountValue = calculateTokenFiatAmount({
    token: sourceToken,
    amount: pathResult?.sourceAmount || sourceAmount,
    balanceItems,
  });

  const sourceTokenFiatAmount =
    sourceTokenFiatAmountValue !== "--"
      ? formatFiatAmount(sourceTokenFiatAmountValue)
      : "--";

  const destinationTokenFiatAmountValue = calculateTokenFiatAmount({
    token: destinationToken,
    amount: pathResult?.destinationAmount || destinationAmount,
    balanceItems,
  });
  const destinationTokenFiatAmount =
    destinationTokenFiatAmountValue !== "--"
      ? formatFiatAmount(destinationTokenFiatAmountValue)
      : "--";

  const publicKey = account?.publicKey;

<<<<<<< HEAD
  const { isMalicious: isTxMalicious, isSuspicious: isTxSuspicious } =
    assessTransactionSecurity(transactionScanResult);
  const { isMalicious: isSourceMalicious, isSuspicious: isSourceSuspicious } =
    assessTokenSecurity(sourceTokenScanResult);
  const { isMalicious: isDestMalicious, isSuspicious: isDestSuspicious } =
    assessTokenSecurity(destTokenScanResult);
  const isMalicious = isTxMalicious || isSourceMalicious || isDestMalicious;
  const isSuspicious = isTxSuspicious || isSourceSuspicious || isDestSuspicious;

  const bannerText = useMemo(() => {
    if (isTxMalicious) {
      return t("transactionAmountScreen.errors.malicious");
    }

    if (isTxSuspicious) {
      return t("transactionAmountScreen.errors.suspicious");
    }

    if (isDestMalicious || isSourceMalicious) {
      return t("transactionAmountScreen.errors.maliciousAsset");
    }

    if (isDestSuspicious || isSourceSuspicious) {
      return t("transactionAmountScreen.errors.suspiciousAsset");
    }

    return t("transactionAmountScreen.errors.malicious");
  }, [
    t,
    isTxMalicious,
    isTxSuspicious,
    isDestMalicious,
    isSourceMalicious,
    isDestSuspicious,
    isSourceSuspicious,
  ]);

=======
>>>>>>> 46a38786
  return (
    <View className="flex-1">
      <View className="rounded-[16px] p-[16px] gap-[16px] bg-background-tertiary">
        <Text lg medium>
          {t("swapScreen.review.title")}
        </Text>

        <View className="gap-[16px]">
          <View className="w-full flex-row items-center gap-4">
            <View className="relative">
              <TokenIcon token={sourceToken} />
              {(isSourceMalicious || isSourceSuspicious) && (
                <View className="absolute bottom-0 right-0 w-4 h-4 items-center justify-center z-10">
                  <Icon.AlertCircle
                    size={8}
                    testID="alert-icon"
                    themeColor={isSourceMalicious ? "red" : "amber"}
                    withBackground
                  />
                </View>
              )}
            </View>
            <View className="flex-1">
              <Text xl medium>
                {formatTokenAmount(sourceAmount, sourceTokenSymbol)}
              </Text>
              <Text md medium secondary>
                {sourceTokenFiatAmount}
              </Text>
            </View>
          </View>

          <View className="w-[40px] flex items-center">
            <Icon.ChevronDownDouble
              size={16}
              color={themeColors.foreground.secondary}
            />
          </View>

          <View className="w-full flex-row items-center gap-4">
            <View className="relative">
              <TokenIcon token={destinationToken} />
              {(isDestMalicious || isDestSuspicious) && (
                <View className="absolute bottom-0 right-0 w-4 h-4 items-center justify-center z-10">
                  <Icon.AlertCircle
                    size={8}
                    testID="alert-icon"
                    themeColor={isDestMalicious ? "red" : "amber"}
                    withBackground
                  />
                </View>
              )}
            </View>
            <View className="flex-1">
              <Text xl medium>
                {formatTokenAmount(destinationAmount, destinationTokenSymbol)}
              </Text>
              <Text md medium secondary>
                {destinationTokenFiatAmount}
              </Text>
            </View>
          </View>
        </View>
      </View>

      {(isMalicious || isSuspicious) && (
        <Banner
          className="mt-[16px]"
          variant={isSuspicious ? "warning" : "error"}
          text={bannerText}
          onPress={onBannerPress}
        />
      )}

      <List
        variant="secondary"
        className="mt-[16px]"
        items={[
          {
            icon: <Icon.Wallet01 size={16} themeColor="gray" />,
            titleComponent: (
              <Text md secondary color={THEME.colors.text.secondary}>
                {t("swapScreen.review.wallet")}
              </Text>
            ),
            trailingContent: (
              <View className="flex-row items-center gap-[8px]">
                <Text md medium>
                  {account?.accountName ||
                    truncateAddress(publicKey ?? "", 4, 4)}
                </Text>
                <Avatar
                  size="sm"
                  publicAddress={publicKey ?? ""}
                  hasDarkBackground
                />
              </View>
            ),
          },
          {
<<<<<<< HEAD
            icon: (
              <Icon.SwitchHorizontal01
                size={16}
                color={themeColors.foreground.primary}
              />
            ),
=======
            icon: <Icon.BarChart05 size={16} themeColor="gray" />,
            titleComponent: (
              <Text md secondary color={THEME.colors.text.secondary}>
                {t("swapScreen.review.minimum")}
              </Text>
            ),
            trailingContent: (
              <Text md medium>
                {stableMinimumReceived
                  ? formatTokenAmount(
                      stableMinimumReceived,
                      destinationTokenSymbol,
                    )
                  : "--"}
              </Text>
            ),
          },
          {
            icon: <Icon.InfoCircle size={16} themeColor="gray" />,
>>>>>>> 46a38786
            titleComponent: (
              <Text md secondary color={THEME.colors.text.secondary}>
                {t("swapScreen.review.rate")}
              </Text>
            ),
            trailingContent: (
              <Text md medium>
                {stableConversionRate || "--"}
              </Text>
            ),
          },
<<<<<<< HEAD
=======
          {
            icon: <Icon.Route size={16} themeColor="gray" />,
            titleComponent: (
              <Text md secondary color={THEME.colors.text.secondary}>
                {t("swapScreen.review.fee")}
              </Text>
            ),
            trailingContent: (
              <View className="flex-row items-center gap-[4px]">
                <StellarLogo width={16} height={16} />
                <Text md medium>
                  {formatTokenAmount(swapFee, NATIVE_TOKEN_CODE)}
                </Text>
              </View>
            ),
          },
          {
            icon: <Icon.FileCode02 size={16} themeColor="gray" />,
            titleComponent: (
              <Text md secondary color={THEME.colors.text.secondary}>
                {t("swapScreen.review.xdr")}
              </Text>
            ),
            trailingContent: (
              <TouchableOpacity
                onPress={handleCopyXdr}
                disabled={!transactionXDR}
                className="flex-row items-center gap-[8px]"
              >
                <Icon.Copy01 size={16} themeColor="gray" />
                <Text md medium>
                  {transactionXDR
                    ? truncateAddress(transactionXDR, 10, 4)
                    : t("common.none")}
                </Text>
              </TouchableOpacity>
            ),
          },
>>>>>>> 46a38786
        ]}
      />

      <TouchableOpacity
        className="flex-row items-center gap-[8px] rounded-[16px] bg-background-tertiary px-[16px] py-[12px] mt-[16px]"
        onPress={handleOpenTransactionDetails}
      >
        <Icon.List size={16} themeColor="lilac" />
        <Text color={themeColors.lilac[11]}>
          {t("dappRequestBottomSheetContent.transactionDetails")}
        </Text>
<<<<<<< HEAD
      </TouchableOpacity>
      {transactionDetails && (
        <BottomSheet
          modalRef={swapTransactionDetailsBottomSheetModalRef}
          handleCloseModal={() =>
            swapTransactionDetailsBottomSheetModalRef.current?.dismiss()
          }
          enableDynamicSizing={false}
          useInsetsBottomPadding={false}
          enablePanDownToClose={false}
          analyticsEvent={AnalyticsEvent.VIEW_SWAP_TRANSACTION_DETAILS}
          snapPoints={["90%"]}
          customContent={
            <SignTransactionDetailsBottomSheet
              data={transactionDetails}
              onDismiss={handleDismiss}
            />
          }
        />
      )}
=======
      </View>
>>>>>>> 46a38786
    </View>
  );
};

type SwapReviewFooterProps = {
<<<<<<< HEAD
  isMalicious: boolean;
  isSuspicious: boolean;
=======
>>>>>>> 46a38786
  onCancel?: () => void;
  onConfirm?: () => void;
  isBuilding?: boolean;
  onSettingsPress?: () => void;
  transactionXDR?: string;
};

export const SwapReviewFooter: React.FC<SwapReviewFooterProps> = React.memo(
  (props) => {
    const { t } = useAppTranslation();
    const insets = useSafeAreaInsets();

    const {
<<<<<<< HEAD
      isMalicious,
      isSuspicious,
=======
>>>>>>> 46a38786
      onCancel,
      onConfirm,
      isBuilding = false,
      transactionXDR,
      onSettingsPress,
    } = props;

    const isDisabled = !transactionXDR || isBuilding;

<<<<<<< HEAD
    const renderButtons = () => {
      const cancelButton = (
        <View
          className={`${!isMalicious && !isSuspicious ? "flex-1" : "w-full"}`}
        >
          <Button
            tertiary={isSuspicious}
            destructive={isMalicious}
            secondary={!isMalicious && !isSuspicious}
            xl
            isFullWidth
            onPress={onCancel}
=======
    const renderButtons = useCallback(() => {
      const cancelButton = (
        <View className="flex-1">
          <Button onPress={onCancel} secondary xl>
            {t("common.cancel")}
          </Button>
        </View>
      );

      const confirmButton = (
        <View className="flex-1">
          <Button
            biometric
            onPress={() => onConfirm?.()}
            tertiary
            xl
            disabled={isDisabled}
>>>>>>> 46a38786
          >
            {t("common.cancel")}
          </Button>
        </View>
      );

<<<<<<< HEAD
      if (isMalicious || isSuspicious) {
        return (
          <>
            {cancelButton}
            <TextButton
              text={t("transactionAmountScreen.confirmAnyway")}
              onPress={onCancel}
              variant={isMalicious ? "error" : "secondary"}
            />
          </>
        );
      }

      return (
        <>
          {cancelButton}
          <View className="flex-1">
            <Button
              biometric
              onPress={onConfirm}
              tertiary
              xl
              disabled={isDisabled}
            >
              {t("common.confirm")}
            </Button>
          </View>
        </>
      );
    };

    const showSettingsButton = onSettingsPress && !isMalicious && !isSuspicious;

    return (
      <View
        className={`${!isMalicious && !isSuspicious ? "flex-row" : "flex-col"} bg-background-primary w-full gap-[12px] mt-[24px] px-6 py-6`}
=======
      return (
        <>
          {cancelButton}
          {confirmButton}
        </>
      );
    }, [onCancel, onConfirm, isDisabled, t]);

    return (
      <View
        className="flex-row bg-background-primary w-full gap-[12px] mt-[24px] px-6 py-6"
>>>>>>> 46a38786
        style={{
          paddingBottom: insets.bottom + pxValue(DEFAULT_PADDING),
          gap: pxValue(12),
        }}
      >
<<<<<<< HEAD
        {showSettingsButton && (
=======
        {onSettingsPress && (
>>>>>>> 46a38786
          <TouchableOpacity
            onPress={onSettingsPress}
            className="w-[46px] h-[46px] rounded-full border border-gray-6 items-center justify-center"
          >
            <Icon.Settings04 size={24} themeColor="gray" />
          </TouchableOpacity>
        )}
        {renderButtons()}
      </View>
    );
  },
);

export default SwapReviewBottomSheet;<|MERGE_RESOLUTION|>--- conflicted
+++ resolved
@@ -16,12 +16,8 @@
 import Icon from "components/sds/Icon";
 import { TextButton } from "components/sds/TextButton";
 import { Text } from "components/sds/Typography";
-<<<<<<< HEAD
 import { AnalyticsEvent } from "config/analyticsConfig";
 import { DEFAULT_PADDING } from "config/constants";
-=======
-import { DEFAULT_PADDING, NATIVE_TOKEN_CODE } from "config/constants";
->>>>>>> 46a38786
 import { THEME } from "config/theme";
 import { useAuthenticationStore } from "ducks/auth";
 import { useSwapStore } from "ducks/swap";
@@ -34,7 +30,6 @@
 import { useBalancesList } from "hooks/useBalancesList";
 import useColors from "hooks/useColors";
 import useGetActiveAccount from "hooks/useGetActiveAccount";
-<<<<<<< HEAD
 import React, { useMemo, useState, useEffect, useRef } from "react";
 import { TouchableOpacity, View } from "react-native";
 import { useSafeAreaInsets } from "react-native-safe-area-context";
@@ -56,13 +51,6 @@
   sourceTokenScanResult,
   destTokenScanResult,
 }) => {
-=======
-import React, { useMemo, useState, useEffect, useCallback } from "react";
-import { TouchableOpacity, View } from "react-native";
-import { useSafeAreaInsets } from "react-native-safe-area-context";
-
-const SwapReviewBottomSheet = () => {
->>>>>>> 46a38786
   const { t } = useAppTranslation();
   const { themeColors } = useColors();
   const { account } = useGetActiveAccount();
@@ -82,7 +70,6 @@
   const swapTransactionDetailsBottomSheetModalRef =
     useRef<BottomSheetModal>(null);
 
-<<<<<<< HEAD
   const handleOpenTransactionDetails = () => {
     swapTransactionDetailsBottomSheetModalRef.current?.present();
   };
@@ -90,10 +77,6 @@
   const handleDismiss = () => {
     swapTransactionDetailsBottomSheetModalRef.current?.dismiss();
   };
-=======
-  const { swapFee, swapSlippage } = useSwapSettingsStore();
-  const { transactionXDR } = useTransactionBuilderStore();
->>>>>>> 46a38786
 
   const [stableConversionRate, setStableConversionRate] = useState<string>("");
 
@@ -166,7 +149,6 @@
 
   const publicKey = account?.publicKey;
 
-<<<<<<< HEAD
   const { isMalicious: isTxMalicious, isSuspicious: isTxSuspicious } =
     assessTransactionSecurity(transactionScanResult);
   const { isMalicious: isSourceMalicious, isSuspicious: isSourceSuspicious } =
@@ -204,8 +186,6 @@
     isSourceSuspicious,
   ]);
 
-=======
->>>>>>> 46a38786
   return (
     <View className="flex-1">
       <View className="rounded-[16px] p-[16px] gap-[16px] bg-background-tertiary">
@@ -306,34 +286,12 @@
             ),
           },
           {
-<<<<<<< HEAD
             icon: (
               <Icon.SwitchHorizontal01
                 size={16}
                 color={themeColors.foreground.primary}
               />
             ),
-=======
-            icon: <Icon.BarChart05 size={16} themeColor="gray" />,
-            titleComponent: (
-              <Text md secondary color={THEME.colors.text.secondary}>
-                {t("swapScreen.review.minimum")}
-              </Text>
-            ),
-            trailingContent: (
-              <Text md medium>
-                {stableMinimumReceived
-                  ? formatTokenAmount(
-                      stableMinimumReceived,
-                      destinationTokenSymbol,
-                    )
-                  : "--"}
-              </Text>
-            ),
-          },
-          {
-            icon: <Icon.InfoCircle size={16} themeColor="gray" />,
->>>>>>> 46a38786
             titleComponent: (
               <Text md secondary color={THEME.colors.text.secondary}>
                 {t("swapScreen.review.rate")}
@@ -345,47 +303,6 @@
               </Text>
             ),
           },
-<<<<<<< HEAD
-=======
-          {
-            icon: <Icon.Route size={16} themeColor="gray" />,
-            titleComponent: (
-              <Text md secondary color={THEME.colors.text.secondary}>
-                {t("swapScreen.review.fee")}
-              </Text>
-            ),
-            trailingContent: (
-              <View className="flex-row items-center gap-[4px]">
-                <StellarLogo width={16} height={16} />
-                <Text md medium>
-                  {formatTokenAmount(swapFee, NATIVE_TOKEN_CODE)}
-                </Text>
-              </View>
-            ),
-          },
-          {
-            icon: <Icon.FileCode02 size={16} themeColor="gray" />,
-            titleComponent: (
-              <Text md secondary color={THEME.colors.text.secondary}>
-                {t("swapScreen.review.xdr")}
-              </Text>
-            ),
-            trailingContent: (
-              <TouchableOpacity
-                onPress={handleCopyXdr}
-                disabled={!transactionXDR}
-                className="flex-row items-center gap-[8px]"
-              >
-                <Icon.Copy01 size={16} themeColor="gray" />
-                <Text md medium>
-                  {transactionXDR
-                    ? truncateAddress(transactionXDR, 10, 4)
-                    : t("common.none")}
-                </Text>
-              </TouchableOpacity>
-            ),
-          },
->>>>>>> 46a38786
         ]}
       />
 
@@ -397,7 +314,6 @@
         <Text color={themeColors.lilac[11]}>
           {t("dappRequestBottomSheetContent.transactionDetails")}
         </Text>
-<<<<<<< HEAD
       </TouchableOpacity>
       {transactionDetails && (
         <BottomSheet
@@ -418,19 +334,13 @@
           }
         />
       )}
-=======
-      </View>
->>>>>>> 46a38786
     </View>
   );
 };
 
 type SwapReviewFooterProps = {
-<<<<<<< HEAD
   isMalicious: boolean;
   isSuspicious: boolean;
-=======
->>>>>>> 46a38786
   onCancel?: () => void;
   onConfirm?: () => void;
   isBuilding?: boolean;
@@ -444,11 +354,8 @@
     const insets = useSafeAreaInsets();
 
     const {
-<<<<<<< HEAD
       isMalicious,
       isSuspicious,
-=======
->>>>>>> 46a38786
       onCancel,
       onConfirm,
       isBuilding = false,
@@ -458,7 +365,6 @@
 
     const isDisabled = !transactionXDR || isBuilding;
 
-<<<<<<< HEAD
     const renderButtons = () => {
       const cancelButton = (
         <View
@@ -471,32 +377,12 @@
             xl
             isFullWidth
             onPress={onCancel}
-=======
-    const renderButtons = useCallback(() => {
-      const cancelButton = (
-        <View className="flex-1">
-          <Button onPress={onCancel} secondary xl>
-            {t("common.cancel")}
-          </Button>
-        </View>
-      );
-
-      const confirmButton = (
-        <View className="flex-1">
-          <Button
-            biometric
-            onPress={() => onConfirm?.()}
-            tertiary
-            xl
-            disabled={isDisabled}
->>>>>>> 46a38786
           >
             {t("common.cancel")}
           </Button>
         </View>
       );
 
-<<<<<<< HEAD
       if (isMalicious || isSuspicious) {
         return (
           <>
@@ -533,29 +419,12 @@
     return (
       <View
         className={`${!isMalicious && !isSuspicious ? "flex-row" : "flex-col"} bg-background-primary w-full gap-[12px] mt-[24px] px-6 py-6`}
-=======
-      return (
-        <>
-          {cancelButton}
-          {confirmButton}
-        </>
-      );
-    }, [onCancel, onConfirm, isDisabled, t]);
-
-    return (
-      <View
-        className="flex-row bg-background-primary w-full gap-[12px] mt-[24px] px-6 py-6"
->>>>>>> 46a38786
         style={{
           paddingBottom: insets.bottom + pxValue(DEFAULT_PADDING),
           gap: pxValue(12),
         }}
       >
-<<<<<<< HEAD
         {showSettingsButton && (
-=======
-        {onSettingsPress && (
->>>>>>> 46a38786
           <TouchableOpacity
             onPress={onSettingsPress}
             className="w-[46px] h-[46px] rounded-full border border-gray-6 items-center justify-center"
