import { BottomSheetModal } from "@gorhom/bottom-sheet";
import { NativeStackScreenProps } from "@react-navigation/native-stack";
import { BalanceRow } from "components/BalanceRow";
import BottomSheet from "components/BottomSheet";
import { IconButton } from "components/IconButton";
import NumericKeyboard from "components/NumericKeyboard";
import TransactionSettingsBottomSheet from "components/TransactionSettingsBottomSheet";
import { BaseLayout } from "components/layout/BaseLayout";
import {
  SwapReviewBottomSheet,
  SwapReviewFooter,
} from "components/screens/SwapScreen/components";
import { useSwapPathFinding } from "components/screens/SwapScreen/hooks";
import { useSwapTransaction } from "components/screens/SwapScreen/hooks/useSwapTransaction";
import { SwapProcessingScreen } from "components/screens/SwapScreen/screens";
import { Button } from "components/sds/Button";
import Icon from "components/sds/Icon";
import { Display, Text } from "components/sds/Typography";
import { AnalyticsEvent } from "config/analyticsConfig";
import {
  DEFAULT_DECIMALS,
  SWAP_SELECTION_TYPES,
  TransactionSettingsContext,
} from "config/constants";
import { logger } from "config/logger";
import { SWAP_ROUTES, SwapStackParamList } from "config/routes";
import { useAuthenticationStore } from "ducks/auth";
import { useSwapStore } from "ducks/swap";
import { useSwapSettingsStore } from "ducks/swapSettings";
import { useTransactionBuilderStore } from "ducks/transactionBuilder";
import {
  calculateSpendableAmount,
  isAmountSpendable,
  hasXLMForFees,
} from "helpers/balances";
import { useDeviceSize, DeviceSize } from "helpers/deviceSize";
import { formatNumericInput } from "helpers/numericInput";
import useAppTranslation from "hooks/useAppTranslation";
import { useBalancesList } from "hooks/useBalancesList";
import useColors from "hooks/useColors";
import useGetActiveAccount from "hooks/useGetActiveAccount";
import { useRightHeaderButton } from "hooks/useRightHeader";
import { useToast } from "providers/ToastProvider";
import React, {
  useEffect,
  useMemo,
  useRef,
  useState,
  useCallback,
} from "react";
import { View, Text as RNText, TouchableOpacity } from "react-native";
import { analytics } from "services/analytics";

type SwapAmountScreenProps = NativeStackScreenProps<
  SwapStackParamList,
  typeof SWAP_ROUTES.SWAP_AMOUNT_SCREEN
>;

const SwapAmountScreen: React.FC<SwapAmountScreenProps> = ({
  navigation,
  route,
}) => {
  const { tokenId: swapFromTokenId, tokenSymbol: swapFromTokenSymbol } =
    route.params;
  const { t } = useAppTranslation();
  const { themeColors } = useColors();
  const { account } = useGetActiveAccount();
  const { network } = useAuthenticationStore();
<<<<<<< HEAD
  const { swapFee, swapSlippage, resetToDefaults } = useSwapSettingsStore();
  const { isBuilding, resetTransaction } = useTransactionBuilderStore();
=======
  const { swapFee, swapTimeout, swapSlippage, resetToDefaults } =
    useSwapSettingsStore();
  const { isBuilding, resetTransaction, transactionXDR } =
    useTransactionBuilderStore();
>>>>>>> a70bcbe3

  const swapReviewBottomSheetModalRef = useRef<BottomSheetModal>(null);
  const transactionSettingsBottomSheetModalRef = useRef<BottomSheetModal>(null);
  const [swapError, setSwapError] = useState<string | null>(null);
  const [amountError, setAmountError] = useState<string | null>(null);
  const { showToast } = useToast();
  const deviceSize = useDeviceSize();
  const isSmallScreen = deviceSize === DeviceSize.XS;

  const { balanceItems } = useBalancesList({
    publicKey: account?.publicKey ?? "",
    network,
  });

  const {
    sourceTokenId,
    destinationTokenId,
    sourceTokenSymbol,
    sourceAmount,
    destinationAmount,
    pathResult,
    isLoadingPath,
    pathError,
    setSourceToken,
    setDestinationToken,
    setSourceAmount,
    resetSwap,
  } = useSwapStore();

  const sourceBalance = useMemo(
    () => balanceItems.find((item) => item.id === sourceTokenId),
    [balanceItems, sourceTokenId],
  );

  const destinationBalance = useMemo(
    () => balanceItems.find((item) => item.id === destinationTokenId),
    [balanceItems, destinationTokenId],
  );

  const spendableAmount = useMemo(() => {
    if (!sourceBalance || !account) return null;

    return calculateSpendableAmount({
      balance: sourceBalance,
      subentryCount: account.subentryCount || 0,
      transactionFee: swapFee,
    });
  }, [sourceBalance, account, swapFee]);

  useEffect(() => {
    if (!sourceBalance || !sourceAmount || sourceAmount === "0") {
      setAmountError(null);
      return;
    }

    if (!hasXLMForFees(balanceItems, swapFee)) {
      const errorMessage = t("swapScreen.errors.insufficientXlmForFees", {
        fee: swapFee,
      });
      setAmountError(errorMessage);
      showToast({
        variant: "error",
        title: t("swapScreen.errors.insufficientXlmForFees", {
          fee: swapFee,
        }),
        toastId: "insufficient-xlm-for-fees",
        duration: 3000,
      });
      return;
    }

    if (
      !isAmountSpendable({
        amount: sourceAmount,
        balance: sourceBalance,
        subentryCount: account?.subentryCount,
        transactionFee: swapFee,
      })
    ) {
      const errorMessage = t("swapScreen.errors.insufficientBalance", {
        amount: spendableAmount?.toFixed() || "0",
        symbol: sourceTokenSymbol,
      });
      setAmountError(errorMessage);
      showToast({
        variant: "error",
        title: t("swapScreen.errors.insufficientBalance", {
          amount: spendableAmount?.toFixed() || "0",
          symbol: sourceTokenSymbol,
        }),
        toastId: "insufficient-balance",
        duration: 3000,
      });
    } else {
      setAmountError(null);
    }
  }, [
    sourceAmount,
    spendableAmount,
    sourceTokenSymbol,
    t,
    account?.subentryCount,
    swapFee,
    sourceBalance,
    balanceItems,
    showToast,
  ]);

  useSwapPathFinding({
    sourceBalance,
    destinationBalance,
    sourceAmount,
    swapSlippage,
    network,
    publicKey: account?.publicKey,
    amountError,
  });

  const {
    isProcessing,
    executeSwap,
    setupSwapTransaction,
    handleProcessingScreenClose,
    sourceToken,
    destinationToken,
  } = useSwapTransaction({
    sourceAmount,
    sourceBalance,
    destinationBalance,
    pathResult,
    account,
    network,
    navigation,
  });

  const isButtonDisabled = destinationBalance
    ? isBuilding ||
      !!amountError ||
      !!pathError ||
      Number(sourceAmount) <= 0 ||
      !pathResult
    : false;

  useEffect(() => {
    if (swapFromTokenId && swapFromTokenSymbol) {
      setSourceToken(swapFromTokenId, swapFromTokenSymbol);
      setSourceAmount("0");
      setDestinationToken("", "");
    }
  }, [
    swapFromTokenId,
    swapFromTokenSymbol,
    setSourceToken,
    setSourceAmount,
    setDestinationToken,
  ]);

  useEffect(() => {
    if (swapError) {
      setSwapError(null);
    }
    // eslint-disable-next-line react-hooks/exhaustive-deps
  }, [sourceAmount, pathResult]);

  useRightHeaderButton({
    icon: Icon.Settings04,
    onPress: () => {
      transactionSettingsBottomSheetModalRef.current?.present();
    },
  });

  const navigateToSelectDestinationTokenScreen = useCallback(() => {
    navigation.navigate(SWAP_ROUTES.SWAP_SCREEN, {
      selectionType: SWAP_SELECTION_TYPES.DESTINATION,
    });
  }, [navigation]);

  const navigateToSelectSourceTokenScreen = useCallback(() => {
    navigation.navigate(SWAP_ROUTES.SWAP_SCREEN, {
      selectionType: SWAP_SELECTION_TYPES.SOURCE,
    });
  }, [navigation]);

<<<<<<< HEAD
      // Use standard formatting for the max amount
      setSourceAmount(spendableAmount.toString());
    }
  };
=======
  const handleAmountChange = useCallback(
    (key: string) => {
      const newAmount = formatNumericInput(sourceAmount, key, DEFAULT_DECIMALS);
      setSourceAmount(newAmount);
    },
    [sourceAmount, setSourceAmount],
  );
>>>>>>> a70bcbe3

  const handlePercentagePress = useCallback(
    (percentage: number) => {
      if (!spendableAmount) return;

      if (percentage === 100) {
        if (spendableAmount) {
          analytics.track(AnalyticsEvent.SEND_PAYMENT_SET_MAX);
          setSourceAmount(spendableAmount.toString());
        }
      } else {
        const targetAmount = spendableAmount.multipliedBy(percentage / 100);
        setSourceAmount(targetAmount.toFixed(DEFAULT_DECIMALS));
      }
    },
    [spendableAmount, setSourceAmount],
  );

<<<<<<< HEAD
  const prepareSwapTransaction = async (shouldOpenReview = false) => {
=======
  const handleOpenReview = useCallback(async () => {
>>>>>>> a70bcbe3
    try {
      await setupSwapTransaction();

      if (shouldOpenReview) {
        swapReviewBottomSheetModalRef.current?.present();
      }
    } catch (error) {
      logger.error(
        "SwapAmountScreen",
        "Failed to setup swap transaction:",
        error,
      );

      const errorMessage = t("swapScreen.errors.failedToSetupTransaction");
      setSwapError(errorMessage);
      showToast({
        variant: "error",
        title: t("swapScreen.errors.failedToSetupTransaction"),
        toastId: "failed-to-setup-transaction",
        duration: 3000,
      });
    }
  }, [setupSwapTransaction, t, showToast]);

  const handleConfirmSwap = useCallback(() => {
    swapReviewBottomSheetModalRef.current?.dismiss();

    setTimeout(() => {
      executeSwap().catch((error) => {
        logger.error("SwapAmountScreen", "Swap transaction failed:", error);

        const errorMessage = t("swapScreen.errors.swapTransactionFailed");
        setSwapError(errorMessage);
        showToast({
          variant: "error",
          title: t("swapScreen.errors.swapTransactionFailed"),
          toastId: "swap-transaction-failed",
          duration: 3000,
        });
      });
    }, 100);
  }, [executeSwap, t, showToast]);

<<<<<<< HEAD
  const handleOpenSettings = () => {
    transactionSettingsBottomSheetModalRef.current?.present();
  };

  const handleCancelSettings = () => {
    transactionSettingsBottomSheetModalRef.current?.dismiss();
  };

  const handleConfirmSettings = () => {
    transactionSettingsBottomSheetModalRef.current?.dismiss();
  };

  const handleSettingsChange = () => {
    // Settings have changed, rebuild the transaction with new values
    prepareSwapTransaction(false);
  };

  const handleMainButtonPress = () => {
=======
  const handleMainButtonPress = useCallback(() => {
>>>>>>> a70bcbe3
    if (destinationBalance) {
      prepareSwapTransaction(true);
    } else {
      navigateToSelectDestinationTokenScreen();
    }
  }, [
    destinationBalance,
    handleOpenReview,
    navigateToSelectDestinationTokenScreen,
  ]);

  // Reset everything on unmount
  useEffect(
    () => () => {
      resetSwap();
      resetTransaction();
      resetToDefaults();
    },
    [resetSwap, resetTransaction, resetToDefaults],
  );

  const handleCloseModal = useCallback(() => {
    swapReviewBottomSheetModalRef.current?.dismiss();
  }, []);

  const handleCancelSwap = useCallback(() => {
    swapReviewBottomSheetModalRef.current?.dismiss();
  }, []);

  const footerProps = useMemo(
    () => ({
      onCancel: handleCancelSwap,
      onConfirm: handleConfirmSwap,
      isBuilding,
      transactionXDR: transactionXDR ?? undefined,
    }),
    [handleCancelSwap, handleConfirmSwap, isBuilding, transactionXDR],
  );

  const renderFooterComponent = useCallback(
    () => <SwapReviewFooter {...footerProps} />,
    [footerProps],
  );

  if (isProcessing) {
    return (
      <SwapProcessingScreen
        onClose={handleProcessingScreenClose}
        sourceAmount={sourceAmount}
        sourceToken={sourceToken}
        destinationAmount={destinationAmount || "0"}
        destinationToken={destinationToken}
      />
    );
  }

  return (
    <BaseLayout insets={{ top: false }}>
      <View className="flex-1">
        <View className="flex-none items-center py-[24px] max-xs:py-[16px] px-6">
          <View className="flex-row items-center gap-1">
            <Display
              size={isSmallScreen ? "lg" : "xl"}
              medium
              adjustsFontSizeToFit
              numberOfLines={1}
              minimumFontScale={0.6}
            >
              {sourceAmount}{" "}
              <RNText style={{ color: themeColors.text.secondary }}>
                {sourceTokenSymbol}
              </RNText>
            </Display>
          </View>
        </View>

        <View className="flex-none gap-3 mt-[16px]">
          <View className="rounded-[16px] py-[12px] px-[16px] bg-background-tertiary">
            {sourceBalance && (
              <BalanceRow
                isSingleRow
                balance={sourceBalance}
                onPress={navigateToSelectSourceTokenScreen}
                rightContent={
                  <IconButton
                    Icon={Icon.ChevronRight}
                    size="sm"
                    variant="ghost"
                  />
                }
              />
            )}
          </View>

          <View className="rounded-[16px] py-[12px] px-[16px] bg-background-tertiary">
            {destinationBalance ? (
              <BalanceRow
                isSingleRow
                balance={destinationBalance}
                onPress={navigateToSelectDestinationTokenScreen}
                rightContent={
                  <IconButton
                    Icon={Icon.ChevronRight}
                    size="sm"
                    variant="ghost"
                  />
                }
              />
            ) : (
              <TouchableOpacity
                className="flex-row w-full h-[44px] justify-between items-center"
                onPress={navigateToSelectDestinationTokenScreen}
              >
                <View className="flex-row items-center flex-1 mr-4">
                  <View className="flex-row items-center gap-16px">
                    <View className="w-[40px] h-[40px] rounded-full border justify-center items-center mr-4 bg-gray-3 border-gray-6 p-[7.5px]">
                      <Icon.Plus size={25} themeColor="gray" />
                    </View>
                    <View className="flex-col flex-1">
                      <Text>{t("swapScreen.receive")}</Text>
                      <Text sm secondary>
                        {t("swapScreen.chooseToken")}
                      </Text>
                    </View>
                  </View>
                </View>
                <IconButton
                  Icon={Icon.ChevronRight}
                  size="sm"
                  variant="ghost"
                />
              </TouchableOpacity>
            )}
          </View>
        </View>

        <View className="flex-1 items-center mt-[24px] gap-[24px]">
          <View className="flex-row gap-[8px]">
            <View className="flex-1">
              <Button secondary onPress={() => handlePercentagePress(25)}>
                {t("transactionAmountScreen.percentageButtons.twentyFive")}
              </Button>
            </View>
            <View className="flex-1">
              <Button secondary onPress={() => handlePercentagePress(50)}>
                {t("transactionAmountScreen.percentageButtons.fifty")}
              </Button>
            </View>
            <View className="flex-1">
              <Button secondary onPress={() => handlePercentagePress(75)}>
                {t("transactionAmountScreen.percentageButtons.seventyFive")}
              </Button>
            </View>
            <View className="flex-1">
              <Button secondary onPress={() => handlePercentagePress(100)}>
                {t("transactionAmountScreen.percentageButtons.max")}
              </Button>
            </View>
          </View>
          <View className="w-full">
            <NumericKeyboard onPress={handleAmountChange} />
          </View>
          <View className="w-full mt-auto mb-4">
            <Button
              tertiary
              onPress={handleMainButtonPress}
              disabled={isButtonDisabled}
              isLoading={isLoadingPath || isBuilding}
            >
              {destinationBalance
                ? t("common.review")
                : t("swapScreen.selectToken")}
            </Button>
          </View>
        </View>
      </View>

      <BottomSheet
        modalRef={swapReviewBottomSheetModalRef}
        handleCloseModal={handleCloseModal}
        scrollable
        analyticsEvent={AnalyticsEvent.VIEW_SWAP_CONFIRM}
<<<<<<< HEAD
        customContent={
          <SwapReviewBottomSheet
            onCancel={() => swapReviewBottomSheetModalRef.current?.dismiss()}
            onConfirm={handleConfirmSwap}
            onSettingsPress={handleOpenSettings}
          />
        }
      />

      <BottomSheet
        modalRef={transactionSettingsBottomSheetModalRef}
        handleCloseModal={() =>
          transactionSettingsBottomSheetModalRef.current?.dismiss()
        }
        customContent={
          <TransactionSettingsBottomSheet
            context={TransactionSettingsContext.Swap}
            onCancel={handleCancelSettings}
            onConfirm={handleConfirmSettings}
            onSettingsChange={handleSettingsChange}
          />
        }
=======
        customContent={<SwapReviewBottomSheet />}
        renderFooterComponent={renderFooterComponent}
>>>>>>> a70bcbe3
      />
    </BaseLayout>
  );
};

export default SwapAmountScreen;<|MERGE_RESOLUTION|>--- conflicted
+++ resolved
@@ -66,15 +66,9 @@
   const { themeColors } = useColors();
   const { account } = useGetActiveAccount();
   const { network } = useAuthenticationStore();
-<<<<<<< HEAD
   const { swapFee, swapSlippage, resetToDefaults } = useSwapSettingsStore();
   const { isBuilding, resetTransaction } = useTransactionBuilderStore();
-=======
-  const { swapFee, swapTimeout, swapSlippage, resetToDefaults } =
-    useSwapSettingsStore();
-  const { isBuilding, resetTransaction, transactionXDR } =
-    useTransactionBuilderStore();
->>>>>>> a70bcbe3
+  const { transactionXDR } = useTransactionBuilderStore();
 
   const swapReviewBottomSheetModalRef = useRef<BottomSheetModal>(null);
   const transactionSettingsBottomSheetModalRef = useRef<BottomSheetModal>(null);
@@ -205,6 +199,7 @@
     sourceBalance,
     destinationBalance,
     pathResult,
+
     account,
     network,
     navigation,
@@ -258,12 +253,6 @@
     });
   }, [navigation]);
 
-<<<<<<< HEAD
-      // Use standard formatting for the max amount
-      setSourceAmount(spendableAmount.toString());
-    }
-  };
-=======
   const handleAmountChange = useCallback(
     (key: string) => {
       const newAmount = formatNumericInput(sourceAmount, key, DEFAULT_DECIMALS);
@@ -271,7 +260,6 @@
     },
     [sourceAmount, setSourceAmount],
   );
->>>>>>> a70bcbe3
 
   const handlePercentagePress = useCallback(
     (percentage: number) => {
@@ -290,34 +278,33 @@
     [spendableAmount, setSourceAmount],
   );
 
-<<<<<<< HEAD
-  const prepareSwapTransaction = async (shouldOpenReview = false) => {
-=======
-  const handleOpenReview = useCallback(async () => {
->>>>>>> a70bcbe3
-    try {
-      await setupSwapTransaction();
-
-      if (shouldOpenReview) {
-        swapReviewBottomSheetModalRef.current?.present();
+  const prepareSwapTransaction = useCallback(
+    async (shouldOpenReview = false) => {
+      try {
+        await setupSwapTransaction();
+
+        if (shouldOpenReview) {
+          swapReviewBottomSheetModalRef.current?.present();
+        }
+      } catch (error) {
+        logger.error(
+          "SwapAmountScreen",
+          "Failed to setup swap transaction:",
+          error,
+        );
+
+        const errorMessage = t("swapScreen.errors.failedToSetupTransaction");
+        setSwapError(errorMessage);
+        showToast({
+          variant: "error",
+          title: t("swapScreen.errors.failedToSetupTransaction"),
+          toastId: "failed-to-setup-transaction",
+          duration: 3000,
+        });
       }
-    } catch (error) {
-      logger.error(
-        "SwapAmountScreen",
-        "Failed to setup swap transaction:",
-        error,
-      );
-
-      const errorMessage = t("swapScreen.errors.failedToSetupTransaction");
-      setSwapError(errorMessage);
-      showToast({
-        variant: "error",
-        title: t("swapScreen.errors.failedToSetupTransaction"),
-        toastId: "failed-to-setup-transaction",
-        duration: 3000,
-      });
-    }
-  }, [setupSwapTransaction, t, showToast]);
+    },
+    [setupSwapTransaction, t, showToast],
+  );
 
   const handleConfirmSwap = useCallback(() => {
     swapReviewBottomSheetModalRef.current?.dismiss();
@@ -338,36 +325,32 @@
     }, 100);
   }, [executeSwap, t, showToast]);
 
-<<<<<<< HEAD
-  const handleOpenSettings = () => {
+  const handleOpenSettings = useCallback(() => {
     transactionSettingsBottomSheetModalRef.current?.present();
-  };
-
-  const handleCancelSettings = () => {
+  }, []);
+
+  const handleConfirmTransactionSettings = useCallback(() => {
     transactionSettingsBottomSheetModalRef.current?.dismiss();
-  };
-
-  const handleConfirmSettings = () => {
+  }, []);
+
+  const handleCancelTransactionSettings = useCallback(() => {
     transactionSettingsBottomSheetModalRef.current?.dismiss();
-  };
-
-  const handleSettingsChange = () => {
-    // Settings have changed, rebuild the transaction with new values
+  }, []);
+
+  const handleSettingsChange = useCallback(() => {
+    // Settings have changed, rebuild the swap transaction with new values
     prepareSwapTransaction(false);
-  };
-
-  const handleMainButtonPress = () => {
-=======
-  const handleMainButtonPress = useCallback(() => {
->>>>>>> a70bcbe3
+  }, [prepareSwapTransaction]);
+
+  const handleMainButtonPress = useCallback(async () => {
     if (destinationBalance) {
-      prepareSwapTransaction(true);
+      await prepareSwapTransaction(true);
     } else {
       navigateToSelectDestinationTokenScreen();
     }
   }, [
     destinationBalance,
-    handleOpenReview,
+    prepareSwapTransaction,
     navigateToSelectDestinationTokenScreen,
   ]);
 
@@ -395,8 +378,15 @@
       onConfirm: handleConfirmSwap,
       isBuilding,
       transactionXDR: transactionXDR ?? undefined,
+      onSettingsPress: handleOpenSettings,
     }),
-    [handleCancelSwap, handleConfirmSwap, isBuilding, transactionXDR],
+    [
+      handleCancelSwap,
+      handleConfirmSwap,
+      isBuilding,
+      transactionXDR,
+      handleOpenSettings,
+    ],
   );
 
   const renderFooterComponent = useCallback(
@@ -542,16 +532,9 @@
         handleCloseModal={handleCloseModal}
         scrollable
         analyticsEvent={AnalyticsEvent.VIEW_SWAP_CONFIRM}
-<<<<<<< HEAD
-        customContent={
-          <SwapReviewBottomSheet
-            onCancel={() => swapReviewBottomSheetModalRef.current?.dismiss()}
-            onConfirm={handleConfirmSwap}
-            onSettingsPress={handleOpenSettings}
-          />
-        }
+        customContent={<SwapReviewBottomSheet />}
+        renderFooterComponent={renderFooterComponent}
       />
-
       <BottomSheet
         modalRef={transactionSettingsBottomSheetModalRef}
         handleCloseModal={() =>
@@ -560,15 +543,11 @@
         customContent={
           <TransactionSettingsBottomSheet
             context={TransactionSettingsContext.Swap}
-            onCancel={handleCancelSettings}
-            onConfirm={handleConfirmSettings}
+            onCancel={handleCancelTransactionSettings}
+            onConfirm={handleConfirmTransactionSettings}
             onSettingsChange={handleSettingsChange}
           />
         }
-=======
-        customContent={<SwapReviewBottomSheet />}
-        renderFooterComponent={renderFooterComponent}
->>>>>>> a70bcbe3
       />
     </BaseLayout>
   );
