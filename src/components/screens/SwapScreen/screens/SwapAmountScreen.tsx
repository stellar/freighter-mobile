--- conflicted
+++ resolved
@@ -30,22 +30,15 @@
   isAmountSpendable,
   hasXLMForFees,
 } from "helpers/balances";
-<<<<<<< HEAD
+import { useDeviceSize, DeviceSize } from "helpers/deviceSize";
 import { pxValue } from "helpers/dimensions";
-=======
-import { useDeviceSize, DeviceSize } from "helpers/deviceSize";
->>>>>>> b4893755
 import { formatNumericInput } from "helpers/numericInput";
 import useAppTranslation from "hooks/useAppTranslation";
 import { useBalancesList } from "hooks/useBalancesList";
 import useColors from "hooks/useColors";
 import useGetActiveAccount from "hooks/useGetActiveAccount";
-<<<<<<< HEAD
 import { useRightHeaderButton } from "hooks/useRightHeader";
-=======
-import { useRightHeaderMenu } from "hooks/useRightHeader";
 import { useToast } from "providers/ToastProvider";
->>>>>>> b4893755
 import React, { useEffect, useMemo, useRef, useState } from "react";
 import { View, Text as RNText, TouchableOpacity } from "react-native";
 import { analytics } from "services/analytics";
