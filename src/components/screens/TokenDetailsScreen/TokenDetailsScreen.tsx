/* eslint-disable react/no-unstable-nested-components */
/* eslint-disable react-hooks/exhaustive-deps */
import { NativeStackScreenProps } from "@react-navigation/native-stack";
import { BaseLayout } from "components/layout/BaseLayout";
import HistoryList from "components/screens/HistoryScreen/HistoryList";
import { TokenBalanceHeader } from "components/screens/TokenDetailsScreen/components";
import { Button } from "components/sds/Button";
import { Text } from "components/sds/Typography";
import { mapNetworkToNetworkDetails } from "config/constants";
import {
  ROOT_NAVIGATOR_ROUTES,
  RootStackParamList,
  SWAP_ROUTES,
  SEND_PAYMENT_ROUTES,
} from "config/routes";
import { useAuthenticationStore } from "ducks/auth";
<<<<<<< HEAD
=======
import { usePreferencesStore } from "ducks/preferences";
import { useRemoteConfigStore } from "ducks/remoteConfig";
>>>>>>> d04a7f86
import useAppTranslation from "hooks/useAppTranslation";
import useGetActiveAccount from "hooks/useGetActiveAccount";
import { useGetHistoryData } from "hooks/useGetHistoryData";
import useTokenDetails from "hooks/useTokenDetails";
import React, { useCallback, useLayoutEffect, useMemo } from "react";
import { View, Dimensions } from "react-native";

type TokenDetailsScreenProps = NativeStackScreenProps<
  RootStackParamList,
  typeof ROOT_NAVIGATOR_ROUTES.TOKEN_DETAILS_SCREEN
>;

/**
 * Token Details Screen component showing transaction history for a specific token
 */
const TokenDetailsScreen: React.FC<TokenDetailsScreenProps> = ({
  route,
  navigation,
}) => {
  const { tokenId, tokenSymbol } = route.params;
  const { account } = useGetActiveAccount();
  const { network } = useAuthenticationStore();
  const { t } = useAppTranslation();
  const { width } = Dimensions.get("window");
<<<<<<< HEAD
=======
  const { isHideDustEnabled } = usePreferencesStore();
  const { swap_enabled: swapEnabled } = useRemoteConfigStore();
>>>>>>> d04a7f86

  const { actualTokenDetails, displayTitle } = useTokenDetails({
    tokenId,
    tokenSymbol,
    publicKey: account?.publicKey,
    network,
  });

  const networkDetails = useMemo(
    () => mapNetworkToNetworkDetails(network),
    [network],
  );

  const {
    historyData,
    fetchData,
    isLoading,
    error,
    isRefreshing,
    isNavigationRefresh,
  } = useGetHistoryData({
    publicKey: account?.publicKey ?? "",
    networkDetails,
    tokenId,
    shouldPoll: true,
  });

  useLayoutEffect(() => {
    navigation.setOptions({
      headerTitle: displayTitle,
    });
  }, [navigation, displayTitle]);

  const handleRefresh = useCallback(() => {
    fetchData({ isRefresh: true });
  }, [fetchData]);

  const handleSwapPress = () => {
    navigation.navigate(ROOT_NAVIGATOR_ROUTES.SWAP_STACK, {
      screen: SWAP_ROUTES.SWAP_AMOUNT_SCREEN,
      params: { tokenId, tokenSymbol },
    });
  };

  const handleSendPress = () => {
    navigation.navigate(ROOT_NAVIGATOR_ROUTES.SEND_PAYMENT_STACK, {
      screen: SEND_PAYMENT_ROUTES.TRANSACTION_AMOUNT_SCREEN,
      params: { tokenId },
    });
  };

  return (
    <BaseLayout insets={{ top: false, bottom: false }}>
      <View className="flex-1 gap-8 mt-5 max-xs:mt-2 max-xs:gap-4">
        <TokenBalanceHeader
          tokenId={tokenId}
          tokenSymbol={tokenSymbol}
          actualTokenSymbol={actualTokenDetails?.symbol}
          tokenName={actualTokenDetails?.name}
        />

        <HistoryList
          ignoreTopInset
          noHorizontalPadding
          historyData={historyData}
          isLoading={isLoading}
          error={error}
          publicKey={account?.publicKey ?? ""}
          networkDetails={networkDetails}
          onRefresh={handleRefresh}
          isRefreshing={isRefreshing}
          isNavigationRefresh={isNavigationRefresh}
          ListHeaderComponent={
            <View className="mb-6 max-xs:mb-0">
              <Text md medium secondary>
                {t("tokenDetailsScreen.listHeader", {
                  tokenName: displayTitle,
                })}
              </Text>
            </View>
          }
        />
      </View>
      <View className="mt-7 pb-3 gap-7">
        <View className="flex-row gap-3">
          {swapEnabled && (
            <View className="flex-1">
              <Button tertiary xl isFullWidth onPress={handleSwapPress}>
                {t("tokenDetailsScreen.swap")}
              </Button>
            </View>
          )}
          <View className="flex-1">
            <Button tertiary xl isFullWidth onPress={handleSendPress}>
              {t("tokenDetailsScreen.send")}
            </Button>
          </View>
        </View>
        <View
          className="border-b mb-6 -ml-7 border-border-primary"
          style={{ width }}
        />
      </View>
    </BaseLayout>
  );
};

export default TokenDetailsScreen;<|MERGE_RESOLUTION|>--- conflicted
+++ resolved
@@ -14,11 +14,7 @@
   SEND_PAYMENT_ROUTES,
 } from "config/routes";
 import { useAuthenticationStore } from "ducks/auth";
-<<<<<<< HEAD
-=======
-import { usePreferencesStore } from "ducks/preferences";
 import { useRemoteConfigStore } from "ducks/remoteConfig";
->>>>>>> d04a7f86
 import useAppTranslation from "hooks/useAppTranslation";
 import useGetActiveAccount from "hooks/useGetActiveAccount";
 import { useGetHistoryData } from "hooks/useGetHistoryData";
@@ -43,11 +39,7 @@
   const { network } = useAuthenticationStore();
   const { t } = useAppTranslation();
   const { width } = Dimensions.get("window");
-<<<<<<< HEAD
-=======
-  const { isHideDustEnabled } = usePreferencesStore();
   const { swap_enabled: swapEnabled } = useRemoteConfigStore();
->>>>>>> d04a7f86
 
   const { actualTokenDetails, displayTitle } = useTokenDetails({
     tokenId,
