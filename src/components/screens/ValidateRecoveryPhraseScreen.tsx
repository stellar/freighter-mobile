/* eslint-disable react/no-unstable-nested-components */
import { NativeStackScreenProps } from "@react-navigation/native-stack";
import { WordBubble } from "components/WordBubble";
import { CustomHeaderButton } from "components/layout/CustomHeaderButton";
import { OnboardLayout } from "components/layout/OnboardLayout";
import Icon from "components/sds/Icon";
import { Text } from "components/sds/Typography";
import { AnalyticsEvent } from "config/analyticsConfig";
import { VALIDATION_WORDS_PER_ROW } from "config/constants";
import { AUTH_STACK_ROUTES, AuthStackParamList } from "config/routes";
import { useAuthenticationStore } from "ducks/auth";
import useAppTranslation from "hooks/useAppTranslation";
<<<<<<< HEAD
import { useBiometrics } from "hooks/useBiometrics";
=======
import useColors from "hooks/useColors";
>>>>>>> 7baf2036
import { useWordSelection } from "hooks/useWordSelection";
import React, {
  useCallback,
  useEffect,
  useMemo,
  useState,
  useLayoutEffect,
} from "react";
import { View, FlatList } from "react-native";
import { analytics } from "services/analytics";

type ValidateRecoveryPhraseScreenProps = NativeStackScreenProps<
  AuthStackParamList,
  typeof AUTH_STACK_ROUTES.VALIDATE_RECOVERY_PHRASE_SCREEN
>;

export const ValidateRecoveryPhraseScreen: React.FC<
  ValidateRecoveryPhraseScreenProps
> = ({ route, navigation }) => {
  const { password, recoveryPhrase } = route.params;
  const [selectedWord, setSelectedWord] = useState<string>("");
  const [error, setError] = useState<string | undefined>();
  const isSigningUp = useAuthenticationStore((state) => state.isLoading);
<<<<<<< HEAD
  const [currentIndex, setCurrentIndex] = useState(0);
  const { biometryType } = useBiometrics();
=======
  const [roundIndex, setRoundIndex] = useState(0);

>>>>>>> 7baf2036
  const { signUp } = useAuthenticationStore();
  const { t } = useAppTranslation();
  const { themeColors } = useColors();

  const { words, selectedIndexes, generateWordOptionsForRound } =
    useWordSelection(recoveryPhrase);
  const currentWordIndex = selectedIndexes[roundIndex];
  const currentCorrectWord = words[currentWordIndex];

  const [currentRoundWordOptions, setCurrentRoundWordOptions] = useState<
    string[]
  >([]);

  const regenerateWords = useCallback(() => {
    const newWordOptions = generateWordOptionsForRound(roundIndex);
    setCurrentRoundWordOptions(newWordOptions);
    setSelectedWord("");
  }, [generateWordOptionsForRound, roundIndex]);

  // Initialize word options when component mounts or round changes
  useEffect(() => {
    const newWordOptions = generateWordOptionsForRound(roundIndex);

    setCurrentRoundWordOptions(newWordOptions);
  }, [generateWordOptionsForRound, roundIndex]);

  const canContinue = useMemo(
    () => selectedWord === currentCorrectWord,
    [selectedWord, currentCorrectWord],
  );

<<<<<<< HEAD
  const handleFinishSignUp = useCallback(() => {
    if (biometryType) {
      // Navigate to biometrics onboarding screen
      navigation.navigate(AUTH_STACK_ROUTES.BIOMETRICS_ENABLE_SCREEN, {
        password,
        mnemonicPhrase: recoveryPhrase,
      });
    } else {
      // No biometrics available, proceed with normal signup
      signUp({
        password,
        mnemonicPhrase: recoveryPhrase,
      });

      analytics.track(AnalyticsEvent.CONFIRM_RECOVERY_PHRASE_SUCCESS);
      analytics.track(AnalyticsEvent.ACCOUNT_CREATOR_FINISHED);
    }
    setIsLoading(false);
  }, [password, recoveryPhrase, signUp, navigation, biometryType]);
=======
  const handleWordSelect = useCallback((word: string) => {
    setSelectedWord(word);
    setError(undefined);
  }, []);
>>>>>>> 7baf2036

  const handleContinue = useCallback(() => {
    if (!canContinue) {
      // Word is incorrect - show error and generate new words
      setError(t("validateRecoveryPhraseScreen.errorText"));
      analytics.track(AnalyticsEvent.CONFIRM_RECOVERY_PHRASE_FAIL);
      regenerateWords();
      return;
    }

<<<<<<< HEAD
    setIsLoading(true);

    setTimeout(() => {
      if (currentIndex < 2) {
        setCurrentIndex(currentIndex + 1);
        setCurrentWord("");
        setError(undefined);
        setIsLoading(false);
        return;
      }

      handleFinishSignUp();
    }, VISUAL_DELAY_MS);
  }, [canContinue, currentIndex, handleFinishSignUp, t]);
  const handleOnChangeText = useCallback((value: string) => {
    setCurrentWord(value.trim());
    setError(undefined);
  }, []);
=======
    // Word is correct - proceed to next round or complete signup
    if (roundIndex < 2) {
      setRoundIndex(roundIndex + 1);
      setSelectedWord("");
      setError(undefined);
    } else {
      signUp({
        password,
        mnemonicPhrase: recoveryPhrase,
      });

      analytics.track(AnalyticsEvent.CONFIRM_RECOVERY_PHRASE_SUCCESS);
      analytics.track(AnalyticsEvent.ACCOUNT_CREATOR_FINISHED);
    }
  }, [
    canContinue,
    roundIndex,
    password,
    recoveryPhrase,
    signUp,
    t,
    regenerateWords,
  ]);
>>>>>>> 7baf2036

  useLayoutEffect(() => {
    navigation.setOptions({
      headerLeft: () => (
        <CustomHeaderButton
          position="left"
          onPress={() => {
            analytics.track(
              AnalyticsEvent.ACCOUNT_CREATOR_CONFIRM_MNEMONIC_BACK,
            );

            navigation.goBack();
          }}
        />
      ),
    });
  }, [navigation]);

  return (
    <OnboardLayout
      icon={<Icon.Passcode circle />}
      title={t("validateRecoveryPhraseScreen.title", {
        number: selectedIndexes[roundIndex] + 1,
      })}
      isDefaultActionButtonDisabled={!selectedWord || isSigningUp}
      defaultActionButtonText={t(
        "validateRecoveryPhraseScreen.defaultActionButtonText",
      )}
      onPressDefaultActionButton={handleContinue}
      isLoading={isSigningUp}
    >
      <View className="mb-6 gap-[24px]">
        <Text secondary regular>
          {t("validateRecoveryPhraseScreen.instructionText")}
        </Text>

        {/* Word Selection Grid via FlatList: 3 items per row. negative horizontal margin to remove padding in the sides */}
        <View className="-mx-2">
          <FlatList
            data={currentRoundWordOptions}
            keyExtractor={(word, index) => `${roundIndex}-${word}-${index}`}
            numColumns={VALIDATION_WORDS_PER_ROW}
            scrollEnabled={false}
            ItemSeparatorComponent={() => <View className="h-[16px]" />}
            renderItem={({ item: word }) => (
              <View className="flex-1 px-2">
                <WordBubble
                  word={word}
                  isSelected={selectedWord === word}
                  onPress={() => handleWordSelect(word)}
                  testID={`word-bubble-${word}`}
                  size="lg"
                />
              </View>
            )}
          />
        </View>

        {/* Error Message */}
        {error && <Text color={themeColors.red[11]}>{error}</Text>}
      </View>
    </OnboardLayout>
  );
};<|MERGE_RESOLUTION|>--- conflicted
+++ resolved
@@ -10,11 +10,8 @@
 import { AUTH_STACK_ROUTES, AuthStackParamList } from "config/routes";
 import { useAuthenticationStore } from "ducks/auth";
 import useAppTranslation from "hooks/useAppTranslation";
-<<<<<<< HEAD
 import { useBiometrics } from "hooks/useBiometrics";
-=======
 import useColors from "hooks/useColors";
->>>>>>> 7baf2036
 import { useWordSelection } from "hooks/useWordSelection";
 import React, {
   useCallback,
@@ -38,13 +35,9 @@
   const [selectedWord, setSelectedWord] = useState<string>("");
   const [error, setError] = useState<string | undefined>();
   const isSigningUp = useAuthenticationStore((state) => state.isLoading);
-<<<<<<< HEAD
-  const [currentIndex, setCurrentIndex] = useState(0);
   const { biometryType } = useBiometrics();
-=======
   const [roundIndex, setRoundIndex] = useState(0);
 
->>>>>>> 7baf2036
   const { signUp } = useAuthenticationStore();
   const { t } = useAppTranslation();
   const { themeColors } = useColors();
@@ -76,7 +69,6 @@
     [selectedWord, currentCorrectWord],
   );
 
-<<<<<<< HEAD
   const handleFinishSignUp = useCallback(() => {
     if (biometryType) {
       // Navigate to biometrics onboarding screen
@@ -94,14 +86,11 @@
       analytics.track(AnalyticsEvent.CONFIRM_RECOVERY_PHRASE_SUCCESS);
       analytics.track(AnalyticsEvent.ACCOUNT_CREATOR_FINISHED);
     }
-    setIsLoading(false);
   }, [password, recoveryPhrase, signUp, navigation, biometryType]);
-=======
   const handleWordSelect = useCallback((word: string) => {
     setSelectedWord(word);
     setError(undefined);
   }, []);
->>>>>>> 7baf2036
 
   const handleContinue = useCallback(() => {
     if (!canContinue) {
@@ -112,50 +101,15 @@
       return;
     }
 
-<<<<<<< HEAD
-    setIsLoading(true);
-
-    setTimeout(() => {
-      if (currentIndex < 2) {
-        setCurrentIndex(currentIndex + 1);
-        setCurrentWord("");
-        setError(undefined);
-        setIsLoading(false);
-        return;
-      }
-
-      handleFinishSignUp();
-    }, VISUAL_DELAY_MS);
-  }, [canContinue, currentIndex, handleFinishSignUp, t]);
-  const handleOnChangeText = useCallback((value: string) => {
-    setCurrentWord(value.trim());
-    setError(undefined);
-  }, []);
-=======
     // Word is correct - proceed to next round or complete signup
     if (roundIndex < 2) {
       setRoundIndex(roundIndex + 1);
       setSelectedWord("");
       setError(undefined);
     } else {
-      signUp({
-        password,
-        mnemonicPhrase: recoveryPhrase,
-      });
-
-      analytics.track(AnalyticsEvent.CONFIRM_RECOVERY_PHRASE_SUCCESS);
-      analytics.track(AnalyticsEvent.ACCOUNT_CREATOR_FINISHED);
+      handleFinishSignUp();
     }
-  }, [
-    canContinue,
-    roundIndex,
-    password,
-    recoveryPhrase,
-    signUp,
-    t,
-    regenerateWords,
-  ]);
->>>>>>> 7baf2036
+  }, [canContinue, roundIndex, handleFinishSignUp, regenerateWords, t]);
 
   useLayoutEffect(() => {
     navigation.setOptions({
