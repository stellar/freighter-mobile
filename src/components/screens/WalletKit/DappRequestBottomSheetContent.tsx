import { List, ListItemProps } from "components/List";
import SignTransactionDetails from "components/screens/SignTransactionDetails";
import { SignTransactionDetailsInterface } from "components/screens/SignTransactionDetails/types";
import { App } from "components/sds/App";
import Avatar from "components/sds/Avatar";
<<<<<<< HEAD
import { Banner } from "components/sds/Banner";
import { Button } from "components/sds/Button";
=======
import { Badge } from "components/sds/Badge";
import { Banner } from "components/sds/Banner";
import { Button, IconPosition } from "components/sds/Button";
>>>>>>> dda7359a
import Icon from "components/sds/Icon";
import { TextButton } from "components/sds/TextButton";
import { Text } from "components/sds/Typography";
import { NATIVE_TOKEN_CODE } from "config/constants";
import { ActiveAccount } from "ducks/auth";
import { WalletKitSessionRequest } from "ducks/walletKit";
import { formatAssetAmount } from "helpers/formatAmount";
import useAppTranslation from "hooks/useAppTranslation";
import useColors from "hooks/useColors";
import { useDappMetadata } from "hooks/useDappMetadata";
import React, { useMemo } from "react";
import { View } from "react-native";

/**
 * Props for the DappRequestBottomSheetContent component
 * @interface DappRequestBottomSheetContentProps
 * @property {WalletKitSessionRequest | null} requestEvent - The session request event
 * @property {ActiveAccount | null} account - The active account
 * @property {() => void} onCancel - Function to handle cancellation
 * @property {() => void} onConfirm - Function to handle confirmation
 * @property {boolean} isSigning - Whether a transaction is currently being signed
 * @property {boolean} isMalicious - Whether the transaction is malicious
 * @property {boolean} isSuspicious - Whether the transaction is suspicious
 * @property {ListItemProps[]} transactionBalanceListItems - The list of transaction balance items
 * @property {() => void} securityWarningAction - Function to handle security warning
 * @property {SignTransactionDetailsInterface} signTransactionDetails - The sign transaction details
 */
type DappRequestBottomSheetContentProps = {
  requestEvent: WalletKitSessionRequest | null;
  account: ActiveAccount | null;
  onCancelRequest: () => void;
  onConfirm: () => void;
  isSigning: boolean;
<<<<<<< HEAD
  isMalicious?: boolean;
  isSuspicious?: boolean;
  transactionBalanceListItems?: ListItemProps[];
  securityWarningAction?: () => void;
  signTransactionDetails?: SignTransactionDetailsInterface | null;
=======
  isMemoMissing: boolean;
  isValidatingMemo: boolean;
  onBannerPress: () => void;
>>>>>>> dda7359a
};

/**
 * Bottom sheet content component for displaying and handling dApp transaction requests.
 * Shows transaction details and provides options to confirm or cancel the request.
 *
 * @component
 * @param {DappRequestBottomSheetContentProps} props - The component props
 * @returns {JSX.Element | null} The bottom sheet content component or null if required data is missing
 */
const DappRequestBottomSheetContent: React.FC<
  DappRequestBottomSheetContentProps
> = ({
  requestEvent,
  account,
<<<<<<< HEAD
  onCancel,
  onConfirm,
  isSigning,
  isMalicious,
  isSuspicious,
  transactionBalanceListItems,
  securityWarningAction,
  signTransactionDetails,
=======
  onCancelRequest,
  onConfirm,
  isSigning,
  isMemoMissing,
  isValidatingMemo,
  onBannerPress,
>>>>>>> dda7359a
}) => {
  const { themeColors } = useColors();
  const { t } = useAppTranslation();

  const accountDetailList = useMemo(
    () => [
      {
        icon: (
          <Icon.Wallet01 size={16} color={themeColors.foreground.primary} />
        ),
        title: t("wallet"),
        trailingContent: (
          <View className="flex-row items-center gap-2">
            <Avatar
              size="sm"
              publicAddress={account?.publicKey ?? ""}
              hasBorder={false}
              hasBackground={false}
            />
            <Text md primary>
              {account?.accountName}
            </Text>
          </View>
        ),
        titleColor: themeColors.text.secondary,
      },
      {
        icon: <Icon.Route size={16} color={themeColors.foreground.primary} />,
        title: t("transactionAmountScreen.details.fee"),
        trailingContent: (
          <View className="flex-row items-center gap-2">
            <Text md primary>
              {formatAssetAmount(
                String(signTransactionDetails?.summary.feeXlm ?? "0"),
                NATIVE_TOKEN_CODE,
              )}
            </Text>
          </View>
        ),
        titleColor: themeColors.text.secondary,
      },
    ],
    [account, themeColors, t, signTransactionDetails?.summary.feeXlm],
  );

  // const changeTrustTokenList = useMemo(() => {
  //   if (!changeTrustOp) return [] as ListItemProps[];
  //   const token = { code: changeTrustOp.assetCode, issuer: { key: changeTrustOp.issuer } } as never;
  //   return [
  //     {
  //       icon: <AssetIcon token={token} size="sm" />,
  //       title: changeTrustOp.assetCode,
  //       trailingContent: (
  //         <View className="flex-row items-center gap-1">
  //           <Icon.PlusCircle size={14} themeColor="lilac" />
  //           <Text md color={themeColors.lilac[11]}>Add Token</Text>
  //         </View>
  //       ),
  //       titleColor: themeColors.text.secondary,
  //     },
  //   ];
  // }, [changeTrustOp, themeColors.lilac, themeColors.text.secondary]);

  const dappMetadata = useDappMetadata(requestEvent);

  const sessionRequest = requestEvent?.params;

  if (!dappMetadata || !account || !sessionRequest) {
    return null;
  }

  const dAppDomain = dappMetadata.url?.split("://")?.[1]?.split("/")?.[0];
  const dAppName = dappMetadata.name;
  const dAppFavicon = dappMetadata.icons[0];

  const renderButtons = () => {
    const cancelButton = (
      <View
        className={`${!isMalicious && !isSuspicious ? "flex-1" : "w-full"}`}
      >
<<<<<<< HEAD
        <Button
          tertiary={isSuspicious}
          destructive={isMalicious}
          secondary={!isMalicious && !isSuspicious}
          xl
          isFullWidth
          onPress={onCancel}
          disabled={isSigning}
        >
          {t("common.cancel")}
        </Button>
      </View>
    );

    if (isMalicious || isSuspicious) {
      return (
        <>
          {cancelButton}
          <TextButton
            text={t("dappRequestBottomSheetContent.confirmAnyway")}
            onPress={onConfirm}
            isLoading={isSigning}
=======
        {t("dappRequestBottomSheetContent.transactionRequest")}
      </Badge>
      <View className="flex-row items-center mt-6 p-6 bg-background-tertiary rounded-xl justify-center">
        <View className="flex-row items-center justify-between w-full">
          <View className="flex-row items-center flex-1">
            <Icon.FileCode02 size={16} color={themeColors.foreground.primary} />
            <Text md medium secondary style={{ marginLeft: pxValue(8) }}>
              {t("dappRequestBottomSheetContent.xdrItem")}
            </Text>
          </View>
          <TouchableOpacity
            className="flex-row items-center flex-1 ml-2"
            onPress={() =>
              handleCopy(xdr, t("dappRequestBottomSheetContent.xdrItem"))
            }
          >
            <Icon.Copy01 size={16} color={themeColors.foreground.primary} />
            <Text
              md
              medium
              primary
              style={{ marginLeft: pxValue(8), flex: 1 }}
              numberOfLines={1}
            >
              {xdr}
            </Text>
          </TouchableOpacity>
        </View>
      </View>
      {isMemoMissing && (
        <Banner
          variant="error"
          text={t("transactionAmountScreen.errors.memoMissing")}
          onPress={onBannerPress}
          className="mt-4 w-full mt-[16px]"
        />
      )}
      <View className="w-full flex-row items-center mt-6 px-6 py-4 bg-background-primary border border-border-primary rounded-xl justify-between">
        <View className="flex-row items-center">
          <Icon.UserCircle size={16} color={themeColors.foreground.primary} />
          <Text
            md
            secondary
            style={{ textAlign: "center", marginLeft: pxValue(8) }}
          >
            {t("wallet")}
          </Text>
        </View>
        <View className="flex-row items-center">
          <Text
            md
            secondary
            style={{ textAlign: "center", marginRight: pxValue(8) }}
          >
            {account?.accountName}
          </Text>
          <Avatar
            size="sm"
            hasBorder={false}
            publicAddress={account?.publicKey ?? ""}
          />
        </View>
      </View>
      <View className="flex-row justify-between w-full mt-6 gap-3">
        <View className="flex-1">
          <Button
            secondary
            lg
            isFullWidth
            onPress={onCancelRequest}
>>>>>>> dda7359a
            disabled={isSigning}
            variant={isMalicious ? "error" : "secondary"}
          />
        </>
      );
    }

    return (
      <>
        {cancelButton}
        <View className="flex-1">
          <Button
            tertiary
            xl
            isFullWidth
            onPress={onConfirm}
            isLoading={isSigning || isValidatingMemo}
            disabled={isMemoMissing || isSigning || isValidatingMemo || !xdr}
          >
            {t("dappRequestBottomSheetContent.confirm")}
          </Button>
        </View>
      </>
    );
  };

  return (
    <View className="flex-1 justify-center mt-2 gap-[16px]">
      <View className="flex-row items-center gap-[12px] w-full">
        <App size="lg" appName={dAppName} favicon={dAppFavicon} />
        <View className="ml-2">
          <Text md primary>
            {t("dappRequestBottomSheetContent.confirmTransaction")}
          </Text>
          {dAppDomain && (
            <Text sm secondary>
              {dAppDomain}
            </Text>
          )}
        </View>
      </View>
      {(isMalicious || isSuspicious) && (
        <Banner
          variant={isMalicious ? "error" : "warning"}
          text={
            isMalicious
              ? t("dappConnectionBottomSheetContent.maliciousFlag")
              : t("dappConnectionBottomSheetContent.suspiciousFlag")
          }
          onPress={securityWarningAction}
        />
      )}
      <View className="gap-[12px]">
        <List variant="secondary" items={transactionBalanceListItems || []} />
        <List variant="secondary" items={accountDetailList} />
        {signTransactionDetails && (
          <SignTransactionDetails data={signTransactionDetails} />
        )}
      </View>

      {!isMalicious && !isSuspicious && (
        <Text sm secondary textAlign="center">
          {t("blockaid.security.site.confirmTrust")}
        </Text>
      )}

      <View
        className={`${!isMalicious && !isSuspicious ? "flex-row" : "flex-col"} w-full gap-[12px]`}
      >
        {renderButtons()}
      </View>
    </View>
  );
};

export default DappRequestBottomSheetContent;<|MERGE_RESOLUTION|>--- conflicted
+++ resolved
@@ -3,14 +3,8 @@
 import { SignTransactionDetailsInterface } from "components/screens/SignTransactionDetails/types";
 import { App } from "components/sds/App";
 import Avatar from "components/sds/Avatar";
-<<<<<<< HEAD
 import { Banner } from "components/sds/Banner";
 import { Button } from "components/sds/Button";
-=======
-import { Badge } from "components/sds/Badge";
-import { Banner } from "components/sds/Banner";
-import { Button, IconPosition } from "components/sds/Button";
->>>>>>> dda7359a
 import Icon from "components/sds/Icon";
 import { TextButton } from "components/sds/TextButton";
 import { Text } from "components/sds/Typography";
@@ -29,7 +23,7 @@
  * @interface DappRequestBottomSheetContentProps
  * @property {WalletKitSessionRequest | null} requestEvent - The session request event
  * @property {ActiveAccount | null} account - The active account
- * @property {() => void} onCancel - Function to handle cancellation
+ * @property {() => void} onCancelRequest - Function to handle cancellation
  * @property {() => void} onConfirm - Function to handle confirmation
  * @property {boolean} isSigning - Whether a transaction is currently being signed
  * @property {boolean} isMalicious - Whether the transaction is malicious
@@ -37,25 +31,25 @@
  * @property {ListItemProps[]} transactionBalanceListItems - The list of transaction balance items
  * @property {() => void} securityWarningAction - Function to handle security warning
  * @property {SignTransactionDetailsInterface} signTransactionDetails - The sign transaction details
+ * @property {boolean} isMemoMissing - Whether a required memo is missing
+ * @property {boolean} isValidatingMemo - Whether memo validation is in progress
+ * @property {() => void} onBannerPress - Function to handle memo warning banner press
  */
-type DappRequestBottomSheetContentProps = {
+interface DappRequestBottomSheetContentProps {
   requestEvent: WalletKitSessionRequest | null;
   account: ActiveAccount | null;
   onCancelRequest: () => void;
   onConfirm: () => void;
   isSigning: boolean;
-<<<<<<< HEAD
   isMalicious?: boolean;
   isSuspicious?: boolean;
   transactionBalanceListItems?: ListItemProps[];
   securityWarningAction?: () => void;
   signTransactionDetails?: SignTransactionDetailsInterface | null;
-=======
-  isMemoMissing: boolean;
-  isValidatingMemo: boolean;
-  onBannerPress: () => void;
->>>>>>> dda7359a
-};
+  isMemoMissing?: boolean;
+  isValidatingMemo?: boolean;
+  onBannerPress?: () => void;
+}
 
 /**
  * Bottom sheet content component for displaying and handling dApp transaction requests.
@@ -70,8 +64,7 @@
 > = ({
   requestEvent,
   account,
-<<<<<<< HEAD
-  onCancel,
+  onCancelRequest,
   onConfirm,
   isSigning,
   isMalicious,
@@ -79,14 +72,9 @@
   transactionBalanceListItems,
   securityWarningAction,
   signTransactionDetails,
-=======
-  onCancelRequest,
-  onConfirm,
-  isSigning,
   isMemoMissing,
   isValidatingMemo,
   onBannerPress,
->>>>>>> dda7359a
 }) => {
   const { themeColors } = useColors();
   const { t } = useAppTranslation();
@@ -167,14 +155,13 @@
       <View
         className={`${!isMalicious && !isSuspicious ? "flex-1" : "w-full"}`}
       >
-<<<<<<< HEAD
         <Button
           tertiary={isSuspicious}
           destructive={isMalicious}
           secondary={!isMalicious && !isSuspicious}
           xl
           isFullWidth
-          onPress={onCancel}
+          onPress={onCancelRequest}
           disabled={isSigning}
         >
           {t("common.cancel")}
@@ -190,78 +177,6 @@
             text={t("dappRequestBottomSheetContent.confirmAnyway")}
             onPress={onConfirm}
             isLoading={isSigning}
-=======
-        {t("dappRequestBottomSheetContent.transactionRequest")}
-      </Badge>
-      <View className="flex-row items-center mt-6 p-6 bg-background-tertiary rounded-xl justify-center">
-        <View className="flex-row items-center justify-between w-full">
-          <View className="flex-row items-center flex-1">
-            <Icon.FileCode02 size={16} color={themeColors.foreground.primary} />
-            <Text md medium secondary style={{ marginLeft: pxValue(8) }}>
-              {t("dappRequestBottomSheetContent.xdrItem")}
-            </Text>
-          </View>
-          <TouchableOpacity
-            className="flex-row items-center flex-1 ml-2"
-            onPress={() =>
-              handleCopy(xdr, t("dappRequestBottomSheetContent.xdrItem"))
-            }
-          >
-            <Icon.Copy01 size={16} color={themeColors.foreground.primary} />
-            <Text
-              md
-              medium
-              primary
-              style={{ marginLeft: pxValue(8), flex: 1 }}
-              numberOfLines={1}
-            >
-              {xdr}
-            </Text>
-          </TouchableOpacity>
-        </View>
-      </View>
-      {isMemoMissing && (
-        <Banner
-          variant="error"
-          text={t("transactionAmountScreen.errors.memoMissing")}
-          onPress={onBannerPress}
-          className="mt-4 w-full mt-[16px]"
-        />
-      )}
-      <View className="w-full flex-row items-center mt-6 px-6 py-4 bg-background-primary border border-border-primary rounded-xl justify-between">
-        <View className="flex-row items-center">
-          <Icon.UserCircle size={16} color={themeColors.foreground.primary} />
-          <Text
-            md
-            secondary
-            style={{ textAlign: "center", marginLeft: pxValue(8) }}
-          >
-            {t("wallet")}
-          </Text>
-        </View>
-        <View className="flex-row items-center">
-          <Text
-            md
-            secondary
-            style={{ textAlign: "center", marginRight: pxValue(8) }}
-          >
-            {account?.accountName}
-          </Text>
-          <Avatar
-            size="sm"
-            hasBorder={false}
-            publicAddress={account?.publicKey ?? ""}
-          />
-        </View>
-      </View>
-      <View className="flex-row justify-between w-full mt-6 gap-3">
-        <View className="flex-1">
-          <Button
-            secondary
-            lg
-            isFullWidth
-            onPress={onCancelRequest}
->>>>>>> dda7359a
             disabled={isSigning}
             variant={isMalicious ? "error" : "secondary"}
           />
@@ -278,8 +193,8 @@
             xl
             isFullWidth
             onPress={onConfirm}
-            isLoading={isSigning || isValidatingMemo}
-            disabled={isMemoMissing || isSigning || isValidatingMemo || !xdr}
+            isLoading={isSigning || !!isValidatingMemo}
+            disabled={!!isMemoMissing || isSigning || !!isValidatingMemo}
           >
             {t("dappRequestBottomSheetContent.confirm")}
           </Button>
@@ -303,6 +218,13 @@
           )}
         </View>
       </View>
+      {isMemoMissing && (
+        <Banner
+          variant="error"
+          text={t("transactionAmountScreen.errors.memoMissing")}
+          onPress={onBannerPress}
+        />
+      )}
       {(isMalicious || isSuspicious) && (
         <Banner
           variant={isMalicious ? "error" : "warning"}
