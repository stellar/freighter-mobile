--- conflicted
+++ resolved
@@ -9,12 +9,8 @@
 import Icon from "components/sds/Icon";
 import { TextButton } from "components/sds/TextButton";
 import { Text } from "components/sds/Typography";
-<<<<<<< HEAD
-import { ActiveAccount, useAuthenticationStore } from "ducks/auth";
-=======
 import { NATIVE_TOKEN_CODE } from "config/constants";
 import { ActiveAccount } from "ducks/auth";
->>>>>>> e0bf3f86
 import { WalletKitSessionRequest } from "ducks/walletKit";
 import { formatTokenAmount } from "helpers/formatAmount";
 import { useTransactionBalanceListItems } from "hooks/blockaid/useTransactionBalanceListItems";
@@ -84,10 +80,6 @@
 }) => {
   const { themeColors } = useColors();
   const { t } = useAppTranslation();
-<<<<<<< HEAD
-  const { copyToClipboard } = useClipboard();
-  const { verifyActionWithBiometrics } = useAuthenticationStore();
-=======
   const transactionBalanceListItems = useTransactionBalanceListItems(
     transactionScanResult,
     signTransactionDetails,
@@ -137,7 +129,6 @@
     [account, themeColors, t, signTransactionDetails?.summary.feeXlm],
   );
 
->>>>>>> e0bf3f86
   const dappMetadata = useDappMetadata(requestEvent);
 
   const sessionRequest = requestEvent?.params;
@@ -243,37 +234,6 @@
           <SignTransactionDetails data={signTransactionDetails} />
         )}
       </View>
-<<<<<<< HEAD
-      <View className="flex-row justify-between w-full mt-6 gap-3">
-        <View className="flex-1">
-          <Button
-            secondary
-            lg
-            isFullWidth
-            onPress={onCancelRequest}
-            disabled={isSigning}
-          >
-            {t("dappRequestBottomSheetContent.cancel")}
-          </Button>
-        </View>
-        <View className="flex-1">
-          <Button
-            tertiary
-            lg
-            isFullWidth
-            onPress={() =>
-              verifyActionWithBiometrics(() => {
-                onConfirm();
-                return Promise.resolve();
-              })
-            }
-            isLoading={isSigning || isValidatingMemo}
-            disabled={isMemoMissing || isSigning || isValidatingMemo || !xdr}
-          >
-            {t("dappRequestBottomSheetContent.confirm")}
-          </Button>
-        </View>
-=======
 
       {!isMalicious && !isSuspicious && (
         <Text sm secondary textAlign="center">
@@ -285,7 +245,6 @@
         className={`${!isMalicious && !isSuspicious ? "flex-row" : "flex-col"} w-full gap-[12px]`}
       >
         {renderButtons()}
->>>>>>> e0bf3f86
       </View>
     </View>
   );
