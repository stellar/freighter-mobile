--- conflicted
+++ resolved
@@ -82,37 +82,6 @@
         itemName,
       }),
     });
-  };
-
-  const renderConfirmButton = () => {
-    if (isMemoMissing || isValidatingMemo) {
-      return (
-        <View className="flex-1">
-          <Button
-            onPress={onConfirm}
-            tertiary
-            lg
-            disabled={!xdr || isValidatingMemo}
-          >
-            {t("common.addMemo")}
-          </Button>
-        </View>
-      );
-    }
-
-    return (
-      <View className="flex-1">
-        <Button
-          tertiary
-          lg
-          isFullWidth
-          onPress={onConfirm}
-          isLoading={isSigning}
-        >
-          {t("dappRequestBottomSheetContent.confirm")}
-        </Button>
-      </View>
-    );
   };
 
   return (
@@ -210,9 +179,6 @@
             {t("dappRequestBottomSheetContent.cancel")}
           </Button>
         </View>
-<<<<<<< HEAD
-        {renderConfirmButton()}
-=======
         <View className="flex-1">
           <Button
             tertiary
@@ -225,7 +191,6 @@
             {t("dappRequestBottomSheetContent.confirm")}
           </Button>
         </View>
->>>>>>> 2d7cf33c
       </View>
     </View>
   );
