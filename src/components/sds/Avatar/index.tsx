/* eslint-disable react/no-array-index-key */
import { Canvas, Rect } from "@shopify/react-native-skia";
import Icon from "components/sds/Icon";
import { Text } from "components/sds/Typography";
import {
  HSVtoRGB,
  publicKeyToBytes,
  generateMatrix,
  DEFAULT_MATRIX_SIZE,
} from "helpers/stellarIdenticon";
import useColors from "hooks/useColors";
import React from "react";
import { View } from "react-native";

// Constants for sizes
export const AvatarSizes = {
  SMALL: "sm",
  MEDIUM: "md",
  LARGE: "lg",
} as const;

export type AvatarSize = (typeof AvatarSizes)[keyof typeof AvatarSizes];

const AVATAR_DIMENSIONS = {
  [AvatarSizes.SMALL]: {
    dimension: 24,
    fontSize: 12,
    width: 26,
    height: 26,
    iconSize: 12,
    indicatorSize: 8,
  },
  [AvatarSizes.MEDIUM]: {
    dimension: 36,
    fontSize: 16,
    width: 38,
    height: 38,
    iconSize: 18,
    indicatorSize: 10,
  },
<<<<<<< HEAD
  [AvatarSizes.LARGE]: {
=======
  lg: {
    dimension: 40,
    fontSize: 16,
    width: 40,
    height: 40,
    iconSize: 16,
  },
  xl: {
>>>>>>> c64127ee
    dimension: 48,
    fontSize: 18,
    width: 50,
    height: 50,
    iconSize: 24,
    indicatorSize: 12,
  },
} as const;

<<<<<<< HEAD
=======
export type AvatarSize = "sm" | "md" | "lg" | "xl";

const CircleContainer = styled.View<{
  $size: AvatarSize;
  $hasBorder: boolean;
}>`
  width: ${({ $size }: { $size: AvatarSize }) => px(AVATAR_SIZES[$size].width)};
  height: ${({ $size }: { $size: AvatarSize }) =>
    px(AVATAR_SIZES[$size].height)};
  border-color: ${({ $hasBorder }: { $hasBorder: boolean }) =>
    $hasBorder ? THEME.colors.border.default : "transparent"};
  background-color: ${THEME.colors.background.default};
  border-width: 1px;
  border-radius: 50%;
  overflow: hidden;
  justify-content: center;
  align-items: center;
`;

const InitialsText = styled(Text)`
  font-size: ${({ $size }: { $size: AvatarSize }) =>
    fs(AVATAR_SIZES[$size].fontSize)};
  font-weight: bold;
  text-align: center;
  color: ${THEME.colors.text.secondary};
`;

>>>>>>> c64127ee
/**
 * Base props for the Avatar component
 */
export interface AvatarBaseProps {
  /** Avatar size */
  size?: AvatarSize;
  /** Optional test ID for testing */
  testID?: string;
  /** Whether to show border */
  hasBorder?: boolean;
  /** Whether to show selected indicator */
  isSelected?: boolean;
}

/**
 * Props for Avatar with a Stellar address
 */
export interface AvatarStellarAddressProps {
  /** Public Stellar address */
  publicAddress: string;
  userName?: undefined;
}

/**
 * Props for Avatar with a username
 */
export interface AvatarUserNameProps {
  /** User name for initials */
  userName: string;
  publicAddress?: undefined;
}

/**
 * Props for the Avatar component
 */
export type AvatarProps = (
  | AvatarStellarAddressProps
  | AvatarUserNameProps
  | {
      userName?: undefined;
      publicAddress?: undefined;
    }
) &
  AvatarBaseProps;

interface AvatarWrapperProps {
  size: AvatarSize;
  testID?: string;
  hasBorder?: boolean;
  isSelected?: boolean;
  children: React.ReactNode;
}

const AvatarWrapper: React.FC<AvatarWrapperProps> = ({
  size,
  testID,
  hasBorder = true,
  isSelected = false,
  children,
}) => {
  const { themeColors } = useColors();
  const getSizeClasses = () => {
    const classes: Record<AvatarSize, string> = {
      sm: "w-[26px] h-[26px]",
      md: "w-[38px] h-[38px]",
      lg: "w-[50px] h-[50px]",
    };

    return classes[size];
  };

  const getContainerClasses = () =>
    `relative z-10 ${getSizeClasses()} rounded-full ${
      hasBorder ? "border border-border-primary" : ""
    } ${isSelected ? "border-primary" : ""} bg-background-primary`;

  const getContentClasses = () =>
    "w-full h-full rounded-full overflow-hidden justify-center items-center";

  const getIndicatorClasses = () => {
    const indicatorSizeClasses: Record<AvatarSize, string> = {
      sm: "w-3 h-3",
      md: "w-4 h-4",
      lg: "w-5 h-5",
    };

    return `absolute z-20 -bottom-1 ${indicatorSizeClasses[size]} rounded-full bg-primary justify-center items-center`;
  };

  return (
    <View className={getContainerClasses()} testID={testID}>
      <View className={getContentClasses()}>{children}</View>
      {isSelected && (
        <View className={getIndicatorClasses()} testID={`${testID}-indicator`}>
          <Icon.Check size={8} color={themeColors.base[1]} />
        </View>
      )}
    </View>
  );
};

/**
 * Avatar component
 *
 * A customizable avatar component that displays:
 * - A Stellar identicon based on a public Stellar address
 * - Initials for a userName
 * - A default user icon when no data is provided
 *
 * @example
 * Basic usage:
 * ```tsx
 * <Avatar size="md" />
 * ```
 *
 * @example
 * With Stellar address:
 * ```tsx
 * <Avatar
 *   size="md"
 *   publicAddress="GBDEVU63Y6NTHJQQZIKVTC23NWLQVP3WJ2RI2OTSJTNYOIGICST5TVOM"
 * />
 * ```
 *
 * @example
 * With username:
 * ```tsx
 * <Avatar size="md" userName="John Doe" />
 * ```
 */
export const Avatar: React.FC<AvatarProps> = ({
  size = AvatarSizes.MEDIUM,
  publicAddress,
  userName,
  testID,
  hasBorder = true,
  isSelected = false,
}) => {
  const { themeColors } = useColors();
  const getTextSizeClass = () => {
    const classes: Record<AvatarSize, string> = {
      sm: "text-xs",
      md: "text-base",
      lg: "text-lg",
    };

    return classes[size];
  };

  // Get initials from username
  const getInitials = (name: string): string => {
    const arr = name.split(" ");
    if (arr.length >= 2) {
      return `${arr[0].charAt(0)}${arr[1].charAt(0)}`.toUpperCase();
    }
    return name.charAt(0).toUpperCase();
  };

  // Render Stellar identicon
  const renderIdenticon = () => {
    if (!publicAddress) return null;

    const bytes = publicKeyToBytes(publicAddress);
    const matrix = generateMatrix(bytes, true);
    const { r, g, b } = HSVtoRGB(bytes[0] / 255, 0.7, 0.8);
    const rgbColor = `rgb(${r}, ${g}, ${b})`;

    const { dimension } = AVATAR_DIMENSIONS[size];
    const padding = Math.max(2, Math.floor(dimension * 0.2));
    const availableSpace = dimension - padding * 2;
    const cellSize = Math.floor(availableSpace / DEFAULT_MATRIX_SIZE);
    const totalSize = cellSize * DEFAULT_MATRIX_SIZE;
    const offset = (availableSpace - totalSize) / 2;

    return (
      <AvatarWrapper
        size={size}
        testID={testID}
        hasBorder={hasBorder}
        isSelected={isSelected}
      >
        <View className="justify-center items-center">
          <Canvas
            style={{
              width: availableSpace,
              height: availableSpace,
              transform: [
                { scale: AVATAR_SIZES[size].iconSize / availableSpace },
              ],
            }}
          >
            {matrix.map((row, rowIndex) =>
              row.map(
                (cell, colIndex) =>
                  cell && (
                    <Rect
                      key={`${publicAddress}-${rowIndex}-${colIndex}`}
                      x={offset + cellSize * colIndex}
                      y={offset + cellSize * rowIndex}
                      width={cellSize + 0.5}
                      height={cellSize + 0.5}
                      color={rgbColor}
                    />
                  ),
              ),
            )}
          </Canvas>
        </View>
      </AvatarWrapper>
    );
  };

  const renderDefaultIcon = () => (
    <AvatarWrapper
      size={size}
      testID={testID}
      hasBorder={hasBorder}
      isSelected={isSelected}
    >
      <Icon.User01
        size={AVATAR_DIMENSIONS[size].iconSize}
        color={themeColors.text.secondary}
      />
    </AvatarWrapper>
  );

  const renderInitials = (initials: string) => (
    <AvatarWrapper
      size={size}
      testID={testID}
      hasBorder={hasBorder}
      isSelected={isSelected}
    >
      <Text className={`font-bold text-text-secondary ${getTextSizeClass()}`}>
        {initials}
      </Text>
    </AvatarWrapper>
  );

  const renderContent = () => {
    if (publicAddress) {
      return renderIdenticon();
    }

    if (userName) {
      const initials = getInitials(userName);
      return renderInitials(initials);
    }

    return renderDefaultIcon();
  };

  return renderContent();
};

export default Avatar;<|MERGE_RESOLUTION|>--- conflicted
+++ resolved
@@ -17,6 +17,7 @@
   SMALL: "sm",
   MEDIUM: "md",
   LARGE: "lg",
+  EXTRA_LARGE: "xl",
 } as const;
 
 export type AvatarSize = (typeof AvatarSizes)[keyof typeof AvatarSizes];
@@ -38,18 +39,15 @@
     iconSize: 18,
     indicatorSize: 10,
   },
-<<<<<<< HEAD
   [AvatarSizes.LARGE]: {
-=======
-  lg: {
     dimension: 40,
     fontSize: 16,
     width: 40,
     height: 40,
     iconSize: 16,
+    indicatorSize: 10,
   },
-  xl: {
->>>>>>> c64127ee
+  [AvatarSizes.EXTRA_LARGE]: {
     dimension: 48,
     fontSize: 18,
     width: 50,
@@ -59,36 +57,6 @@
   },
 } as const;
 
-<<<<<<< HEAD
-=======
-export type AvatarSize = "sm" | "md" | "lg" | "xl";
-
-const CircleContainer = styled.View<{
-  $size: AvatarSize;
-  $hasBorder: boolean;
-}>`
-  width: ${({ $size }: { $size: AvatarSize }) => px(AVATAR_SIZES[$size].width)};
-  height: ${({ $size }: { $size: AvatarSize }) =>
-    px(AVATAR_SIZES[$size].height)};
-  border-color: ${({ $hasBorder }: { $hasBorder: boolean }) =>
-    $hasBorder ? THEME.colors.border.default : "transparent"};
-  background-color: ${THEME.colors.background.default};
-  border-width: 1px;
-  border-radius: 50%;
-  overflow: hidden;
-  justify-content: center;
-  align-items: center;
-`;
-
-const InitialsText = styled(Text)`
-  font-size: ${({ $size }: { $size: AvatarSize }) =>
-    fs(AVATAR_SIZES[$size].fontSize)};
-  font-weight: bold;
-  text-align: center;
-  color: ${THEME.colors.text.secondary};
-`;
-
->>>>>>> c64127ee
 /**
  * Base props for the Avatar component
  */
@@ -154,7 +122,8 @@
     const classes: Record<AvatarSize, string> = {
       sm: "w-[26px] h-[26px]",
       md: "w-[38px] h-[38px]",
-      lg: "w-[50px] h-[50px]",
+      lg: "w-[40px] h-[40px]",
+      xl: "w-[50px] h-[50px]",
     };
 
     return classes[size];
@@ -173,6 +142,7 @@
       sm: "w-3 h-3",
       md: "w-4 h-4",
       lg: "w-5 h-5",
+      xl: "w-6 h-6",
     };
 
     return `absolute z-20 -bottom-1 ${indicatorSizeClasses[size]} rounded-full bg-primary justify-center items-center`;
@@ -233,6 +203,7 @@
       sm: "text-xs",
       md: "text-base",
       lg: "text-lg",
+      xl: "text-xl",
     };
 
     return classes[size];
@@ -276,7 +247,7 @@
               width: availableSpace,
               height: availableSpace,
               transform: [
-                { scale: AVATAR_SIZES[size].iconSize / availableSpace },
+                { scale: AVATAR_DIMENSIONS[size].iconSize / availableSpace },
               ],
             }}
           >
