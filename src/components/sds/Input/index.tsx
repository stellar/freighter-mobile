--- conflicted
+++ resolved
@@ -2,9 +2,9 @@
 import Clipboard from "@react-native-clipboard/clipboard";
 import { Text } from "components/sds/Typography";
 import { THEME } from "config/theme";
-<<<<<<< HEAD
 import { isAndroid } from "helpers/device";
-import { fsValue } from "helpers/dimensions";
+import { fsValue, pxValue } from "helpers/dimensions";
+import { t } from "i18next";
 import React, { useState, useMemo } from "react";
 import {
   TouchableOpacity,
@@ -12,57 +12,13 @@
   View,
   ViewStyle,
   TextStyle,
+  Platform,
 } from "react-native";
-=======
-import { fs, px } from "helpers/dimensions";
-import React, { useState } from "react";
-import {
-  Platform,
-  TouchableOpacity,
-  TextInput,
-  View,
-  StyleProp,
-  TextStyle,
-} from "react-native";
-import styled, { css } from "styled-components/native";
-
-// =============================================================================
-// Constants and types
-// =============================================================================
-
-const INPUT_SIZES = {
-  sm: {
-    fontSize: 12,
-    lineHeight: 18,
-    paddingVertical: 4,
-    paddingHorizontal: 10,
-    gap: 6,
-    borderRadius: 4,
-  },
-  md: {
-    fontSize: 14,
-    lineHeight: 20,
-    paddingVertical: 6,
-    paddingHorizontal: 12,
-    gap: 6,
-    borderRadius: 6,
-  },
-  lg: {
-    fontSize: 16,
-    lineHeight: 24,
-    paddingVertical: 8,
-    paddingHorizontal: 14,
-    gap: 8,
-    borderRadius: 8,
-  },
-} as const;
->>>>>>> 27ac6d5b
 
 export type InputSize = "sm" | "md" | "lg";
 
 type ClassNameMap = Record<InputSize, string>;
 
-<<<<<<< HEAD
 const CONTAINER_HEIGHT_MAP: ClassNameMap = {
   sm: "h-[30px]",
   md: "h-[38px]",
@@ -119,7 +75,7 @@
   return `${baseClasses} ${backgroundColor} ${borders} ${borderRadius[fieldSize]}`;
 };
 
-const getIOSInputClasses = (isDisabled?: boolean) => {
+const getInputClasses = (isDisabled?: boolean) => {
   const baseClasses = "flex-1";
   const textColor = isDisabled ? "text-text-secondary" : "text-text-primary";
   const textAlign = "text-left";
@@ -127,53 +83,36 @@
   return `${baseClasses} ${textColor} ${textAlign}`;
 };
 
-const getAndroidInputClasses = (isDisabled?: boolean) => {
-  const baseClasses = "flex-1";
-  const textColor = isDisabled ? "text-text-secondary" : "text-text-primary";
-  const textAlign = "text-left";
-
-  return `${baseClasses} ${textColor} ${textAlign}`;
-};
-
-const getInputClasses = (isDisabled?: boolean) =>
-  isAndroid
-    ? getAndroidInputClasses(isDisabled)
-    : getIOSInputClasses(isDisabled);
-
-const getIOSInputStyles = (fieldSize: InputSize) => {
-  const fontSizeMap = {
-    sm: fsValue(12),
-    md: fsValue(14),
-    lg: fsValue(16),
+// Unified font size map
+const FONT_SIZE_MAP = {
+  sm: fsValue(12),
+  md: fsValue(14),
+  lg: fsValue(16),
+} as const;
+
+const getInputStyles = (fieldSize: InputSize) => {
+  const baseStyles = {
+    fontSize: FONT_SIZE_MAP[fieldSize],
   };
 
+  if (isAndroid) {
+    return {
+      ...baseStyles,
+      fontFamily: "Inter-Regular",
+      fontWeight: "400" as const,
+      textAlignVertical: "center" as const,
+      paddingVertical: 0,
+      paddingTop: 0,
+      paddingBottom: 0,
+    };
+  }
+
   return {
-    fontSize: fontSizeMap[fieldSize],
+    ...baseStyles,
     fontFamily: "Inter-Variable",
     fontWeight: "400" as const,
   };
 };
-
-const getAndroidInputStyles = (fieldSize: InputSize) => {
-  const fontSizeMap = {
-    sm: fsValue(12),
-    md: fsValue(14),
-    lg: fsValue(16),
-  };
-
-  return {
-    fontSize: fontSizeMap[fieldSize],
-    fontFamily: "Inter-Regular",
-    fontWeight: "400" as const,
-    textAlignVertical: "center" as const,
-    paddingVertical: 0,
-    paddingTop: 0,
-    paddingBottom: 0,
-  };
-};
-
-const getInputStyles = (fieldSize: InputSize) =>
-  isAndroid ? getAndroidInputStyles(fieldSize) : getIOSInputStyles(fieldSize);
 
 const getSideElementClasses = (fieldSize: InputSize) =>
   `${CONTAINER_HEIGHT_MAP[fieldSize]} justify-center items-center mt-[2px]`;
@@ -197,114 +136,168 @@
 
   return `${bgColor} ${border} ${borderRadius[fieldSize]} items-center justify-center`;
 };
-=======
-const Container = styled.View<Pick<StyledProps, "$fieldSize">>`
-  width: 100%;
-  gap: ${({ $fieldSize }: Pick<StyledProps, "$fieldSize">) =>
-    px(INPUT_SIZES[$fieldSize].gap)};
-`;
-
-const InputContainer = styled.View<
-  Pick<StyledProps, "$fieldSize" | "$isError" | "$isDisabled">
->`
-  flex-direction: row;
-  align-items: center;
-  background-color: ${({ $isDisabled }: Pick<StyledProps, "$isDisabled">) =>
-    $isDisabled
-      ? THEME.colors.background.secondary
-      : THEME.colors.background.default};
-  border-width: 1px;
-  border-color: ${({ $isError }: Pick<StyledProps, "$isError">) => {
-    if ($isError) {
-      return THEME.colors.status.error;
-    }
-    return THEME.colors.border.default;
-  }};
-  border-radius: ${({ $fieldSize }: Pick<StyledProps, "$fieldSize">) =>
-    px(INPUT_SIZES[$fieldSize].borderRadius)};
-  padding-horizontal: ${({ $fieldSize }: Pick<StyledProps, "$fieldSize">) =>
-    px(INPUT_SIZES[$fieldSize].paddingHorizontal)};
-`;
-
-const commonInputStyles = css<Pick<StyledProps, "$fieldSize" | "$isDisabled">>`
-  flex: 1;
-  height: ${({ $fieldSize }) => getInputHeight($fieldSize)};
-  font-size: ${({ $fieldSize }) => fs(INPUT_SIZES[$fieldSize].fontSize)};
-  color: ${({ $isDisabled }) =>
-    $isDisabled ? THEME.colors.text.secondary : THEME.colors.text.primary};
-  font-family: ${Platform.select({
+
+// Helper functions for suffix input styling
+const getSuffixContainerClasses = (fieldSize: InputSize) => {
+  const height = CONTAINER_HEIGHT_MAP[fieldSize];
+  const padding = HORIZONTAL_PADDING_MAP[fieldSize];
+  return `flex-1 flex-row items-center ${height} ${padding}`;
+};
+
+const getSuffixTextStyles = (fieldSize: InputSize) => ({
+  fontSize: FONT_SIZE_MAP[fieldSize],
+  color: THEME.colors.text.primary,
+  fontFamily: Platform.select({
     ios: "Inter-Variable",
     android: "Inter-Regular",
-  })};
-  font-weight: ${Platform.select({
-    ios: "400",
-    android: "normal",
-  })};
-`;
-
-export const StyledTextInput = styled.TextInput<
-  Pick<
-    StyledProps,
-    "$fieldSize" | "$hasLeftElement" | "$hasRightElement" | "$isDisabled"
-  >
->`
-  ${commonInputStyles}
-`;
-
-const StyledBottomSheetTextInput = styled(BottomSheetTextInput)`
-  ${commonInputStyles}
-`;
-
-const SideElement = styled.View<{ marginSide: "left" | "right" }>`
-  justify-content: center;
-  margin-${({ marginSide }: { marginSide: "left" | "right" }) => marginSide}: ${px(8)};
-`;
-
-const FieldNoteWrapper = styled.View`
-  margin-top: ${px(4)};
-`;
-
-const ButtonContainer = styled.View<
-  Pick<StyledProps, "$fieldSize" | "$isError"> & { backgroundColor?: string }
->`
-  background-color: ${({
-    backgroundColor,
-  }: Pick<StyledProps, "$isError"> & { backgroundColor?: string }) =>
-    backgroundColor || THEME.colors.background.default};
-  padding: ${px(8)} 0 ${px(8)} ${px(12)};
-  border-left-width: 1px;
-  border-left-color: ${THEME.colors.border.default};
-  height: ${({ $fieldSize }: { $fieldSize: InputSize }) =>
-    getInputHeight($fieldSize)};
-  align-items: center;
-  justify-content: center;
-`;
-
-const SuffixDisplayContainer = styled.View<{ $fieldSize: InputSize }>`
-  flex: 1;
-  flex-direction: row;
-  align-items: center;
-  height: ${({ $fieldSize }: { $fieldSize: InputSize }) =>
-    getInputHeight($fieldSize)};
-  padding-horizontal: ${({ $fieldSize }: { $fieldSize: InputSize }) =>
-    px(INPUT_SIZES[$fieldSize].paddingHorizontal)};
-`;
-
-const SuffixText = styled.Text<{ $fieldSize: InputSize }>`
-  font-size: ${({ $fieldSize }: { $fieldSize: InputSize }) =>
-    fs(INPUT_SIZES[$fieldSize].fontSize)};
-  color: ${THEME.colors.text.primary};
-  font-family: ${Platform.select({
-    ios: "Inter-Variable",
-    android: "Inter-Regular",
-  })};
-  font-weight: ${Platform.select({
-    ios: "400",
-    android: "normal",
-  })};
-`;
-
-const SuffixInput = React.forwardRef<TextInput, InputProps>(
+  }),
+  fontWeight: Platform.select({
+    ios: "400" as const,
+    android: "normal" as const,
+  }),
+});
+
+// Define InputProps first since TextInputComponentProps references it
+interface InputProps {
+  id?: string;
+  testID?: string;
+  fieldSize?: InputSize;
+  label?: string | React.ReactNode;
+  labelSuffix?: string | React.ReactNode;
+  isLabelUppercase?: boolean;
+  isError?: boolean;
+  isPassword?: boolean;
+  leftElement?: React.JSX.Element;
+  rightElement?: React.JSX.Element;
+  note?: string | React.ReactNode;
+  error?: string | React.ReactNode;
+  success?: string | React.ReactNode;
+  copyButton?: {
+    position: "left" | "right";
+    showLabel?: boolean;
+  };
+  endButton?: {
+    content: string | React.ReactNode;
+    onPress: () => void;
+    disabled?: boolean;
+    color?: string;
+    backgroundColor?: string;
+  };
+  value?: string;
+  onChangeText?: (text: string) => void;
+  onSubmitEditing?: () => void;
+  placeholder?: string;
+  placeholderTextColor?: string;
+  secureTextEntry?: boolean;
+  editable?: boolean;
+  autoCapitalize?: "none" | "sentences" | "words" | "characters";
+  autoCorrect?: boolean;
+  autoFocus?: boolean;
+  keyboardType?:
+    | "default"
+    | "number-pad"
+    | "decimal-pad"
+    | "numeric"
+    | "email-address"
+    | "phone-pad";
+  isBottomSheetInput?: boolean;
+  style?: ViewStyle | TextStyle;
+  /** Text to display as suffix after the input value (e.g., "XLM") */
+  inputSuffixDisplay?: string;
+  /** Whether to center the text alignment within the input field */
+  centered?: boolean;
+}
+
+type InputRef = TextInput | React.ComponentRef<typeof BottomSheetTextInput>;
+
+// TextInputComponent uses a subset of InputProps - only the core text input props
+type TextInputComponentProps = Pick<
+  InputProps,
+  | "fieldSize"
+  | "value"
+  | "onChangeText"
+  | "placeholder"
+  | "placeholderTextColor"
+  | "secureTextEntry"
+  | "editable"
+  | "autoCorrect"
+  | "isBottomSheetInput"
+  | "testID"
+  | "style"
+  | "onSubmitEditing"
+  | "autoCapitalize"
+  | "autoFocus"
+  | "keyboardType"
+> & {
+  className?: string;
+  ref: React.Ref<InputRef>;
+  selection?: { start: number; end: number };
+};
+
+const TextInputComponent = React.forwardRef<InputRef, TextInputComponentProps>(
+  (
+    {
+      fieldSize = "lg",
+      value,
+      onChangeText,
+      placeholder,
+      placeholderTextColor = THEME.colors.text.secondary,
+      secureTextEntry = false,
+      editable = true,
+      autoCorrect = true,
+      isBottomSheetInput = false,
+      testID,
+      style,
+      className,
+      ...props
+    },
+    ref,
+  ) => {
+    const inputClasses = useMemo(() => getInputClasses(!editable), [editable]);
+
+    const inputStyles = useMemo(() => getInputStyles(fieldSize), [fieldSize]);
+
+    if (isBottomSheetInput) {
+      return (
+        <BottomSheetTextInput
+          ref={
+            ref as React.Ref<React.ComponentRef<typeof BottomSheetTextInput>>
+          }
+          testID={testID}
+          placeholder={placeholder}
+          placeholderTextColor={placeholderTextColor}
+          value={value}
+          onChangeText={onChangeText}
+          editable={editable}
+          secureTextEntry={secureTextEntry}
+          autoCorrect={autoCorrect}
+          className={inputClasses}
+          style={[inputStyles, style]}
+          {...props}
+        />
+      );
+    }
+
+    return (
+      <TextInput
+        ref={ref as React.Ref<TextInput>}
+        testID={testID}
+        placeholder={placeholder}
+        placeholderTextColor={placeholderTextColor}
+        value={value}
+        onChangeText={onChangeText}
+        editable={editable}
+        secureTextEntry={secureTextEntry}
+        autoCorrect={autoCorrect}
+        className={inputClasses}
+        style={[inputStyles, style]}
+        {...props}
+      />
+    );
+  },
+);
+
+const SuffixInput = React.forwardRef<InputRef, InputProps>(
   (
     {
       fieldSize = "lg",
@@ -325,7 +318,6 @@
       editable = true,
       testID,
       autoCorrect = true,
-      isBottomSheetInput = false,
       inputSuffixDisplay,
       centered = false,
       ...props
@@ -345,17 +337,69 @@
       md: fieldSize === "lg",
     });
 
-    const renderCopyButton = (position: "left" | "right") => (
+    const renderCopyButton = () => (
       <TouchableOpacity onPress={handleCopy}>
-        <SideElement position={position}>
-          <Text sm>{copyButton?.showLabel ? "Copy" : "📋"}</Text>
-        </SideElement>
+        <View className={getSideElementClasses(fieldSize)}>
+          <Text sm>{t("common.copy")}</Text>
+        </View>
       </TouchableOpacity>
     );
 
-    const StyledTextInputComponent = isBottomSheetInput
-      ? StyledBottomSheetTextInput
-      : StyledTextInput;
+    // All hooks must be called at the top level
+    const containerClasses = useMemo(
+      () => `w-full ${GAP_MAP[fieldSize]}`,
+      [fieldSize],
+    );
+
+    const inputContainerClasses = useMemo(
+      () =>
+        `${getInputContainerClasses(fieldSize, Boolean(isError || error), !editable, Boolean(endButton))} ${VERTICAL_PADDING_MAP[fieldSize]}`,
+      [fieldSize, isError, error, editable, endButton],
+    );
+
+    const leftSideElementClasses = useMemo(
+      () => `${getSideElementClasses(fieldSize)} mr-2`,
+      [fieldSize],
+    );
+
+    const rightSideElementClasses = useMemo(
+      () => getSideElementClasses(fieldSize),
+      [fieldSize],
+    );
+
+    const fieldNoteClasses = useMemo(() => getFieldNoteWrapperClasses(), []);
+
+    const buttonContainerClasses = useMemo(
+      () =>
+        getButtonContainerClasses(
+          fieldSize,
+          endButton?.backgroundColor,
+          Boolean(isError || error),
+        ),
+      [fieldSize, endButton?.backgroundColor, isError, error],
+    );
+
+    const containerPaddingClasses = useMemo(() => {
+      let paddingLeft = "pl-[14px]"; // default lg
+      if (fieldSize === "sm") paddingLeft = "pl-[10px]";
+      else if (fieldSize === "md") paddingLeft = "pl-[12px]";
+
+      let paddingRight = "";
+      if (!endButton) {
+        if (fieldSize === "sm") paddingRight = "pr-[10px]";
+        else if (fieldSize === "md") paddingRight = "pr-[12px]";
+        else paddingRight = "pr-[14px]";
+      }
+
+      return `${paddingLeft} ${paddingRight}`.trim();
+    }, [fieldSize, endButton]);
+
+    const buttonPaddingClasses = useMemo(
+      () => "pt-[8px] pb-[8px] pl-[12px] pr-[12px]",
+      [],
+    );
+
+    const heightClasses = CONTAINER_HEIGHT_MAP[fieldSize];
 
     const commonTextInputProps = {
       ref,
@@ -367,14 +411,13 @@
       editable,
       autoCorrect,
       autoFocus: props.autoFocus,
-      $fieldSize: fieldSize,
-      $isDisabled: !editable,
+      fieldSize,
       selection: !editable && value ? { start: 0, end: 0 } : undefined,
       ...props,
     };
 
     return (
-      <Container $fieldSize={fieldSize}>
+      <View className={containerClasses}>
         {label && (
           <Text {...getLabelSize()} color={THEME.colors.text.secondary}>
             {isLabelUppercase ? label.toString().toUpperCase() : label}
@@ -387,65 +430,75 @@
           </Text>
         )}
 
-        <InputContainer
-          testID={testID ? `${testID}-container` : undefined}
-          $fieldSize={fieldSize}
-          $isError={Boolean(isError || error)}
-          $isDisabled={!editable}
-        >
-          {copyButton?.position === "left" && renderCopyButton("left")}
-          {leftElement && (
-            <SideElement marginSide="right">{leftElement}</SideElement>
-          )}
-
-          <SuffixDisplayContainer $fieldSize={fieldSize}>
-            <View
-              style={{
-                flex: 1,
-                flexDirection: "row",
-                alignItems: "center",
-                justifyContent: centered ? "center" : "flex-start",
-                display: value ? "flex" : "none",
-              }}
-            >
-              <SuffixText $fieldSize={fieldSize}>{value || ""}</SuffixText>
-              <SuffixText $fieldSize={fieldSize} style={{ marginRight: px(4) }}>
-                {inputSuffixDisplay}
-              </SuffixText>
+        <View className="flex-row items-center">
+          <View
+            testID={testID ? `${testID}-container` : undefined}
+            className={`${inputContainerClasses} ${containerPaddingClasses} ${heightClasses} flex-1`}
+          >
+            {copyButton?.position === "left" && renderCopyButton()}
+            {leftElement && (
+              <View className={leftSideElementClasses}>{leftElement}</View>
+            )}
+
+            <View className={getSuffixContainerClasses(fieldSize)}>
+              <View
+                style={{
+                  flex: 1,
+                  flexDirection: "row",
+                  alignItems: "center",
+                  justifyContent: centered ? "center" : "flex-start",
+                  display: value ? "flex" : "none",
+                }}
+              >
+                <Text style={getSuffixTextStyles(fieldSize)}>
+                  {value || ""}
+                </Text>
+                <Text
+                  style={[
+                    getSuffixTextStyles(fieldSize),
+                    { marginRight: pxValue(4) },
+                  ]}
+                >
+                  {inputSuffixDisplay}
+                </Text>
+              </View>
+
+              <TextInputComponent
+                {...commonTextInputProps}
+                fieldSize={fieldSize}
+                style={{
+                  position: "absolute",
+                  left: -8,
+                  right: 0,
+                  top: 0,
+                  bottom: 0,
+                  backgroundColor: "transparent",
+                  color: "transparent",
+                  textAlign: centered ? "center" : "left",
+                }}
+              />
             </View>
 
-            <StyledTextInputComponent
-              {...commonTextInputProps}
-              $fieldSize={fieldSize}
-              $hasLeftElement={false}
-              $hasRightElement={false}
-              $isDisabled={!editable}
-              style={{
-                position: "absolute",
-                left: -8,
-                right: 0,
-                top: 0,
-                bottom: 0,
-                backgroundColor: "transparent",
-                color: "transparent",
-                textAlign: centered ? "center" : "left",
-              }}
-            />
-          </SuffixDisplayContainer>
-
-          {rightElement && (
-            <SideElement marginSide="left">{rightElement}</SideElement>
-          )}
-          {copyButton?.position === "right" && renderCopyButton("right")}
+            {rightElement && (
+              <View className={rightSideElementClasses}>{rightElement}</View>
+            )}
+            {copyButton?.position === "right" && renderCopyButton()}
+          </View>
+
           {endButton && (
             <TouchableOpacity
               onPress={endButton.onPress}
               disabled={endButton.disabled}
               testID={testID ? `${testID}-end-button` : undefined}
+              className="flex-shrink-0"
             >
-              <ButtonContainer
-                backgroundColor={endButton.backgroundColor}
-                $fieldSize={fieldSize}
+              <View
+                className={`${buttonContainerClasses} ${buttonPaddingClasses} ${heightClasses} mr-[4px]`}
+                style={{
+                  backgroundColor:
+                    endButton.backgroundColor ||
+                    THEME.colors.background.default,
+                }}
               >
                 {typeof endButton.content === "string" ? (
                   <Text
@@ -459,37 +512,36 @@
                 ) : (
                   endButton.content
                 )}
-              </ButtonContainer>
+              </View>
             </TouchableOpacity>
           )}
-        </InputContainer>
+        </View>
 
         {note && (
-          <FieldNoteWrapper>
+          <View className={fieldNoteClasses}>
             <Text sm color={THEME.colors.text.secondary}>
               {note}
             </Text>
-          </FieldNoteWrapper>
+          </View>
         )}
         {error && (
-          <FieldNoteWrapper>
+          <View className={fieldNoteClasses}>
             <Text sm color={THEME.colors.status.error}>
               {error}
             </Text>
-          </FieldNoteWrapper>
+          </View>
         )}
         {success && (
-          <FieldNoteWrapper>
+          <View className={fieldNoteClasses}>
             <Text sm color={THEME.colors.status.success}>
               {success}
             </Text>
-          </FieldNoteWrapper>
+          </View>
         )}
-      </Container>
+      </View>
     );
   },
 );
->>>>>>> 27ac6d5b
 
 /**
  * Input component for text entry with various styling and functionality options.
@@ -568,161 +620,11 @@
  * @param {string} [props.testID] - Test ID for testing
  * @param {("none" | "sentences" | "words" | "characters")} [props.autoCapitalize] - Text capitalization behavior
  * @param {("default" | "number-pad" | "decimal-pad" | "numeric" | "email-address" | "phone-pad")} [props.keyboardType] - Keyboard type for the input
-<<<<<<< HEAD
  * @param {ViewStyle | TextStyle} [props.style] - Custom style to override default styling
-=======
  * @param {boolean} [props.isBottomSheetInput] - Whether the input is a bottom sheet input
  * @param {string} [props.inputSuffixDisplay] - Text to display as suffix after the input value (e.g., "XLM")
  * @param {boolean} [props.centered] - Whether to center the text alignment within the input field
->>>>>>> 27ac6d5b
  */
-interface InputProps {
-  style?: StyleProp<TextStyle>;
-  id?: string;
-  testID?: string;
-  fieldSize?: InputSize;
-  label?: string | React.ReactNode;
-  labelSuffix?: string | React.ReactNode;
-  isLabelUppercase?: boolean;
-  isError?: boolean;
-  isPassword?: boolean;
-  leftElement?: React.JSX.Element;
-  rightElement?: React.JSX.Element;
-  note?: string | React.ReactNode;
-  error?: string | React.ReactNode;
-  success?: string | React.ReactNode;
-  copyButton?: {
-    position: "left" | "right";
-    showLabel?: boolean;
-  };
-  endButton?: {
-    content: string | React.ReactNode;
-    onPress: () => void;
-    disabled?: boolean;
-    color?: string;
-    backgroundColor?: string;
-  };
-  value?: string;
-  onChangeText?: (text: string) => void;
-  onSubmitEditing?: () => void;
-  placeholder?: string;
-  placeholderTextColor?: string;
-  secureTextEntry?: boolean;
-  editable?: boolean;
-  autoCapitalize?: "none" | "sentences" | "words" | "characters";
-  autoCorrect?: boolean;
-  autoFocus?: boolean;
-  keyboardType?:
-    | "default"
-    | "number-pad"
-    | "decimal-pad"
-    | "numeric"
-    | "email-address"
-    | "phone-pad";
-  isBottomSheetInput?: boolean;
-<<<<<<< HEAD
-  style?: ViewStyle | TextStyle;
-  selectTextOnFocus?: boolean;
-}
-
-type InputRef = TextInput | React.ComponentRef<typeof BottomSheetTextInput>;
-
-interface TextInputComponentProps {
-  fieldSize?: InputSize;
-  value?: string;
-  onChangeText?: (text: string) => void;
-  placeholder?: string;
-  placeholderTextColor?: string;
-  secureTextEntry?: boolean;
-  editable?: boolean;
-  autoCorrect?: boolean;
-  isBottomSheetInput?: boolean;
-  testID?: string;
-  style?: ViewStyle | TextStyle;
-  className?: string;
-  ref: React.Ref<InputRef>;
-  onSubmitEditing?: () => void;
-  selectTextOnFocus?: boolean;
-  autoCapitalize?: "none" | "sentences" | "words" | "characters";
-  autoFocus?: boolean;
-  keyboardType?:
-    | "default"
-    | "number-pad"
-    | "decimal-pad"
-    | "numeric"
-    | "email-address"
-    | "phone-pad";
-  selection?: { start: number; end: number };
-=======
-  /** Text to display as suffix after the input value (e.g., "XLM") */
-  inputSuffixDisplay?: string;
-  /** Whether to center the text alignment within the input field */
-  centered?: boolean;
->>>>>>> 27ac6d5b
-}
-
-const TextInputComponent = React.forwardRef<InputRef, TextInputComponentProps>(
-  (
-    {
-      fieldSize = "lg",
-      value,
-      onChangeText,
-      placeholder,
-      placeholderTextColor = THEME.colors.text.secondary,
-      secureTextEntry = false,
-      editable = true,
-      autoCorrect = true,
-      isBottomSheetInput = false,
-      testID,
-      style,
-      className,
-      ...props
-    },
-    ref,
-  ) => {
-    const inputClasses = useMemo(() => getInputClasses(!editable), [editable]);
-
-    const inputStyles = useMemo(() => getInputStyles(fieldSize), [fieldSize]);
-
-    if (isBottomSheetInput) {
-      return (
-        <BottomSheetTextInput
-          ref={
-            ref as React.Ref<React.ComponentRef<typeof BottomSheetTextInput>>
-          }
-          testID={testID}
-          placeholder={placeholder}
-          placeholderTextColor={placeholderTextColor}
-          value={value}
-          onChangeText={onChangeText}
-          editable={editable}
-          secureTextEntry={secureTextEntry}
-          autoCorrect={autoCorrect}
-          className={inputClasses}
-          style={[inputStyles, style]}
-          {...props}
-        />
-      );
-    }
-
-    return (
-      <TextInput
-        ref={ref as React.Ref<TextInput>}
-        testID={testID}
-        placeholder={placeholder}
-        placeholderTextColor={placeholderTextColor}
-        value={value}
-        onChangeText={onChangeText}
-        editable={editable}
-        secureTextEntry={secureTextEntry}
-        autoCorrect={autoCorrect}
-        className={inputClasses}
-        style={[inputStyles, style]}
-        {...props}
-      />
-    );
-  },
-);
 
 export const StyledTextInput = React.forwardRef<InputRef, InputProps>(
   (props, ref) => {
@@ -776,6 +678,62 @@
   ) => {
     const [showPassword] = useState(false);
 
+    // All hooks must be called at the top level
+    const containerClasses = useMemo(
+      () => `w-full ${GAP_MAP[fieldSize]}`,
+      [fieldSize],
+    );
+
+    const inputContainerClasses = useMemo(
+      () =>
+        `${getInputContainerClasses(fieldSize, Boolean(isError || error), !editable, Boolean(endButton))} ${VERTICAL_PADDING_MAP[fieldSize]}`,
+      [fieldSize, isError, error, editable, endButton],
+    );
+
+    const leftSideElementClasses = useMemo(
+      () => `${getSideElementClasses(fieldSize)} mr-2`,
+      [fieldSize],
+    );
+
+    const rightSideElementClasses = useMemo(
+      () => getSideElementClasses(fieldSize),
+      [fieldSize],
+    );
+
+    const fieldNoteClasses = useMemo(() => getFieldNoteWrapperClasses(), []);
+
+    const buttonContainerClasses = useMemo(
+      () =>
+        getButtonContainerClasses(
+          fieldSize,
+          endButton?.backgroundColor,
+          Boolean(isError || error),
+        ),
+      [fieldSize, endButton?.backgroundColor, isError, error],
+    );
+
+    const containerPaddingClasses = useMemo(() => {
+      let paddingLeft = "pl-[14px]"; // default lg
+      if (fieldSize === "sm") paddingLeft = "pl-[10px]";
+      else if (fieldSize === "md") paddingLeft = "pl-[12px]";
+
+      let paddingRight = "";
+      if (!endButton) {
+        if (fieldSize === "sm") paddingRight = "pr-[10px]";
+        else if (fieldSize === "md") paddingRight = "pr-[12px]";
+        else paddingRight = "pr-[14px]";
+      }
+
+      return `${paddingLeft} ${paddingRight}`.trim();
+    }, [fieldSize, endButton]);
+
+    const buttonPaddingClasses = useMemo(
+      () => "pt-[8px] pb-[8px] pl-[12px] pr-[12px]",
+      [],
+    );
+
+    const heightClasses = CONTAINER_HEIGHT_MAP[fieldSize];
+
     // If inputSuffixDisplay is provided, use the separate SuffixInput component
     if (inputSuffixDisplay) {
       return (
@@ -808,8 +766,6 @@
       );
     }
 
-    // Original Input component logic (unchanged from main branch)
-
     const handleCopy = () => {
       if (!value) {
         return;
@@ -824,70 +780,10 @@
       md: fieldSize === "lg",
     });
 
-    const containerClasses = useMemo(
-      () => `w-full ${GAP_MAP[fieldSize]}`,
-      [fieldSize],
-    );
-
-    const inputContainerClasses = useMemo(
-      () =>
-        `${getInputContainerClasses(fieldSize, Boolean(isError || error), !editable, Boolean(endButton))} ${VERTICAL_PADDING_MAP[fieldSize]}`,
-      [fieldSize, isError, error, editable, endButton],
-    );
-
-    const leftSideElementClasses = useMemo(
-      () => `${getSideElementClasses(fieldSize)} mr-2`,
-      [fieldSize],
-    );
-
-    const rightSideElementClasses = useMemo(
-      () => getSideElementClasses(fieldSize),
-      [fieldSize],
-    );
-
-    const fieldNoteClasses = useMemo(() => getFieldNoteWrapperClasses(), []);
-
-    const buttonContainerClasses = useMemo(
-      () =>
-        getButtonContainerClasses(
-          fieldSize,
-          endButton?.backgroundColor,
-          Boolean(isError || error),
-        ),
-      [fieldSize, endButton?.backgroundColor, isError, error],
-    );
-
-    // Hardcoded values - no dynamic calculations needed
-
-    // Hardcoded padding classes for container
-    const containerPaddingClasses = useMemo(() => {
-      // Hardcoded padding values based on field size
-      let paddingLeft = "pl-[14px]"; // default lg
-      if (fieldSize === "sm") paddingLeft = "pl-[10px]";
-      else if (fieldSize === "md") paddingLeft = "pl-[12px]";
-
-      let paddingRight = "";
-      // Add right padding when there's no endButton (endButton takes up the right space)
-      if (!endButton) {
-        if (fieldSize === "sm") paddingRight = "pr-[10px]";
-        else if (fieldSize === "md") paddingRight = "pr-[12px]";
-        else paddingRight = "pr-[14px]";
-      }
-
-      return `${paddingLeft} ${paddingRight}`.trim();
-    }, [fieldSize, endButton]);
-
-    const buttonPaddingClasses = useMemo(
-      () => "pt-[8px] pb-[8px] pl-[12px] pr-[12px]",
-      [],
-    );
-
-    const heightClasses = CONTAINER_HEIGHT_MAP[fieldSize];
-
     const renderCopyButton = () => (
       <TouchableOpacity onPress={handleCopy}>
         <View className={getSideElementClasses(fieldSize)}>
-          <Text sm>{copyButton?.showLabel ? "Copy" : "📋"}</Text>
+          <Text sm>{t("common.copy")}</Text>
         </View>
       </TouchableOpacity>
     );
@@ -928,6 +824,7 @@
               autoCorrect={autoCorrect}
               isBottomSheetInput={isBottomSheetInput}
               testID={testID}
+              style={style}
               selection={!editable && value ? { start: 0, end: 0 } : undefined}
               {...props}
             />
@@ -938,37 +835,6 @@
             {copyButton?.position === "right" && renderCopyButton()}
           </View>
 
-<<<<<<< HEAD
-=======
-          <StyledTextInputComponent
-            ref={ref}
-            testID={testID}
-            placeholder={placeholder}
-            placeholderTextColor={THEME.colors.text.secondary}
-            value={value}
-            onChangeText={onChangeText}
-            editable={editable}
-            secureTextEntry={isPassword && !showPassword}
-            autoCorrect={autoCorrect}
-            autoFocus={props.autoFocus}
-            $fieldSize={fieldSize}
-            $hasLeftElement={leftElement || copyButton?.position === "left"}
-            $hasRightElement={
-              rightElement ||
-              copyButton?.position === "right" ||
-              (isPassword && !endButton)
-            }
-            $isDisabled={!editable}
-            selection={!editable && value ? { start: 0, end: 0 } : undefined}
-            style={[style, centered && { textAlign: "center" }]}
-            {...props}
-          />
-
-          {rightElement && (
-            <SideElement marginSide="left">{rightElement}</SideElement>
-          )}
-          {copyButton?.position === "right" && renderCopyButton("right")}
->>>>>>> 27ac6d5b
           {endButton && (
             <TouchableOpacity
               onPress={endButton.onPress}
