--- conflicted
+++ resolved
@@ -1,3 +1,4 @@
+import { BottomSheetTextInput } from "@gorhom/bottom-sheet";
 import { Text } from "components/sds/Typography";
 import { THEME } from "config/theme";
 import { isAndroid } from "helpers/device";
@@ -353,6 +354,7 @@
     | "numeric"
     | "email-address"
     | "phone-pad";
+  isBottomSheetInput?: boolean;
   style?: ViewStyle | TextStyle;
   /** Text to display as suffix after the input value (e.g., "XLM") */
   inputSuffixDisplay?: string;
@@ -364,10 +366,11 @@
 
 /**
  * Reference type for input components.
- *
- * @typedef {TextInput} InputRef
+ * Can be either a TextInput or BottomSheetTextInput component reference.
+ *
+ * @typedef {TextInput | React.ComponentRef<typeof BottomSheetTextInput>} InputRef
  */
-type InputRef = TextInput;
+type InputRef = TextInput | React.ComponentRef<typeof BottomSheetTextInput>;
 
 /**
  * Props interface for the TextInputComponent.
@@ -385,6 +388,7 @@
  * @property {boolean} [autoCorrect] - Whether to enable auto-correction
  * @property {boolean} [autoFocus] - Whether to focus the input on mount
  * @property {string} [keyboardType] - Keyboard type for the input
+ * @property {boolean} [isBottomSheetInput] - Whether to use BottomSheetTextInput
  * @property {string} [testID] - Test ID for testing
  * @property {ViewStyle | TextStyle} [style] - Custom style to override default styling
  * @property {Function} [onSubmitEditing] - Callback when editing is submitted
@@ -402,6 +406,7 @@
   | "secureTextEntry"
   | "editable"
   | "autoCorrect"
+  | "isBottomSheetInput"
   | "testID"
   | "style"
   | "onSubmitEditing"
@@ -428,6 +433,7 @@
  * @param {boolean} [props.secureTextEntry=false] - Whether the input is for password entry
  * @param {boolean} [props.editable=true] - Whether the input is editable
  * @param {boolean} [props.autoCorrect=true] - Whether to enable auto-correction
+ * @param {boolean} [props.isBottomSheetInput=false] - Whether to use BottomSheetTextInput
  * @param {string} [props.testID] - Test ID for testing
  * @param {ViewStyle | TextStyle} [props.style] - Custom style to override default styling
  * @param {string} [props.className] - Additional CSS classes
@@ -444,6 +450,7 @@
       secureTextEntry = false,
       editable = true,
       autoCorrect = true,
+      isBottomSheetInput = false,
       testID,
       style,
       className,
@@ -456,8 +463,6 @@
 
     const inputStyles = useMemo(() => getInputStyles(fieldSize), [fieldSize]);
 
-<<<<<<< HEAD
-=======
     if (isBottomSheetInput) {
       return (
         <BottomSheetTextInput
@@ -480,7 +485,6 @@
       );
     }
 
->>>>>>> 7aad09c3
     return (
       <TextInput
         ref={ref as React.Ref<TextInput>}
@@ -798,6 +802,7 @@
  * @param {("none" | "sentences" | "words" | "characters")} [props.autoCapitalize] - Text capitalization behavior
  * @param {("default" | "number-pad" | "decimal-pad" | "numeric" | "email-address" | "phone-pad")} [props.keyboardType] - Keyboard type for the input
  * @param {ViewStyle | TextStyle} [props.style] - Custom style to override default styling
+ * @param {boolean} [props.isBottomSheetInput] - Whether the input is a bottom sheet input
  * @param {string} [props.inputSuffixDisplay] - Text to display as suffix after the input value (e.g., "XLM"). When provided, automatically uses SuffixInput component
  * @param {boolean} [props.centered] - Whether to center the text alignment within the input field (only applies when inputSuffixDisplay is provided)
  */
@@ -848,6 +853,7 @@
       editable = true,
       testID,
       autoCorrect = true,
+      isBottomSheetInput = false,
       inputSuffixDisplay,
       centered = false,
       style,
@@ -895,6 +901,7 @@
           editable={editable}
           testID={testID}
           autoCorrect={autoCorrect}
+          isBottomSheetInput={isBottomSheetInput}
           inputSuffixDisplay={inputSuffixDisplay}
           centered={centered}
           style={style}
@@ -937,6 +944,7 @@
               secureTextEntry={isPassword && !showPassword}
               editable={editable}
               autoCorrect={autoCorrect}
+              isBottomSheetInput={isBottomSheetInput}
               testID={testID}
               style={style}
               selection={!editable && value ? { start: 0, end: 0 } : undefined}
