import { ALL_ROUTES_OBJECT } from "config/routes";

/**
 * Analytics Event Definitions
 *
 * These events define all analytics tracking points in the Freighter mobile app.
 * Events are organized by category for better maintainability.
 */
export enum AnalyticsEvent {
  // Screen Navigation Events (Auto-generated from routes)
  VIEW_WELCOME = "loaded screen: welcome",
  VIEW_CHOOSE_PASSWORD = "loaded screen: account creator",
  VIEW_RECOVERY_PHRASE_ALERT = "loaded screen: mnemonic phrase alert",
  VIEW_RECOVERY_PHRASE = "loaded screen: mnemonic phrase",
  VIEW_VALIDATE_RECOVERY_PHRASE = "loaded screen: confirm mnemonic phrase",
  VIEW_IMPORT_WALLET = "loaded screen: recover account",
  VIEW_LOCK_SCREEN = "loaded screen: unlock account",
  VIEW_HOME = "loaded screen: account",
  VIEW_HISTORY = "loaded screen: account history",
  VIEW_DISCOVERY = "loaded screen: discover",
  VIEW_TOKEN_DETAILS = "loaded screen: asset detail",
  VIEW_ACCOUNT_QR_CODE = "loaded screen: view public key generator",
  VIEW_GRANT_DAPP_ACCESS = "loaded screen: grant access",
  VIEW_SIGN_DAPP_TRANSACTION = "loaded screen: sign transaction",
  VIEW_SIGN_DAPP_TRANSACTION_DETAILS = "loaded screen: sign transaction details",
  VIEW_SEND_SEARCH_CONTACTS = "loaded screen: send payment to",
  VIEW_SEND_AMOUNT = "loaded screen: send payment amount",
  VIEW_SEND_MEMO = "loaded screen: send payment settings",
  VIEW_SEND_FEE = "loaded screen: send payment fee",
  VIEW_SEND_TIMEOUT = "loaded screen: send payment timeout",
  VIEW_SEND_CONFIRM = "loaded screen: send payment confirm",
  VIEW_SEND_PROCESSING = "loaded screen: send payment processing",
  VIEW_SWAP = "loaded screen: swap",
  VIEW_SWAP_AMOUNT = "loaded screen: swap amount",
  VIEW_SWAP_FEE = "loaded screen: swap fee",
  VIEW_SWAP_SLIPPAGE = "loaded screen: swap slippage",
  VIEW_SWAP_TIMEOUT = "loaded screen: swap timeout",
  VIEW_SWAP_SETTINGS = "loaded screen: swap settings",
  VIEW_SWAP_CONFIRM = "loaded screen: swap confirm",
  VIEW_SETTINGS = "loaded screen: settings",
  VIEW_PREFERENCES = "loaded screen: preferences",
  VIEW_CHANGE_NETWORK = "loaded screen: manage network",
  VIEW_NETWORK_SETTINGS = "loaded screen: network settings",
  VIEW_SHARE_FEEDBACK = "loaded screen: leave feedback",
  VIEW_ABOUT = "loaded screen: about",
  VIEW_SECURITY = "loaded screen: security",
  VIEW_SHOW_RECOVERY_PHRASE = "loaded screen: show recovery phrase",
  VIEW_MANAGE_CONNECTED_APPS = "loaded screen: manage connected apps",
  VIEW_MANAGE_TOKENS = "loaded screen: manage assets",
  VIEW_ADD_TOKEN = "loaded screen: add asset",
  VIEW_MANAGE_WALLETS = "loaded screen: manage wallets",
  VIEW_IMPORT_SECRET_KEY = "loaded screen: import secret key",
  VIEW_BUY_XLM = "loaded screen: add fund",
  VIEW_SEARCH_TOKEN = "loaded screen: search asset",
  VIEW_ADD_TOKEN_MANUALLY = "loaded screen: add asset manually",

  // User Action Events (Manual tracking)
  CREATE_PASSWORD_SUCCESS = "account creator: create password: success",
  CREATE_PASSWORD_FAIL = "account creator: create password: error",
  VIEWED_RECOVERY_PHRASE = "account creator: viewed phrase",
  CONFIRM_RECOVERY_PHRASE_SUCCESS = "account creator: confirm phrase: confirmed phrase",
  CONFIRM_RECOVERY_PHRASE_FAIL = "account creator: confirm phrase: error confirming",
  ACCOUNT_CREATOR_CONFIRM_MNEMONIC_BACK = "account creator: confirm phrase: back to phrase",
  ACCOUNT_CREATOR_FINISHED = "account creator finished: closed account creator flow",

  // Authentication Events
  RE_AUTH_SUCCESS = "re-auth: success",
  RE_AUTH_FAIL = "re-auth: error",
  RECOVER_ACCOUNT_SUCCESS = "recover account: success",
  RECOVER_ACCOUNT_FAIL = "recover account: error",

  // Send Payment Events
  SEND_PAYMENT_SUCCESS = "send payment: payment success",
  SEND_PAYMENT_FAIL = "send payment: error",
  SEND_PAYMENT_SET_MAX = "send payment: set max",
  SEND_PAYMENT_TYPE_PAYMENT = "send payment: selected type payment",
  SEND_PAYMENT_TYPE_PATH_PAYMENT = "send payment: selected type path payment",
  SEND_PAYMENT_RECENT_ADDRESS = "send payment: recent address",
  SWAP_SUCCESS = "swap: success",
  SWAP_FAIL = "swap: error",

  // Copy Events
  COPY_PUBLIC_KEY = "viewPublicKey: copied public key",
  COPY_BACKUP_PHRASE = "backup phrase: copied phrase",
  DOWNLOAD_BACKUP_PHRASE = "backup phrase: downloaded phrase",

  // Transaction & Simulation Events
  SIMULATE_TOKEN_PAYMENT_ERROR = "failed to simulate token payment",
  SIGN_TRANSACTION_SUCCESS = "sign transaction: confirmed",
  SIGN_TRANSACTION_FAIL = "sign transaction: rejected",
  SIGN_TRANSACTION_MEMO_REQUIRED_FAIL = "sign transaction: memo required error",

  // Token Management Events
  ADD_TOKEN_SUCCESS = "manage asset: add asset",
  ADD_UNSAFE_TOKEN_SUCCESS = "manage asset: add unsafe asset",
  REMOVE_TOKEN_SUCCESS = "manage asset: remove asset",
  TOKEN_MANAGEMENT_FAIL = "manage asset: error",
  ADD_TOKEN_CONFIRMED = "add token: confirmed",
  ADD_TOKEN_REJECTED = "add token: rejected",
  MANAGE_TOKEN_LISTS_MODIFY = "manage asset list: modify asset list",

  // Trustline Error Events
  TRUSTLINE_INSUFFICIENT_BALANCE_FAIL = "trustline removal error: asset has balance",
  TRUSTLINE_HAS_LIABILITIES_FAIL = "trustline removal error: asset has buying liabilties",
  TRUSTLINE_LOW_RESERVE_FAIL = "trustline removal error: asset has low reserve",

  // Account Management Events
  ACCOUNT_SCREEN_ADD_ACCOUNT = "account screen: created new account",
  ACCOUNT_SCREEN_COPY_PUBLIC_KEY = "account screen: copied public key",
  ACCOUNT_SCREEN_IMPORT_ACCOUNT = "account screen: imported new account",
  ACCOUNT_SCREEN_IMPORT_ACCOUNT_FAIL = "account screen: imported new account: error",
  VIEW_PUBLIC_KEY_ACCOUNT_RENAMED = "viewPublicKey: renamed account",
  VIEW_PUBLIC_KEY_CLICKED_STELLAR_EXPERT = "viewPublicKey: clicked StellarExpert",

  // WalletConnect/dApp Events
  GRANT_DAPP_ACCESS_SUCCESS = "grant access: granted",
  GRANT_DAPP_ACCESS_FAIL = "grant access: rejected",

  // History Events
  HISTORY_OPEN_FULL_HISTORY = "history: opened full history on external website",
  HISTORY_OPEN_ITEM = "history: opened item on external website",

  APP_OPENED = "event: App Opened",

  // Mobile-Only Events
  QR_SCAN_SUCCESS = "mobile: qr scan success",
  QR_SCAN_ERROR = "mobile: qr scan error",

  // Blockaid Events
<<<<<<< HEAD
  BLOCKAID_TOKEN_SCAN = "blockaid: scanned token",
  BLOCKAID_BULK_TOKEN_SCAN = "blockaid: bulk scanned tokens",
=======
  BLOCKAID_TOKEN_SCAN = "blockaid: scanned asset",
>>>>>>> e25161e1
  BLOCKAID_SITE_SCAN = "blockaid: scanned domain",
  BLOCKAID_TRANSACTION_SCAN = "blockaid: scanned transaction",
}

/**
 * Route-to-Analytics Mapping Configuration
 *
 * This configuration defines how routes are mapped to analytics events.
 * The system uses automatic transformation with manual overrides for special cases.
 */

/**
 * Automatically identifies routes that should NOT have analytics events.
 * Filters by "Stack" suffix to exclude navigator-level routes.
 */
const getRoutesWithoutAnalytics = (): Set<string> => {
  const excludedRoutes = new Set<string>();

  ALL_ROUTES_OBJECT.forEach((routeObject) => {
    Object.values(routeObject).forEach((routeName) => {
      // Exclude navigator-level routes (end with "Stack")
      if (typeof routeName === "string" && routeName.endsWith("Stack")) {
        excludedRoutes.add(routeName);
      }
    });
  });

  return excludedRoutes;
};

// Routes that should NOT have analytics events (automatically generated)
export const ROUTES_WITHOUT_ANALYTICS = getRoutesWithoutAnalytics();

/**
 * Manual overrides for routes that don't follow the auto-transformation pattern.
 *
 * These are special cases where the automatic transformation doesn't produce
 * the correct analytics event name. Keep this list minimal!
 */
export const CUSTOM_ROUTE_MAPPINGS: Record<string, AnalyticsEvent> = {
  // Auth flow overrides (extension uses different names)
  ChoosePasswordScreen: AnalyticsEvent.VIEW_CHOOSE_PASSWORD,
  RecoveryPhraseAlertScreen: AnalyticsEvent.VIEW_RECOVERY_PHRASE_ALERT,
  RecoveryPhraseScreen: AnalyticsEvent.VIEW_RECOVERY_PHRASE,
  ValidateRecoveryPhraseScreen: AnalyticsEvent.VIEW_VALIDATE_RECOVERY_PHRASE,
  ImportWalletScreen: AnalyticsEvent.VIEW_IMPORT_WALLET,
  LockScreen: AnalyticsEvent.VIEW_LOCK_SCREEN,

  // Main tab overrides (extension uses different names)
  Home: AnalyticsEvent.VIEW_HOME,
  History: AnalyticsEvent.VIEW_HISTORY,
  Discovery: AnalyticsEvent.VIEW_DISCOVERY,

  // Root navigator overrides
  AccountQRCodeScreen: AnalyticsEvent.VIEW_ACCOUNT_QR_CODE,
  TokenDetailsScreen: AnalyticsEvent.VIEW_TOKEN_DETAILS,

  // Send payment overrides (extension uses different names)
  SendSearchContactsScreen: AnalyticsEvent.VIEW_SEND_SEARCH_CONTACTS,
  TransactionAmountScreen: AnalyticsEvent.VIEW_SEND_AMOUNT,
  TransactionMemoScreen: AnalyticsEvent.VIEW_SEND_MEMO,
  TransactionFeeScreen: AnalyticsEvent.VIEW_SEND_FEE,
  TransactionTimeoutScreen: AnalyticsEvent.VIEW_SEND_TIMEOUT,

  // Settings overrides
  ChangeNetworkScreen: AnalyticsEvent.VIEW_CHANGE_NETWORK,
  ShareFeedbackScreen: AnalyticsEvent.VIEW_SHARE_FEEDBACK,
  ShowRecoveryPhraseScreen: AnalyticsEvent.VIEW_SHOW_RECOVERY_PHRASE,

  // Buy XLM override
  BuyXLMScreen: AnalyticsEvent.VIEW_BUY_XLM,
};

/**
 * Transform route name to analytics event name automatically.
 *
 * This function implements the core transformation logic that converts
 * React Navigation route names to analytics event names.
 *
 * Examples:
 * - "WelcomeScreen" → "loaded screen: welcome"
 * - "SettingsScreen" → "loaded screen: settings"
 * - "SwapAmountScreen" → "loaded screen: swap amount"
 */
export const transformRouteToEventName = (routeName: string): string => {
  // Remove "Screen" suffix if present
  const baseName = routeName.replace(/Screen$/, "");

  // Convert PascalCase to lowercase with spaces
  // "SwapAmount" → "swap amount"
  const withSpaces = baseName
    .replace(/([A-Z])/g, " $1") // Add space before capitals
    .toLowerCase()
    .trim();

  return `loaded screen: ${withSpaces}`;
};

/**
 * Processes a single route for analytics mapping.
 * Uses automatic transformation unless there's a manual override.
 */
export const processRouteForAnalytics = (
  routeName: string,
): AnalyticsEvent | null => {
  // Check exclusion list first
  if (ROUTES_WITHOUT_ANALYTICS.has(routeName)) {
    return null;
  }

  // Check manual overrides first
  if (CUSTOM_ROUTE_MAPPINGS[routeName]) {
    return CUSTOM_ROUTE_MAPPINGS[routeName];
  }

  // Use automatic transformation for all other routes
  const autoEvent = transformRouteToEventName(routeName);

  return autoEvent as AnalyticsEvent;
};

/**
 * Generates the complete route-to-analytics mapping using ALL_ROUTE_OBJECTS.
 *
 * This function automatically discovers all routes and creates analytics mappings
 * without requiring manual maintenance of route lists.
 */
export const generateRouteToAnalyticsMapping = () => {
  const mapping: Record<string, AnalyticsEvent | null> = {};

  ALL_ROUTES_OBJECT.forEach((routeObject) => {
    Object.values(routeObject).forEach((routeName) => {
      if (typeof routeName === "string") {
        const analyticsEvent = processRouteForAnalytics(routeName);
        mapping[routeName] = analyticsEvent;
      }
    });
  });

  return mapping;
};

/**
 * Pre-generated mapping of routes to analytics events.
 *
 * This mapping is generated once at module load time and provides
 * O(1) lookup performance for route-to-analytics conversion.
 */
export const ROUTE_TO_ANALYTICS_EVENT_MAP = generateRouteToAnalyticsMapping();

/**
 * Type-safe route discovery for compile-time checking.
 *
 * This type ensures that all route objects are properly typed
 * and can be used for analytics mapping.
 */
export type RouteObject = (typeof ALL_ROUTES_OBJECT)[number];<|MERGE_RESOLUTION|>--- conflicted
+++ resolved
@@ -127,12 +127,8 @@
   QR_SCAN_ERROR = "mobile: qr scan error",
 
   // Blockaid Events
-<<<<<<< HEAD
-  BLOCKAID_TOKEN_SCAN = "blockaid: scanned token",
   BLOCKAID_BULK_TOKEN_SCAN = "blockaid: bulk scanned tokens",
-=======
   BLOCKAID_TOKEN_SCAN = "blockaid: scanned asset",
->>>>>>> e25161e1
   BLOCKAID_SITE_SCAN = "blockaid: scanned domain",
   BLOCKAID_TRANSACTION_SCAN = "blockaid: scanned transaction",
 }
