/* eslint-disable @typescript-eslint/naming-convention */
import { Networks } from "@stellar/stellar-sdk";
import BigNumber from "bignumber.js";
import { getAppVersion } from "helpers/version";
import { t } from "i18next";
import { BIOMETRY_TYPE } from "react-native-keychain";

export const APP_VERSION = getAppVersion();

export const DEFAULT_PADDING = 24;
export const DEFAULT_ICON_SIZE = 24;
export const DEFAULT_DEBOUNCE_DELAY = 500;
export const DEFAULT_RECOMMENDED_STELLAR_FEE = "100";

export const TOGGLE_ANIMATION_DURATION = 400;

// This is used to prevent rows from highlighting when the user is scrolling
export const DEFAULT_PRESS_DELAY = 100;

export const DEFAULT_BLOCKAID_SCAN_DELAY = 1000;

// Transaction fee constants
export const NATIVE_TOKEN_CODE = "XLM";
export const MIN_TRANSACTION_FEE = "0.00001";
export const BASE_RESERVE = BigNumber(0.5);
export const MAX_MEMO_BYTES = 28;

// Slippage constants
export const DEFAULT_SLIPPAGE = 1;
export const MIN_SLIPPAGE = 0;
export const MAX_SLIPPAGE = 10;

export const PASSWORD_MIN_LENGTH = 8;
export const PASSWORD_MAX_LENGTH = 32;
export const ACCOUNT_NAME_MIN_LENGTH = 1;
export const ACCOUNT_NAME_MAX_LENGTH = 24;
export const ACCOUNTS_TO_VERIFY_ON_EXISTING_MNEMONIC_PHRASE = 5;
export const HASH_KEY_EXPIRATION_MS = 24 * 60 * 60 * 1000; // 24 hours
export const VISUAL_DELAY_MS = 500;

// Recovery phrase validation constants
export const VALIDATION_WORDS_PER_ROW: number = 3;
export const VALIDATION_EXTRA_USER_WORDS: number = 2;
export const VALIDATION_DECOY_WORDS: number = 6;

export const DEFAULT_DECIMALS = 7;
export const FIAT_DECIMALS = 2;

// Bottom sheet layout defaults
export const BOTTOM_SHEET_MAX_HEIGHT_RATIO = 0.9;
export const BOTTOM_SHEET_CONTENT_TOP_PADDING = DEFAULT_PADDING;
export const BOTTOM_SHEET_CONTENT_BOTTOM_PADDING = 64;
export const BOTTOM_SHEET_CONTENT_GAP = 16;

// settings screen URLs
export const FREIGHTER_BASE_URL = "https://www.freighter.app";
export const FREIGHTER_DISCORD_URL = "https://discord.gg/rtXyAXPHYT";
export const FREIGHTER_GITHUB_ISSUE_URL =
  "https://github.com/stellar/freighter-mobile/issues";
export const STELLAR_FOUNDATION_BASE_URL = "https://stellar.org";
export const STELLAR_FOUNDATION_TERMS_URL =
  "https://stellar.org/terms-of-service";
export const STELLAR_FOUNDATION_PRIVACY_URL =
  "https://stellar.org/privacy-policy";

export const CREATE_ACCOUNT_TUTORIAL_URL =
  "https://developers.stellar.org/docs/tutorials/create-account/#create-account";

export enum FRIENDBOT_URLS {
  TESTNET = "https://friendbot.stellar.org",
  FUTURENET = "https://friendbot-futurenet.stellar.org",
}

export enum NETWORKS {
  PUBLIC = "PUBLIC",
  TESTNET = "TESTNET",
  FUTURENET = "FUTURENET",
}

// Keys should match NETWORKS keys
export enum NETWORK_NAMES {
  PUBLIC = "Main Net",
  TESTNET = "Test Net",
  FUTURENET = "Future Net",
}

// Keys should match NETWORKS keys
export enum NETWORK_URLS {
  PUBLIC = "https://horizon.stellar.org",
  TESTNET = "https://horizon-testnet.stellar.org",
  FUTURENET = "https://horizon-futurenet.stellar.org",
}

// Keys should match NETWORKS keys
export enum SOROBAN_RPC_URLS {
  PUBLIC = "http://stellar-rpc-pubnet-prd:8000",
  TESTNET = "https://soroban-testnet.stellar.org/",
  FUTURENET = "https://rpc-futurenet.stellar.org/",
}

export type NetworkDetails = {
  network: NETWORKS;
  networkName: NETWORK_NAMES;
  networkUrl: NETWORK_URLS;
  networkPassphrase: Networks;
  friendbotUrl?: FRIENDBOT_URLS;
  sorobanRpcUrl?: SOROBAN_RPC_URLS;
};

export const PUBLIC_NETWORK_DETAILS: NetworkDetails = {
  network: NETWORKS.PUBLIC,
  networkName: NETWORK_NAMES.PUBLIC,
  networkUrl: NETWORK_URLS.PUBLIC,
  networkPassphrase: Networks.PUBLIC,
  sorobanRpcUrl: SOROBAN_RPC_URLS.PUBLIC,
};

export const TESTNET_NETWORK_DETAILS: NetworkDetails = {
  network: NETWORKS.TESTNET,
  networkName: NETWORK_NAMES.TESTNET,
  networkUrl: NETWORK_URLS.TESTNET,
  networkPassphrase: Networks.TESTNET,
  friendbotUrl: FRIENDBOT_URLS.TESTNET,
  sorobanRpcUrl: SOROBAN_RPC_URLS.TESTNET,
};

export const FUTURENET_NETWORK_DETAILS: NetworkDetails = {
  network: NETWORKS.FUTURENET,
  networkName: NETWORK_NAMES.FUTURENET,
  networkUrl: NETWORK_URLS.FUTURENET,
  networkPassphrase: Networks.FUTURENET,
  friendbotUrl: FRIENDBOT_URLS.FUTURENET,
  sorobanRpcUrl: SOROBAN_RPC_URLS.FUTURENET,
};

export enum OPERATION_TYPES {
  accountMerge = "Account Merge",
  allowTrust = "Allow Trust",
  beginSponsoringFutureReserves = "Begin Sponsoring Future Reserves",
  bumpSequence = "Bump Sequence",
  changeTrust = "Change Trust",
  claimClaimableBalance = "Claim Claimable Balance",
  clawback = "Clawback",
  clawbackClaimableBalance = "Clawback Claimable Balance",
  createAccount = "Create Account",
  createClaimableBalance = "Create Claimable Balance",
  createPassiveSellOffer = "Create Passive Sell Offer",
  endSponsoringFutureReserves = "End Sponsoring Future Reserves",
  extendFootprintTtl = "Extend Footprint TTL",
  inflation = "Inflation",
  invokeHostFunction = "Invoke Host Function",
  liquidityPoolDeposit = "Liquidity Pool Deposit",
  liquidityPoolWithdraw = "Liquidity Pool Withdraw",
  manageBuyOffer = "Manage Buy Offer",
  manageData = "Manage Data",
  manageSellOffer = "Manage Sell Offer",
  pathPaymentStrictReceive = "Path Payment Strict Receive",
  pathPaymentStrictSend = "Path Payment Strict Send",
  payment = "Payment",
  revokeAccountSponsorship = "Revoke Account Sponsorship",
  revokeClaimableBalanceSponsorship = "Revoke Claimable Balance Sponsorship",
  revokeDataSponsorship = "Revoke Data Sponsorship",
  revokeOfferSponsorship = "Revoke Offer Sponsorship",
  revokeSignerSponsorship = "Revoke Signer Sponsorship",
  revokeSponsorship = "Revoke Sponsorship",
  revokeTrustlineSponsorship = "Revoke Trustline Sponsorship",
  setOptions = "Set Options",
  setTrustLineFlags = "Set Trustline Flags",
  bumpFootprintExpiration = "Bump Footprint Expiration",
  restoreFootprint = "Restore Footprint",
}

export enum CLAIM_PREDICATES {
  claimPredicateUnconditional = t(
    "signTransactionDetails.claimPredicates.unconditional",
  ),
  claimPredicateConditional = t(
    "signTransactionDetails.claimPredicates.conditional",
  ),
  claimPredicateAnd = t("signTransactionDetails.claimPredicates.and"),
  claimPredicateOr = t("signTransactionDetails.claimPredicates.or"),
  claimPredicateNot = t("signTransactionDetails.claimPredicates.not"),
  claimPredicateBeforeRelativeTime = t(
    "signTransactionDetails.claimPredicates.beforeRelativeTime",
  ),
  claimPredicateBeforeAbsoluteTime = t(
    "signTransactionDetails.claimPredicates.beforeAbsoluteTime",
  ),
}

export const DEFAULT_TRANSACTION_TIMEOUT = 180;
export const MIN_TRANSACTION_TIMEOUT = 1;
export const MIN_IOS_VERSION_FOR_ATT_REQUEST = 14.5;

export const DEFAULT_NETWORKS: Array<NetworkDetails> = [
  PUBLIC_NETWORK_DETAILS,
  TESTNET_NETWORK_DETAILS,
];

export const STELLAR_EXPERT_URL = "https://stellar.expert/explorer";
export const STELLAR_EXPERT_API_URL = "https://api.stellar.expert/explorer";
export const BLOCKAID_FEEDBACK_URL = "https://report.blockaid.io/";

export const mapNetworkToNetworkDetails = (network: NETWORKS) => {
  switch (network) {
    case NETWORKS.PUBLIC:
      return PUBLIC_NETWORK_DETAILS;
    case NETWORKS.TESTNET:
      return TESTNET_NETWORK_DETAILS;
    case NETWORKS.FUTURENET:
      return FUTURENET_NETWORK_DETAILS;
    default:
      return PUBLIC_NETWORK_DETAILS;
  }
};

/**
 * Non-sensitive storage keys.
 *
 * ACTIVE_ACCOUNT The active account is the account that is currently being used.
 * ACCOUNT_LIST The account list is used to keep track of all the accounts stored in the key manager.
 * CUSTOM_TOKEN_LIST The custom token list is used to keep track of all the custom soroban tokens stored in the key manager.
 * Formatted as: { [publicKey: string]: { [network: string]: CustomToken[] } } @see CustomTokenStorage
 * The CUSTOM_TOKEN_LIST is not removed during the logout process. It is used to keep the custom tokens even after the user logs out, since the API does not store custom tokens.
 * ACTIVE_NETWORK The active network is the network that is currently being used.
 * RECENT_ADDRESSES The list of recently used addresses for sending payments.
 * */
export enum STORAGE_KEYS {
  ACTIVE_ACCOUNT_ID = "activeAccountId",
  ACCOUNT_LIST = "accountList",
  CUSTOM_TOKEN_LIST = "customTokenList",
  ACTIVE_NETWORK = "activeNetwork",
  RECENT_ADDRESSES = "recentAddresses",
  FACE_ID_ENABLED = "faceIdEnabled",
  MEMO_REQUIRED_ACCOUNTS = "memoRequiredAccounts",
  WELCOME_BANNER_SHOWN_PREFIX = "welcomeBanner_shown_",
  HAS_SEEN_FACE_ID_ONBOARDING = "hasSeenFaceIdOnboarding",
}

/**
 * Sensitive storage keys.
 *
 * TEMPORARY_STORE The temporary store contains encrypted private keys and mnemonic phrase.
 * HASH_KEY The hash key and salt in an JSON stryngified object. This is used to encrypt and decrypt the temporary store.
 * HASH_KEY format: { hashKey: string, salt: string, expiresAt: number }
 * */
export enum SENSITIVE_STORAGE_KEYS {
  TEMPORARY_STORE = "temporaryStore",
  HASH_KEY = "hashKey",
}

/**
 * Biometric storage keys.
 *
 * BIOMETRIC_PASSWORD The biometric password is used to store the biometric protected password.
 * This key is used to securely store the user's password in the device's secure storage
 * (Keychain on iOS, Keystore on Android) for biometric authentication.
 * */
export enum BIOMETRIC_STORAGE_KEYS {
  BIOMETRIC_PASSWORD = "biometricPassword",
}

export enum TRANSACTION_WARNING {
  memoRequired = "memo-required",
}

// Browser constants
export const BROWSER_CONSTANTS = {
  HOMEPAGE_URL: "freighter://discovery-homepage",
  GOOGLE_SEARCH_BASE_URL: "https://www.google.com/search?q=",
  DEFAULT_TAB_TITLE: t("discovery.defaultTabTitle"),
  SCREENSHOT_STORAGE_KEY: "browser_screenshots",
  MAX_RECENT_TABS: 20,
  MAX_SCREENSHOTS_STORED: 100,
  SCREENSHOT_FORMAT: "jpg",
  SCREENSHOT_QUALITY: 0.5,
  SCREENSHOT_WIDTH: 400,
  SCREENSHOT_HEIGHT: 600,
  SCREENSHOT_ON_LOAD_DELAY: 500, // Take screenshot after site finishes loading
  SCREENSHOT_SCROLL_DELAY: 1000, // Take screenshot after 1s of no-scrolling
  SCREENSHOT_FINAL_DELAY: 2000, // Take screenshot after site animations complete
  TAB_OPEN_ANIMATION_DURATION: 200,
  TAB_CLOSE_ANIMATION_DURATION: 200,
  TAB_SWITCH_SPINNER_DELAY: 500,
  TAB_SWITCH_SPINNER_DURATION: 200,
  TAB_PREVIEW_FAVICON_SIZE: 32,
  TAB_PREVIEW_CLOSE_ICON_SIZE: 12,
  TAB_PREVIEW_TILE_SIZE: "w-[48%] h-64",

  // dApps work differently depending on the user agent, let's use the below for consistent behavior
<<<<<<< HEAD
  IOS_USER_AGENT:
    "Mozilla/5.0 (iPhone; CPU iPhone OS 17_4_1 like Mac OS X) AppleWebKit/605.1.15 (KHTML, like Gecko) Version/17.4.1 Mobile/15E148 Safari/604.1",
  ANDROID_USER_AGENT:
    "Mozilla/5.0 (Linux; Android 14) AppleWebKit/537.36 (KHTML, like Gecko) Chrome/127.0.6533.103 Mobile Safari/537.36",
} as const;

/**
 * Biometric login types for authentication
 *
 * These types represent the different authentication methods available to users:
 * - FACE: Face ID or face recognition authentication
 * - FINGERPRINT: Touch ID or fingerprint authentication
 * - PASSWORD: Traditional password-based authentication
 *
 * The type is determined by the device's biometric capabilities and user preferences.
 */
export enum LoginType {
  FACE = "face",
  FINGERPRINT = "fingerprint",
  PASSWORD = "password",
}

/**
 * Array of biometry types that correspond to Face ID authentication
 *
 * This includes both the specific Face ID type and the generic face biometry type
 */
export const FACE_ID_BIOMETRY_TYPES = [
  BIOMETRY_TYPE.FACE_ID,
  BIOMETRY_TYPE.FACE,
];

/**
 * Array of biometry types that correspond to fingerprint authentication
 *
 * This includes both Touch ID (iOS) and generic fingerprint types to support
 */
export const FINGERPRINT_BIOMETRY_TYPES = [
  BIOMETRY_TYPE.FINGERPRINT,
  BIOMETRY_TYPE.TOUCH_ID,
];
=======
  DISCOVERY_USER_AGENT: `Mozilla/5.0 (iPhone; CPU iPhone OS 17_4_1 like Mac OS X) AppleWebKit/605.1.15 (KHTML, like Gecko) Version/17.4.1 Mobile/15E148 Safari/604.1 FreighterMobile/${APP_VERSION}`,
} as const;
>>>>>>> 7baf2036
<|MERGE_RESOLUTION|>--- conflicted
+++ resolved
@@ -288,11 +288,7 @@
   TAB_PREVIEW_TILE_SIZE: "w-[48%] h-64",
 
   // dApps work differently depending on the user agent, let's use the below for consistent behavior
-<<<<<<< HEAD
-  IOS_USER_AGENT:
-    "Mozilla/5.0 (iPhone; CPU iPhone OS 17_4_1 like Mac OS X) AppleWebKit/605.1.15 (KHTML, like Gecko) Version/17.4.1 Mobile/15E148 Safari/604.1",
-  ANDROID_USER_AGENT:
-    "Mozilla/5.0 (Linux; Android 14) AppleWebKit/537.36 (KHTML, like Gecko) Chrome/127.0.6533.103 Mobile Safari/537.36",
+  DISCOVERY_USER_AGENT: `Mozilla/5.0 (iPhone; CPU iPhone OS 17_4_1 like Mac OS X) AppleWebKit/605.1.15 (KHTML, like Gecko) Version/17.4.1 Mobile/15E148 Safari/604.1 FreighterMobile/${APP_VERSION}`,
 } as const;
 
 /**
@@ -329,8 +325,4 @@
 export const FINGERPRINT_BIOMETRY_TYPES = [
   BIOMETRY_TYPE.FINGERPRINT,
   BIOMETRY_TYPE.TOUCH_ID,
-];
-=======
-  DISCOVERY_USER_AGENT: `Mozilla/5.0 (iPhone; CPU iPhone OS 17_4_1 like Mac OS X) AppleWebKit/605.1.15 (KHTML, like Gecko) Version/17.4.1 Mobile/15E148 Safari/604.1 FreighterMobile/${APP_VERSION}`,
-} as const;
->>>>>>> 7baf2036
+];