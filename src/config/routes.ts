--- conflicted
+++ resolved
@@ -47,21 +47,11 @@
   [AUTH_STACK_ROUTES.IMPORT_WALLET_SCREEN]: {
     password: string;
   };
-<<<<<<< HEAD
   [AUTH_STACK_ROUTES.LOCK_SCREEN]: undefined;
-=======
-  [AUTH_STACK_ROUTES.RECOVERY_PHRASE_ALERT_SCREEN]: {
-    password: string;
-  };
-  [AUTH_STACK_ROUTES.RECOVERY_PHRASE_SCREEN]: {
-    password: string;
-  };
   [AUTH_STACK_ROUTES.VALIDATE_RECOVERY_PHRASE_SCREEN]: {
     password: string;
     recoveryPhrase: string;
   };
-  [AUTH_STACK_ROUTES.IMPORT_WALLET_SCREEN]: undefined;
->>>>>>> 3cd7a2e0
 };
 
 export type MainTabStackParamList = {
