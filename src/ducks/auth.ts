import { NavigationContainerRef } from "@react-navigation/native";
import { encode as base64Encode } from "@stablelib/base64";
import { Keypair, Networks } from "@stellar/stellar-sdk";
import {
  Key,
  KeyType,
  ScryptEncrypter,
} from "@stellar/typescript-wallet-sdk-km";
import {
  ACCOUNTS_TO_VERIFY_ON_EXISTING_MNEMONIC_PHRASE,
  HASH_KEY_EXPIRATION_MS,
  NETWORKS,
  SENSITIVE_STORAGE_KEYS,
  STORAGE_KEYS,
} from "config/constants";
import { logger } from "config/logger";
import { ROOT_NAVIGATOR_ROUTES, RootStackParamList } from "config/routes";
import {
  Account,
  AUTH_STATUS,
  AuthStatus,
  HashKey,
  KeyPair,
  TemporaryStore,
} from "config/types";
<<<<<<< HEAD
import { useWalletKitStore } from "ducks/walletKit";
=======
import { useBalancesStore } from "ducks/balances";
>>>>>>> 9c8f1041
import {
  deriveKeyFromPassword,
  encryptDataWithPassword,
  generateSalt,
  decryptDataWithPassword,
} from "helpers/encryptPassword";
import { createKeyManager } from "helpers/keyManager/keyManager";
import { t } from "i18next";
import { getAccount } from "services/stellar";
import {
  clearNonSensitiveData,
  clearTemporaryData,
  getHashKey,
} from "services/storage/helpers";
import {
  dataStorage,
  secureDataStorage,
} from "services/storage/storageFactory";
import StellarHDWallet from "stellar-hd-wallet";
import { create } from "zustand";

/**
 * Parameters for signUp function
 *
 * @interface SignUpParams
 * @property {string} mnemonicPhrase - The mnemonic phrase for the wallet
 * @property {string} password - User's password for encrypting the wallet
 */
interface SignUpParams {
  mnemonicPhrase: string;
  password: string;
}

/**
 * Parameters for login function
 *
 * @interface SignInParams
 * @property {string} password - User's password for authentication
 */
interface SignInParams {
  password: string;
}

/**
 * Parameters for importWallet function
 *
 * @interface ImportWalletParams
 * @property {string} mnemonicPhrase - The mnemonic phrase to import
 * @property {string} password - User's password for encrypting the imported wallet
 */
interface ImportWalletParams {
  mnemonicPhrase: string;
  password: string;
}

/**
 * Parameters for storeAccount function
 *
 * @interface StoreAccountParams
 * @property {string} mnemonicPhrase - The mnemonic phrase for the wallet
 * @property {string} password - User's password for encrypting the wallet
 * @property {KeyPair} keyPair - The public and private key pair
 * @property {boolean} [importedFromSecretKey] - Whether the account was imported from an external secret key (optional)
 * @property {boolean} [shouldRefreshHashKey] - Whether to refresh the hash key (optional)
 * @property {boolean} [shouldSetActiveAccount] - Whether to set this account as active (optional)
 * @property {number} [accountNumber] - The account number for derivation (optional)
 */
interface StoreAccountParams {
  mnemonicPhrase: string;
  password: string;
  keyPair: KeyPair;
  importedFromSecretKey?: boolean;
  shouldRefreshHashKey?: boolean;
  shouldSetActiveAccount?: boolean;
  accountNumber?: number;
}

/**
 * Active account information
 *
 * Contains the active account's public and private keys, name, ID, and subentry count
 *
 * @interface ActiveAccount
 * @property {string} publicKey - The account's public key
 * @property {string} privateKey - The account's private key
 * @property {string} accountName - The account's display name
 * @property {string} id - The account's unique identifier
 * @property {number} subentryCount - The number of subentries (trustlines, offers, data entries)
 */
export interface ActiveAccount {
  publicKey: string;
  privateKey: string;
  accountName: string;
  id: string;
  subentryCount: number;
}

/**
 * Authentication State Interface
 *
 * Defines the structure of the authentication state store using Zustand.
 * This store manages user authentication status, active account information,
 * and navigation state.
 *
 * @interface AuthState
 * @property {NETWORKS | null} network - The current blockchain network
 * @property {boolean} isLoading - Indicates if auth-related operations are in progress
 * @property {string | null} error - Error message if auth operation failed, null otherwise
 * @property {AuthStatus} authStatus - Current authentication status (NOT_AUTHENTICATED, HASH_KEY_EXPIRED, AUTHENTICATED)
 * @property {ActiveAccount | null} account - Currently active account information
 * @property {boolean} isLoadingAccount - Indicates if account data is being loaded
 * @property {string | null} accountError - Error message if account operations failed, null otherwise
 * @property {NavigationContainerRef<RootStackParamList> | null} navigationRef - Reference to the navigation container
 */
interface AuthState {
  network: NETWORKS;
  isLoading: boolean;
  isCreatingAccount: boolean;
  isRenamingAccount: boolean;
  isLoadingAllAccounts: boolean;
  error: string | null;
  authStatus: AuthStatus;
  allAccounts: Account[];

  // Active account state
  account: ActiveAccount | null;
  isLoadingAccount: boolean;
  accountError: string | null;
  navigationRef: NavigationContainerRef<RootStackParamList> | null;
}

/**
 * Parameters for renameAccount function
 *
 * @interface RenameAccountParams
 * @property {string} accountName - The new name for the account
 * @property {string} publicKey - The public key of the account to rename
 */
interface RenameAccountParams {
  accountName: string;
  publicKey: string;
}

/**
 * Parameters for deriveKeypair function
 *
 * @interface DeriveKeypairParams
 * @property {string} mnemonicPhrase - The mnemonic phrase for the wallet
 * @property {number} [index] - The index of the keypair to derive
 */
interface DeriveKeypairParams {
  mnemonicPhrase: string;
  index?: number;
}

/**
 * Parameters for importSecretKey function
 *
 * @interface ImportSecretKeyParams
 * @property {string} secretKey - The secret key to import
 * @property {string} password - User's password for encrypting the imported secret key
 */
interface ImportSecretKeyParams {
  secretKey: string;
  password: string;
}

/**
 * Authentication Actions Interface
 *
 * Defines the actions available in the authentication store.
 * These actions allow users to sign up, sign in, log out, import wallets,
 * and manage their active account.
 *
 * @interface AuthActions
 * @property {Function} logout - Logs out the user and clears stored data (both sensitive and non-sensitive)
 * @property {Function} signUp - Signs up a new user with the provided credentials
 * @property {Function} signIn - Signs in a user with the provided password
 * @property {Function} importWallet - Imports a wallet with the provided seed phrase and password
 * @property {Function} importSecretKey - Imports a secret key and adds it to the accounts list
 * @property {Function} getAuthStatus - Gets the current authentication status
 * @property {Function} fetchActiveAccount - Fetches the currently active account
 * @property {Function} refreshActiveAccount - Refreshes the active account data
 * @property {Function} setNavigationRef - Sets the navigation reference for navigation actions
 * @property {Function} navigateToLockScreen - Navigates to the lock screen
 * @property {Function} createAccount - Creates a new account
 * @property {Function} getKeyFromKeyManager - Gets the key from the key manager
 */
interface AuthActions {
  logout: (shouldWipeAllData?: boolean) => void;
  signUp: (params: SignUpParams) => void;
  signIn: (params: SignInParams) => Promise<void>;
  importWallet: (params: ImportWalletParams) => void;
  importSecretKey: (params: ImportSecretKeyParams) => Promise<void>;
  getAuthStatus: () => Promise<AuthStatus>;
  renameAccount: (params: RenameAccountParams) => Promise<void>;
  getAllAccounts: () => Promise<void>;
  createAccount: (password: string) => Promise<void>;
  selectAccount: (publicKey: string) => Promise<void>;
  selectNetwork: (network: NETWORKS) => Promise<void>;

  // Active account actions
  fetchActiveAccount: () => Promise<ActiveAccount | null>;
  refreshActiveAccount: () => Promise<ActiveAccount | null>;
  setNavigationRef: (ref: NavigationContainerRef<RootStackParamList>) => void;
  navigateToLockScreen: () => void;

  getTemporaryStore: () => Promise<TemporaryStore | null>;
  getKeyFromKeyManager: (
    password: string,
    activeAccountId?: string | null,
  ) => Promise<Key>;

  clearError: () => void;
}

/**
 * Authentication Store Type
 *
 * Combines the authentication state and actions into a single type
 * for the Zustand store.
 *
 * @type {AuthState & AuthActions}
 */
type AuthStore = AuthState & AuthActions;

// Initial state
const initialState: AuthState = {
  network: NETWORKS.TESTNET,
  isLoading: false,
  isCreatingAccount: false,
  isRenamingAccount: false,
  isLoadingAllAccounts: false,
  error: null,
  authStatus: AUTH_STATUS.NOT_AUTHENTICATED,
  allAccounts: [],
  // Active account initial state
  account: null,
  isLoadingAccount: false,
  accountError: null,
  navigationRef: null,
};

/**
 * Initialize the store by loading the active network from storage
 */
const initializeStore = async (
  setState: (state: Partial<AuthState>) => void,
) => {
  try {
    const activeNetwork = await dataStorage.getItem(
      STORAGE_KEYS.ACTIVE_NETWORK,
    );

    if (activeNetwork) {
      setState({ network: activeNetwork as NETWORKS });
    }
  } catch (error) {
    logger.error("initializeStore", "Failed to load active network", error);
  }
};

/**
 * Key manager instance for handling cryptographic operations
 * We're using testnet as the default, but the same key manager can be used for mainnet as well
 */
const keyManager = createKeyManager(Networks.TESTNET);

/**
 * Checks if a hash key is expired
 */
const isHashKeyExpired = (hashKey: HashKey): boolean =>
  Date.now() > hashKey.expiresAt;

/**
 * Gets all accounts from the account list
 *
 * @returns {Promise<Account[]>} The list of accounts
 */
const getAllAccounts = async (): Promise<Account[]> => {
  const accountListRaw = await dataStorage.getItem(STORAGE_KEYS.ACCOUNT_LIST);
  if (!accountListRaw) {
    return [];
  }

  return JSON.parse(accountListRaw) as Account[];
};

/**
 * Validates the authentication status of the user
 *
 * Checks if accounts exist, if hash key is valid, and if temporary store exists
 * to determine the current authentication status.
 *
 * @returns {Promise<AuthStatus>} The current authentication status
 */
const getAuthStatus = async (): Promise<AuthStatus> => {
  try {
    // Check if any accounts exist at all
    const hasAccount = (await getAllAccounts()).length > 0;

    const [hashKey, temporaryStore] = await Promise.all([
      getHashKey(),
      secureDataStorage.getItem(SENSITIVE_STORAGE_KEYS.TEMPORARY_STORE),
    ]);

    // If there are no accounts at all, always return NOT_AUTHENTICATED
    if (!hasAccount) {
      return AUTH_STATUS.NOT_AUTHENTICATED;
    }

    // If we have accounts but no hash key or temp store, return HASH_KEY_EXPIRED
    // This happens after logout but with accounts still in the system
    if (hasAccount && (!hashKey || !temporaryStore)) {
      return AUTH_STATUS.HASH_KEY_EXPIRED;
    }

    // Check if hash key is expired
    if (hashKey && isHashKeyExpired(hashKey)) {
      return AUTH_STATUS.HASH_KEY_EXPIRED;
    }

    // All conditions for authentication are met
    return AUTH_STATUS.AUTHENTICATED;
  } catch (error) {
    logger.error("validateAuth", "Failed to validate auth", error);
    return AUTH_STATUS.NOT_AUTHENTICATED;
  }
};

/**
 * Decrypts and returns the temporary store data
 *
 * @param {HashKey} hashKey - The hash key object containing the key and salt
 * @param {string} temporaryStore - The encrypted temporary store data
 * @returns {Promise<TemporaryStore | null>} The decrypted temporary store or null if decryption failed
 */
const decryptTemporaryStore = async (
  hashKey: HashKey,
  temporaryStore: string,
): Promise<TemporaryStore | null> => {
  const { hashKey: hashKeyString, salt } = hashKey;

  const decryptedData = await decryptDataWithPassword({
    data: temporaryStore,
    password: hashKeyString,
    salt,
  });

  if (!decryptedData) {
    return null;
  }

  return JSON.parse(decryptedData) as TemporaryStore;
};

/**
 * Retrieves data from the temporary store
 *
 * Gets the hash key, retrieves the encrypted temporary store,
 * and decrypts it to access sensitive data.
 *
 * @returns {Promise<TemporaryStore | null>} The decrypted temporary store or null if retrieval failed
 */
const getTemporaryStore = async (): Promise<TemporaryStore | null> => {
  try {
    const hashKey = await getHashKey();

    if (!hashKey) {
      logger.error("getTemporaryStore", "Hash key not found");
      return null;
    }

    // Get the encrypted temporary store
    const temporaryStore = await secureDataStorage.getItem(
      SENSITIVE_STORAGE_KEYS.TEMPORARY_STORE,
    );

    if (!temporaryStore) {
      logger.error("getTemporaryStore", "Temporary store data not found");
      return null;
    }

    try {
      const decryptedTemporaryStore = await decryptTemporaryStore(
        hashKey,
        temporaryStore,
      );

      if (!decryptedTemporaryStore) {
        logger.error("getTemporaryStore", "Failed to decrypt temporary store");
        return null;
      }

      // Validate the structure of the temporary store
      if (
        !decryptedTemporaryStore.privateKeys ||
        !decryptedTemporaryStore.mnemonicPhrase
      ) {
        logger.error(
          "getTemporaryStore",
          "Temporary store has invalid structure",
        );
        await clearTemporaryData();
        return null;
      }

      return decryptedTemporaryStore;
    } catch (error) {
      logger.error(
        "getTemporaryStore",
        "Failed to decrypt temporary store",
        error,
      );

      // If decryption fails, the hash key or temporary store may be corrupted
      // We should clear them both and force a new login
      await clearTemporaryData();

      return null;
    }
  } catch (error) {
    logger.error("getTemporaryStore", "Failed to get temporary store", error);
    return null;
  }
};

/**
 * Gets the public key of the active account
 *
 * Used on lock screen to display the public key without requiring authentication.
 *
 * @returns {Promise<string | null>} The active account's public key or null if not found
 */
export const getActiveAccountPublicKey = async (): Promise<string | null> => {
  const activeAccountId = await dataStorage.getItem(
    STORAGE_KEYS.ACTIVE_ACCOUNT_ID,
  );

  if (!activeAccountId) {
    return null;
  }

  const accountListRaw = await dataStorage.getItem(STORAGE_KEYS.ACCOUNT_LIST);
  if (!accountListRaw) {
    throw new Error(t("authStore.error.accountListNotFound"));
  }

  const accountList = JSON.parse(accountListRaw) as Account[];
  const account = accountList.find((a) => a.id === activeAccountId);

  if (!account) {
    throw new Error(t("authStore.error.accountNotFound"));
  }

  return account.publicKey;
};

/**
 * Adds a new account to the account list
 *
 * @param {Account} account - The account to add to the list
 * @returns {Promise<void>}
 */
const appendAccount = async (account: Account) => {
  const accountListRaw = await dataStorage.getItem(STORAGE_KEYS.ACCOUNT_LIST);
  const accountList = accountListRaw
    ? (JSON.parse(accountListRaw) as Account[])
    : [];

  if (accountList.find((a) => a.id === account.id)) {
    return;
  }

  await dataStorage.setItem(
    STORAGE_KEYS.ACCOUNT_LIST,
    JSON.stringify([...accountList, account]),
  );
};

/**
 * Generate and store a unique hash key derived from the password
 *
 * Creates a hash key from the password using a random salt, sets an expiration
 * timestamp, and stores it securely. This key is used to encrypt/decrypt
 * the temporary store.
 *
 * @param {string} password - The user's password to derive the hash key from
 * @returns {Promise<HashKey>} The generated hash key object with salt and expiration
 */
const generateHashKey = async (password: string): Promise<HashKey> => {
  try {
    // Generate a random salt for the hash key
    const salt = generateSalt();

    // Derive a key from the password using the salt
    const hashKeyBytes = await deriveKeyFromPassword({
      password,
      saltParam: salt,
    });

    // Convert to base64 for storage
    const hashKey = base64Encode(hashKeyBytes);

    // Calculate the expiration timestamp
    const expirationTime = Date.now() + HASH_KEY_EXPIRATION_MS;

    // Store the hash key, salt, and expiration timestamp
    const hashKeyObj = {
      hashKey,
      salt,
      expiresAt: expirationTime,
    };
    await Promise.all([
      secureDataStorage.setItem(
        SENSITIVE_STORAGE_KEYS.HASH_KEY,
        JSON.stringify(hashKeyObj),
      ),
    ]);

    return hashKeyObj;
  } catch (error) {
    logger.error("generateHashKey", "Failed to generate hash key", error);
    throw new Error("Failed to generate hash key");
  }
};

/**
 * Creates and encrypts the temporary store using the hash key
 *
 * Generates a new hash key, creates a temporary store with sensitive data,
 * encrypts it, and stores it securely.
 *
 * @param {Object} input - The input parameters
 * @param {string} input.password - The user's password for encryption
 * @param {string} input.mnemonicPhrase - The mnemonic phrase to store
 * @param {Object} input.activeKeyPair - The active key pair with account info
 * @param {boolean} input.shouldRefreshHashKey - Whether to refresh the hash key
 * @returns {Promise<void>}
 */
const createTemporaryStore = async (input: {
  password: string;
  mnemonicPhrase: string;
  activeKeyPair: KeyPair & { accountName: string; id: string };
  shouldRefreshHashKey?: boolean;
}): Promise<void> => {
  const {
    password,
    mnemonicPhrase,
    activeKeyPair,
    shouldRefreshHashKey = true,
  } = input;

  try {
    let hashKeyObj: HashKey;
    let temporaryStore: TemporaryStore | null = null;

    if (shouldRefreshHashKey) {
      hashKeyObj = await generateHashKey(password);
    } else {
      const retrievedHashKey = await getHashKey();

      if (!retrievedHashKey) {
        throw new Error("Failed to retrieve hash key");
      }

      temporaryStore = await getTemporaryStore();
      hashKeyObj = retrievedHashKey;
    }

    // Create the temporary store object
    const temporaryStoreObj = {
      ...temporaryStore,
      privateKeys: {
        ...temporaryStore?.privateKeys,
        [activeKeyPair.id]: activeKeyPair.privateKey,
      },
      mnemonicPhrase,
    } as TemporaryStore;

    // Convert the store to a JSON string
    const temporaryStoreJson = JSON.stringify(temporaryStoreObj);

    // Encrypt the temporary store with the hash key
    const { encryptedData } = await encryptDataWithPassword({
      data: temporaryStoreJson,
      password: hashKeyObj.hashKey,
      salt: hashKeyObj.salt,
    });

    // Store the encrypted data
    await secureDataStorage.setItem(
      SENSITIVE_STORAGE_KEYS.TEMPORARY_STORE,
      encryptedData,
    );
  } catch (error) {
    logger.error(
      "createTemporaryStore",
      "Failed to create temporary store",
      error,
    );
    throw new Error("Failed to create temporary store");
  }
};

/**
 * Stores a new account in key manager and creates a temporary store
 *
 * @param {StoreAccountParams} params - The account parameters to store
 * @returns {Promise<void>}
 */
const storeAccount = async ({
  mnemonicPhrase,
  password,
  keyPair,
  accountNumber,
  shouldRefreshHashKey = true,
  shouldSetActiveAccount = true,
  importedFromSecretKey = false,
}: StoreAccountParams): Promise<void> => {
  const { publicKey, privateKey } = keyPair;

  // Store the key using the key manager
  const keyMetadata = {
    key: {
      extra: { mnemonicPhrase },
      type: KeyType.plaintextKey,
      publicKey,
      privateKey,
    },
    password,
    encrypterName: ScryptEncrypter.name,
  };

  const [keyStore, accountListRaw] = await Promise.all([
    keyManager.storeKey(keyMetadata),
    dataStorage.getItem(STORAGE_KEYS.ACCOUNT_LIST),
  ]);

  const accountList = accountListRaw
    ? (JSON.parse(accountListRaw) as Account[])
    : [];
  const accountName = t("authStore.account", {
    number: accountNumber ?? accountList.length + 1,
  });

  await Promise.all([
    shouldSetActiveAccount
      ? dataStorage.setItem(STORAGE_KEYS.ACTIVE_ACCOUNT_ID, keyStore.id)
      : Promise.resolve(),
    appendAccount({
      id: keyStore.id,
      name: accountName,
      publicKey,
      importedFromSecretKey,
    }),
    createTemporaryStore({
      password,
      mnemonicPhrase,
      activeKeyPair: {
        publicKey,
        privateKey,
        accountName,
        id: keyStore.id,
      },
      shouldRefreshHashKey,
    }),
  ]);
};

/**
 * Derives a key pair from a mnemonic phrase
 *
 * @param {string} mnemonicPhrase - The mnemonic phrase to derive the key pair from
 * @returns {Promise<KeyPair>} The derived key pair
 */
const deriveKeyPair = (params: DeriveKeypairParams) => {
  const { mnemonicPhrase, index = 0 } = params;
  const wallet = StellarHDWallet.fromMnemonic(mnemonicPhrase);

  return {
    publicKey: wallet.getPublicKey(index),
    privateKey: wallet.getSecret(index),
  };
};

/**
 * Clears all data from the key manager, temporary store (sensitive),
 * and non-sensitive data
 *
 * @returns {Promise<void>}
 */
const clearAllData = async (): Promise<void> => {
  const allKeys = await keyManager.loadAllKeyIds();

  await Promise.all([
    ...allKeys.map((key) => keyManager.removeKey(key)),
    clearTemporaryData(),
    clearNonSensitiveData(),
  ]);
};

const getKeyFromKeyManager = async (
  password: string,
  activeAccountId?: string | null,
): Promise<Key> => {
  let accountId = activeAccountId;

  if (!accountId) {
    const allKeys = await keyManager.loadAllKeyIds();
    [accountId] = allKeys;
  }

  if (!accountId) {
    throw new Error(t("authStore.error.noKeyPairFound"));
  }

  return keyManager.loadKey(accountId, password).catch(() => {
    // TODO: implement error handling logic -- maybe add a limit to the number of attempts
    throw new Error(t("authStore.error.invalidPassword"));
  });
};

/**
 * Derive couple keypairs from the mnemonic phrase and verify if they already exists on the mainnet.
 * If they do, create a new account with the remaining keypairs.
 *
 * @param {string} mnemonicPhrase - The mnemonic phrase to verify
 * @returns {Promise<void>}
 */
const verifyAndCreateExistingAccountsOnNetwork = async (
  mnemonicPhrase: string,
  password: string,
): Promise<void> => {
  const wallet = StellarHDWallet.fromMnemonic(mnemonicPhrase);
  const keyPairs = Array.from(
    { length: ACCOUNTS_TO_VERIFY_ON_EXISTING_MNEMONIC_PHRASE },
    (_, i) => ({
      publicKey: wallet.getPublicKey(i),
      privateKey: wallet.getSecret(i),
    }),
  );

  const promises = keyPairs.map((keyPair) =>
    getAccount(keyPair.publicKey, NETWORKS.PUBLIC),
  );

  const result = await Promise.all(promises);

  const existingAccountsOnNetwork = result.filter(
    (account) => account !== null,
  );

  const existingAccountsOnNetworkPublicKeys = existingAccountsOnNetwork.map(
    (account) => account.accountId(),
  );

  // Get both accounts from temporary store AND persistent account list
  const temporaryStore = await getTemporaryStore();
  const existingAccounts = await getAllAccounts();

  // Get public keys from temporary store
  const existingAccountsOnDataStorageSecretKeys = Object.values(
    temporaryStore?.privateKeys ?? {},
  );

  const existingAccountsOnTempStorePublicKeys =
    existingAccountsOnDataStorageSecretKeys.map((secretKey) =>
      Keypair.fromSecret(secretKey).publicKey(),
    );

  // Get public keys from account list
  const existingAccountsOnAccountListPublicKeys = existingAccounts.map(
    (account) => account.publicKey,
  );

  // Combine both sets of public keys to avoid duplicates
  const allExistingPublicKeys = [
    ...existingAccountsOnTempStorePublicKeys,
    ...existingAccountsOnAccountListPublicKeys,
  ];

  // Filter out duplicates
  const uniqueExistingPublicKeys = [...new Set(allExistingPublicKeys)];

  // Only create keypairs that exist on network but not locally
  const newKeyPairs = keyPairs.filter(
    (keyPair) =>
      existingAccountsOnNetworkPublicKeys.includes(keyPair.publicKey) &&
      !uniqueExistingPublicKeys.includes(keyPair.publicKey),
  );

  if (newKeyPairs.length === 0) {
    // No new accounts to add
    return;
  }

  // First store all accounts in the account list
  const prepareKeyStorePromises = newKeyPairs.map((keyPair, index) => {
    const accountNumber = existingAccounts.length + index + 1;

    // Store the key using the key manager
    const keyMetadata = {
      key: {
        extra: { mnemonicPhrase },
        type: KeyType.plaintextKey,
        publicKey: keyPair.publicKey,
        privateKey: keyPair.privateKey,
      },
      password,
      encrypterName: ScryptEncrypter.name,
    };

    return keyManager.storeKey(keyMetadata).then((keyStore) => {
      const accountName = t("authStore.account", { number: accountNumber });

      const newAccount = {
        id: keyStore.id,
        name: accountName,
        publicKey: keyPair.publicKey,
        importedFromSecretKey: false,
      };

      return {
        account: newAccount,
        privateKey: keyPair.privateKey,
        id: keyStore.id,
      };
    });
  });

  // Wait for all key stores to be created
  const newAccounts = await Promise.all(prepareKeyStorePromises);

  // Add all accounts to the account list
  const appendAccountPromises = newAccounts.map(({ account }) =>
    appendAccount(account),
  );

  // Wait for all accounts to be added to the account list
  await Promise.all(appendAccountPromises);

  // Now update the temporary store with all new private keys at once
  const hashKey = await getHashKey();
  if (!hashKey) {
    throw new Error("Failed to retrieve hash key");
  }

  // Get the latest temporary store
  const latestTemporaryStore = await getTemporaryStore();
  if (!latestTemporaryStore) {
    throw new Error("Failed to retrieve temporary store");
  }

  // Update the temporary store with all new private keys
  const updatedPrivateKeys = { ...latestTemporaryStore.privateKeys };

  // Add all new private keys to the temporary store
  newAccounts.forEach(({ id, privateKey }) => {
    updatedPrivateKeys[id] = privateKey;
  });

  // Create the updated temporary store object
  const updatedTemporaryStore = {
    ...latestTemporaryStore,
    privateKeys: updatedPrivateKeys,
    mnemonicPhrase,
  };

  // Convert to JSON and encrypt
  const temporaryStoreJson = JSON.stringify(updatedTemporaryStore);
  const { encryptedData } = await encryptDataWithPassword({
    data: temporaryStoreJson,
    password: hashKey.hashKey,
    salt: hashKey.salt,
  });

  // Store the encrypted data
  await secureDataStorage.setItem(
    SENSITIVE_STORAGE_KEYS.TEMPORARY_STORE,
    encryptedData,
  );
};

/**
 * Logs in the user with the provided password
 *
 * Validates the password against the stored key, loads the account data,
 * and creates a new temporary store with the sensitive information.
 *
 * @param {SignInParams} params - The signin parameters
 * @returns {Promise<void>}
 */
const signIn = async ({ password }: SignInParams): Promise<void> => {
  try {
    const activeAccount = await dataStorage.getItem(
      STORAGE_KEYS.ACTIVE_ACCOUNT_ID,
    );

    const loadedKey = await getKeyFromKeyManager(password, activeAccount);

    const keyExtraData = loadedKey.extra as
      | {
          mnemonicPhrase: string | null;
        }
      | undefined;

    if (!keyExtraData || !keyExtraData?.mnemonicPhrase) {
      logger.error("signIn", "Key exists but has no extra data");
      // Clear the all the data and throw an error
      await clearAllData();
      throw new Error(t("authStore.error.noKeyPairFound"));
    }

    const accountListRaw = await dataStorage.getItem(STORAGE_KEYS.ACCOUNT_LIST);
    const accountList = JSON.parse(accountListRaw ?? "[]") as Account[];
    let account = accountList.find((a) => a.id === activeAccount);

    if (!account) {
      logger.error("signIn", "Account not found in account list");

      account = {
        id: loadedKey.id,
        name: t("authStore.account", { number: accountList.length + 1 }),
        publicKey: loadedKey.publicKey,
      };

      await appendAccount(account);
    }

    // First create the temporary store with the active account
    await createTemporaryStore({
      password,
      mnemonicPhrase: keyExtraData.mnemonicPhrase,
      activeKeyPair: {
        publicKey: loadedKey.publicKey,
        privateKey: loadedKey.privateKey,
        accountName: account.name,
        id: loadedKey.id,
      },
    });

    // Then discover and add any other accounts found on the network
    await verifyAndCreateExistingAccountsOnNetwork(
      keyExtraData.mnemonicPhrase,
      password,
    );

    // After discovering accounts, make sure all existing accounts' private keys
    // are in the temporary store
    try {
      const allAccounts = await getAllAccounts();
      const wallet = StellarHDWallet.fromMnemonic(keyExtraData.mnemonicPhrase);

      // For each account, ensure their private keys are in the temporary store
      const tempStore = await getTemporaryStore();
      if (tempStore) {
        const updatedPrivateKeys = { ...tempStore.privateKeys };
        let hasNewKeys = false;

        // Process each account to ensure it has a private key
        const accountProcessPromises = allAccounts.map(async (acct) => {
          // Skip if we already have the private key
          if (updatedPrivateKeys[acct.id]) {
            return;
          }

          // Try to load the key from key manager
          try {
            const key = await keyManager.loadKey(acct.id, password);
            if (key.privateKey) {
              updatedPrivateKeys[acct.id] = key.privateKey;
              hasNewKeys = true;
            }
          } catch (e) {
            // Ignore errors from key manager and try deriving from mnemonic
            // This is a fallback mechanism
          }

          // If still not found, try deriving from seed phrase
          if (!updatedPrivateKeys[acct.id]) {
            // Create an array of indices to try
            const indicesToTry = Array.from({ length: 10 }, (_, i) => i);

            // Find the matching public key and get its private key
            const matchingIndex = indicesToTry.find(
              (index) => wallet.getPublicKey(index) === acct.publicKey,
            );

            if (matchingIndex !== undefined) {
              const derivedPrivateKey = wallet.getSecret(matchingIndex);
              updatedPrivateKeys[acct.id] = derivedPrivateKey;
              hasNewKeys = true;
            }
          }
        });

        // Wait for all account processing to complete
        await Promise.all(accountProcessPromises);

        // If we found and added any new keys, update the temporary store
        if (hasNewKeys) {
          const hashKey = await getHashKey();
          if (hashKey) {
            const updatedTempStore = {
              ...tempStore,
              privateKeys: updatedPrivateKeys,
              mnemonicPhrase: keyExtraData.mnemonicPhrase,
            };

            const tempStoreJson = JSON.stringify(updatedTempStore);
            const { encryptedData } = await encryptDataWithPassword({
              data: tempStoreJson,
              password: hashKey.hashKey,
              salt: hashKey.salt,
            });

            await secureDataStorage.setItem(
              SENSITIVE_STORAGE_KEYS.TEMPORARY_STORE,
              encryptedData,
            );
          }
        }
      }
    } catch (e) {
      // Don't let errors in this extra step fail the entire sign-in process
      logger.error(
        "signIn",
        "Error ensuring all private keys in temporary store",
        e,
      );
    }
  } catch (error) {
    logger.error("signIn", "Failed to sign in", error);
    throw error;
  }
};

/**
 * Signs up a new user with the provided credentials
 *
 * Creates a new wallet from the mnemonic phrase, generates a key pair,
 * and stores the account in the key manager and temporary store.
 *
 * @param {SignUpParams} params - The signup parameters
 * @returns {Promise<void>}
 */
const signUp = async ({
  mnemonicPhrase,
  password,
}: SignUpParams): Promise<void> => {
  try {
    const keyPair = deriveKeyPair({ mnemonicPhrase });

    await clearAllData();

    // Store the account in the key manager and create the temporary store
    await storeAccount({
      mnemonicPhrase,
      password,
      keyPair,
    });
  } catch (error) {
    logger.error("signUp", "Failed to sign up", error);

    // Clean up any partial data on error
    await clearAllData();

    throw error;
  }
};

/**
 * Imports a wallet with the provided credentials
 *
 * Generates a key pair from the mnemonic, removes any existing accounts,
 * and stores the new account.
 *
 * @param {ImportWalletParams} params - The wallet import parameters
 * @returns {Promise<void>}
 */
const importWallet = async ({
  mnemonicPhrase,
  password,
}: ImportWalletParams): Promise<void> => {
  try {
    const keyPair = deriveKeyPair({ mnemonicPhrase });

    await clearAllData();

    // Store the account in the key manager and create the temporary store
    await storeAccount({
      mnemonicPhrase,
      password,
      keyPair,
    });

    await verifyAndCreateExistingAccountsOnNetwork(mnemonicPhrase, password);
  } catch (error) {
    logger.error("importWallet", "Failed to import wallet", error);

    // Clean up any partial data on error
    await clearAllData();

    throw error;
  }
};

/**
 * Gets the active account data by combining temporary store sensitive data with account list information
 *
 * Retrieves the active account ID, loads account information from storage,
 * and gets the private key from the temporary store.
 *
 * @returns {Promise<ActiveAccount | null>} The active account data or null if not found
 * @throws {Error} If the active account cannot be retrieved
 */
const getActiveAccount = async (): Promise<ActiveAccount | null> => {
  try {
    const activeAccountId = await dataStorage.getItem(
      STORAGE_KEYS.ACTIVE_ACCOUNT_ID,
    );

    if (!activeAccountId) {
      throw new Error(t("authStore.error.noActiveAccount"));
    }

    // Get account info from storage (non-sensitive data)
    const accountListRaw = await dataStorage.getItem(STORAGE_KEYS.ACCOUNT_LIST);
    if (!accountListRaw) {
      throw new Error(t("authStore.error.accountListNotFound"));
    }

    const accountList = JSON.parse(accountListRaw) as Account[];
    const account = accountList.find((a) => a.id === activeAccountId);

    if (!account) {
      throw new Error(t("authStore.error.accountNotFound"));
    }

    const hashKey = await getHashKey();

    if (!hashKey) {
      throw new Error(t("authStore.error.hashKeyNotFound"));
    }

    const hashKeyExpired = isHashKeyExpired(hashKey);

    // Get sensitive data from temporary store if the hash key is valid
    if (!hashKeyExpired) {
      const temporaryStore = await getTemporaryStore();

      if (!temporaryStore) {
        throw new Error(t("authStore.error.temporaryStoreNotFound"));
      }

      // Get private key for the active account
      const privateKey = temporaryStore.privateKeys?.[activeAccountId];

      if (!privateKey) {
        throw new Error(t("authStore.error.privateKeyNotFound"));
      }

      // Get subentry count from the balances store (already fetched with balance data)
      const { subentryCount } = useBalancesStore.getState();

      return {
        publicKey: account.publicKey,
        privateKey,
        accountName: account.name,
        id: activeAccountId,
        subentryCount,
      };
    }

    throw new Error(t("authStore.error.authenticationExpired"));
  } catch (error) {
    logger.error("getActiveAccount", "Failed to get active account", error);
    throw error;
  }
};

/**
 * Renames an account
 *
 * @param {RenameAccountParams} params - The rename account parameters
 * @returns {Promise<void>}
 */
const renameAccount = async (params: RenameAccountParams): Promise<void> => {
  const { accountName, publicKey } = params;

  const accountList = await getAllAccounts();
  const account = accountList.find((a) => a.publicKey === publicKey);

  if (!account) {
    return;
  }

  account.name = accountName;

  await dataStorage.setItem(
    STORAGE_KEYS.ACCOUNT_LIST,
    JSON.stringify(accountList),
  );
};

/**
 * Small helper function to check if an account already exists in the account list
 *
 * @param {Account[]} accountList - The list of accounts
 * @param {KeyPair} keyPairValue - The key pair to check
 * @returns {boolean} True if the account exists, false otherwise
 */
const hasAccountInAccountList = (
  accountList: Account[],
  keyPairValue: KeyPair,
) =>
  accountList.some((account) => account.publicKey === keyPairValue.publicKey);

/**
 * Creates a new account by deriving a key pair from the mnemonic phrase,
 * storing the account in the key manager, and creating the temporary store.
 *
 * @param {CreateAccountParams} params - The create account parameters
 * @returns {Promise<void>}
 */
const createAccount = async (password: string): Promise<void> => {
  try {
    const loadedKey = await getKeyFromKeyManager(password);
    const { mnemonicPhrase } = loadedKey.extra as { mnemonicPhrase: string };

    const allAccounts = await getAllAccounts();

    const derivedAccountsOnly = allAccounts.filter(
      (account) => !account.importedFromSecretKey,
    );

    // To calculate the index of the next account to derive, we need to look at
    // length considering ONLY the DERIVED accounts otherwise it could skip an
    // index by mistake if there are accounts imported from secret key in the way
    let index = derivedAccountsOnly.length;
    let keyPair = deriveKeyPair({
      mnemonicPhrase,
      index,
    });
    let hasAccount = hasAccountInAccountList(allAccounts, keyPair);
    let round = 0;

    do {
      index++;
      keyPair = deriveKeyPair({
        mnemonicPhrase,
        index,
      });

      hasAccount = hasAccountInAccountList(allAccounts, keyPair);
      round++;
    } while (hasAccount && round < 50);

    await storeAccount({
      mnemonicPhrase,
      password,
      keyPair,
      shouldRefreshHashKey: false,
    });
  } catch (error) {
    logger.error("createAccount", "Failed to create account", error);
    throw error;
  }
};

/**
 * Imports a secret key and creates a new account
 *
 * @param {ImportSecretKeyParams} params - The import secret key parameters
 * @returns {Promise<void>}
 */
const importSecretKeyLocal = async (
  params: ImportSecretKeyParams,
): Promise<void> => {
  const { secretKey, password } = params;

  const keypair = Keypair.fromSecret(secretKey);
  const publicKey = keypair.publicKey();
  const privateKey = keypair.secret();

  const existingAccounts = await getAllAccounts();
  const accountExists = hasAccountInAccountList(existingAccounts, {
    publicKey,
    privateKey,
  });

  if (accountExists) {
    throw new Error(t("authStore.error.accountAlreadyExists"));
  }

  const temporaryStore = await getTemporaryStore();
  if (!temporaryStore) {
    throw new Error(t("authStore.error.temporaryStoreNotFound"));
  }

  await storeAccount({
    mnemonicPhrase: temporaryStore.mnemonicPhrase,
    password,
    keyPair: {
      publicKey,
      privateKey,
    },
    accountNumber: existingAccounts.length + 1,
    shouldRefreshHashKey: false,
    shouldSetActiveAccount: true,
    importedFromSecretKey: true,
  });
};

/**
 * Selects an account by setting the active account ID in storage
 *
 * @param {string} publicKey - The public key of the account to select
 * @returns {Promise<void>}
 */
const selectAccount = async (publicKey: string): Promise<void> => {
  const accountList = await getAllAccounts();
  const account = accountList.find((a) => a.publicKey === publicKey);

  if (!account) {
    throw new Error(t("authStore.error.accountNotFound"));
  }

  await dataStorage.setItem(STORAGE_KEYS.ACTIVE_ACCOUNT_ID, account.id);
};

/**
 * Authentication Store
 *
 * A Zustand store that manages user authentication state and operations.
 * This store provides actions for user signup, signin, logout, wallet importing,
 * and active account management.
 *
 * It maintains the authentication status and securely handles sensitive data
 * like private keys and mnemonic phrases through a temporary encrypted store.
 */
export const useAuthenticationStore = create<AuthStore>()((set, get) => {
  // Initialize the store when created
  setTimeout(() => {
    initializeStore(set);
  }, 0);

  return {
    ...initialState,

    /**
     * Logs out the user by clearing sensitive data
     *
     * For accounts with existing accounts, it preserves account data but clears sensitive info,
     * setting the auth status to HASH_KEY_EXPIRED and navigating to the lock screen.
     * For new users with no accounts, it performs a full logout.
     */
    logout: (shouldWipeAllData = false) => {
      set((state) => ({ ...state, isLoading: true, error: null }));

      // We'll use setTimeout to handle the async operations
      // This avoids the issue with void return expectations from zustand
      setTimeout(() => {
        (async () => {
          try {
            // Make sure to disconnect all WalletConnect sessions first
            await useWalletKitStore.getState().disconnectAllSessions();

            const accountList = await getAllAccounts();
            const hasAccountList = accountList.length > 0;

            // Clear all sensitive data regardless
            await clearTemporaryData();

            // If there's an existing account list, navigate to lock screen.
            if (hasAccountList && !shouldWipeAllData) {
              set({
                account: null,
                isLoadingAccount: false,
                accountError: null,
                authStatus: AUTH_STATUS.HASH_KEY_EXPIRED,
                isLoading: false,
              });

              // Navigate to lock screen
              const { navigationRef } = get();
              if (navigationRef && navigationRef.isReady()) {
                navigationRef.resetRoot({
                  index: 0,
                  routes: [{ name: ROOT_NAVIGATOR_ROUTES.LOCK_SCREEN }],
                });
              }
              // If it's a wipe all data logout, remove the account list and active account id.
              // This will redirect to the welcome screen where the user can create a new account or restore from seed phrase
            } else {
              await clearNonSensitiveData();

              set({
                ...initialState,
                authStatus: AUTH_STATUS.NOT_AUTHENTICATED,
                isLoading: false,
              });
            }
          } catch (error) {
            logger.error("logout", "Failed to logout", error);
            set({
              error:
                error instanceof Error
                  ? error.message
                  : t("authStore.error.failedToLogout"),
              isLoading: false,
            });
          }
        })();
      }, 0);
    },

    /**
     * Signs up a new user with the provided credentials
     *
     * @param {SignUpParams} params - The signup parameters
     */
    signUp: (params) => {
      set((state) => ({ ...state, isLoading: true, error: null }));

      // Use a setTimeout to allow UI updates to propagate
      setTimeout(() => {
        signUp(params)
          .then(() => {
            set({
              ...initialState,
              authStatus: AUTH_STATUS.AUTHENTICATED,
              isLoading: false,
            });

            // Fetch active account after successful signup
            get().fetchActiveAccount();
          })
          .catch((error) => {
            logger.error(
              "useAuthenticationStore.signUp",
              "Sign up failed",
              error,
            );
            set({
              error:
                error instanceof Error
                  ? error.message
                  : t("authStore.error.failedToSignUp"),
              isLoading: false,
            });
          });
      }, 0);
    },

    /**
     * Signs in a user with the provided password
     *
     * @param {SignInParams} params - The signin parameters
     * @returns {Promise<void>}
     */
    signIn: async (params) => {
      set({ isLoading: true, error: null });

      try {
        // First perform the sign in operation without changing auth state
        await signIn(params);

        // Now verify we can access the active account before changing auth state
        try {
          // This will throw if the temporary store is missing or invalid
          const activeAccount = await getActiveAccount();

          if (!activeAccount) {
            throw new Error(t("authStore.error.failedToLoadAccount"));
          }

          // Only if we can successfully load the account, set the authenticated state
          set({
            ...initialState,
            authStatus: AUTH_STATUS.AUTHENTICATED,
            isLoading: false,
            account: activeAccount,
            isLoadingAccount: false,
          });
        } catch (accountError) {
          // If we can't access the account after sign-in, handle it as an expired key
          logger.error(
            "useAuthenticationStore.signIn",
            "Failed to access account",
            accountError,
          );

          // Set auth status to expired and show error
          set({
            authStatus: AUTH_STATUS.HASH_KEY_EXPIRED,
            error:
              accountError instanceof Error
                ? accountError.message
                : String(accountError),
            isLoading: false,
          });

          // Navigate to lock screen
          get().navigateToLockScreen();
        }
      } catch (error) {
        logger.error("useAuthenticationStore.signIn", "Sign in failed", error);
        set({
          error:
            error instanceof Error
              ? error.message
              : t("authStore.error.failedToSignIn"),
          isLoading: false,
        });
        throw error; // Rethrow to handle in the UI
      }
    },

    /**
     * Imports a wallet with the provided credentials
     *
     * @param {ImportWalletParams} params - The wallet import parameters
     */
    importWallet: (params) => {
      set((state) => ({ ...state, isLoading: true, error: null }));

      setTimeout(() => {
        importWallet(params)
          .then(() => {
            set({
              ...initialState,
              authStatus: AUTH_STATUS.AUTHENTICATED,
              isLoading: false,
            });

            // Fetch active account after successful wallet import
            get().fetchActiveAccount();
          })
          .catch((error) => {
            logger.error(
              "useAuthenticationStore.importWallet",
              "Import wallet failed",
              error,
            );
            set({
              error:
                error instanceof Error
                  ? error.message
                  : t("authStore.error.failedToImportWallet"),
              isLoading: false,
            });
          });
      }, 0);
    },

    /**
     * Gets the current authentication status
     *
     * @returns {Promise<AuthStatus>} The current authentication status
     */
    getAuthStatus: async () => {
      const authStatus = await getAuthStatus();
      set({ authStatus });

      // If the hash key is expired, navigate to lock screen
      if (authStatus === AUTH_STATUS.HASH_KEY_EXPIRED) {
        get().navigateToLockScreen();
      }

      return authStatus;
    },

    /**
     * Navigates to the lock screen
     *
     * Used when authentication expires or user needs to re-authenticate
     */
    navigateToLockScreen: () => {
      const { navigationRef } = get();
      if (navigationRef && navigationRef.isReady()) {
        // Check if we're already on the lock screen to prevent navigation loops
        const currentRoute = navigationRef.getCurrentRoute();
        if (currentRoute?.name === ROOT_NAVIGATOR_ROUTES.LOCK_SCREEN) {
          // Already on lock screen, don't navigate again
          return;
        }

        // Use resetRoot instead of navigate to avoid warnings with conditional navigators
        navigationRef.resetRoot({
          index: 0,
          routes: [{ name: ROOT_NAVIGATOR_ROUTES.LOCK_SCREEN }],
        });
      }
    },

    /**
     * Fetches the active account data
     *
     * Checks auth status first and redirects to lock screen if hash key is expired
     *
     * @returns {Promise<ActiveAccount | null>} The active account or null if not found
     */
    fetchActiveAccount: async () => {
      set({ isLoadingAccount: true, accountError: null });

      try {
        // Check auth status first
        const authStatus = await getAuthStatus();

        if (authStatus === AUTH_STATUS.HASH_KEY_EXPIRED) {
          set({ authStatus: AUTH_STATUS.HASH_KEY_EXPIRED });

          // Navigate to lock screen
          get().navigateToLockScreen();

          set({ isLoadingAccount: false });
          return null;
        }

        const activeAccount = await getActiveAccount();
        set({ account: activeAccount, isLoadingAccount: false });
        return activeAccount;
      } catch (error) {
        const errorMessage =
          error instanceof Error ? error.message : String(error);
        set({ accountError: errorMessage, isLoadingAccount: false });
        return null;
      }
    },

    /**
     * Refreshes the active account data
     *
     * @returns {Promise<ActiveAccount | null>} The active account or null if not found
     */
    refreshActiveAccount: () => get().fetchActiveAccount(),

    /**
     * Sets the navigation reference for navigation actions
     *
     * @param {NavigationContainerRef<RootStackParamList>} ref - The navigation reference
     */
    setNavigationRef: (ref) => {
      set({ navigationRef: ref });
    },

    /**
     * Renames an account
     *
     * @param {RenameAccountParams} params - The rename account parameters
     */
    renameAccount: async (params) => {
      set({ isRenamingAccount: true });

      try {
        await renameAccount(params);
        await Promise.all([
          renameAccount(params),
          get().fetchActiveAccount(),
          get().getAllAccounts(),
        ]);
        set({ isRenamingAccount: false });
      } catch (error) {
        logger.error("renameAccount", "Failed to rename account", error);
        set({
          error:
            error instanceof Error
              ? error.message
              : t("authStore.error.failedToRenameAccount"),
          isRenamingAccount: false,
        });
      }
    },

    /**
     * Gets all accounts and updates the store
     *
     * @returns {Promise<void>}
     */
    getAllAccounts: async () => {
      set({ isLoadingAllAccounts: true });

      try {
        const allAccounts = await getAllAccounts();
        set({ allAccounts });
      } catch (error) {
        set({
          error:
            error instanceof Error
              ? error.message
              : t("authStore.error.failedToGetAllAccounts"),
          isLoadingAllAccounts: false,
        });
      } finally {
        set({ isLoadingAllAccounts: false });
      }
    },

    createAccount: async (password: string) => {
      set({ isCreatingAccount: true, error: null });

      try {
        await createAccount(password);

        await Promise.all([get().getAllAccounts(), get().fetchActiveAccount()]);

        set({ isCreatingAccount: false, error: null });
      } catch (error) {
        set({
          error:
            error instanceof Error
              ? error.message
              : t("authStore.error.failedToCreateAccount"),
          isCreatingAccount: false,
        });
        throw error;
      }
    },

    selectAccount: async (publicKey: string) => {
      try {
        await selectAccount(publicKey);
        const activeAccount = await getActiveAccount();
        set({ account: activeAccount });
      } catch (error) {
        logger.error(
          "useAuthenticationStore.selectAccount",
          "Failed to select account",
          error,
        );

        const errorMessage =
          error instanceof Error ? error.message : String(error);

        set({ error: errorMessage });
      }
    },

    getTemporaryStore: async () => getTemporaryStore(),

    clearError: () => {
      set({ error: null });
    },

    selectNetwork: async (network: NETWORKS) => {
      await dataStorage.setItem(STORAGE_KEYS.ACTIVE_NETWORK, network);

      set({ network });
    },

    getKeyFromKeyManager: async (
      password: string,
      activeAccountId?: string | null,
    ) => getKeyFromKeyManager(password, activeAccountId),

    importSecretKey: async (params: ImportSecretKeyParams) => {
      set({ isLoading: true, error: null });

      try {
        await importSecretKeyLocal(params);

        await Promise.all([get().getAllAccounts(), get().fetchActiveAccount()]);

        set({ isLoading: false, error: null });
      } catch (error) {
        logger.error("importSecretKey", "Failed to import secret key", error);
        set({
          error:
            error instanceof Error
              ? error.message
              : t("authStore.error.failedToImportSecretKey"),
          isLoading: false,
        });
        throw error;
      }
    },
  };
});<|MERGE_RESOLUTION|>--- conflicted
+++ resolved
@@ -23,11 +23,8 @@
   KeyPair,
   TemporaryStore,
 } from "config/types";
-<<<<<<< HEAD
+import { useBalancesStore } from "ducks/balances";
 import { useWalletKitStore } from "ducks/walletKit";
-=======
-import { useBalancesStore } from "ducks/balances";
->>>>>>> 9c8f1041
 import {
   deriveKeyFromPassword,
   encryptDataWithPassword,
