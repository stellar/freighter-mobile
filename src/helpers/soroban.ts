/* eslint-disable @typescript-eslint/no-unsafe-enum-comparison */
/* eslint-disable @typescript-eslint/no-explicit-any */
/* eslint-disable @typescript-eslint/no-unsafe-member-access */
/* eslint-disable @typescript-eslint/no-unsafe-return */
import {
  MemoType,
  Memo,
  StrKey,
  TransactionBuilder,
  Operation,
  Transaction,
  Horizon,
  xdr,
  scValToNative,
<<<<<<< HEAD
  Asset,
  walkInvocationTree,
  Address,
=======
  Asset as SdkToken,
>>>>>>> 0bf9110c
} from "@stellar/stellar-sdk";
import { BigNumber } from "bignumber.js";
import { NATIVE_TOKEN_CODE, NetworkDetails, NETWORKS } from "config/constants";
import { logger } from "config/logger";
import { Balance } from "config/types";

export const SOROBAN_OPERATION_TYPES = [
  "invoke_host_function",
  "invokeHostFunction",
];

export enum SorobanTokenInterface {
  transfer = "transfer",
  mint = "mint",
}

export type ArgsForTokenInvocation = {
  from: string;
  to: string;
  amount: bigint | number;
};

export type TokenInvocationArgs = ArgsForTokenInvocation & {
  fnName: SorobanTokenInterface;
  contractId: string;
};

export interface SorobanToken {
  // only currently holds fields we care about
  transfer: (from: string, to: string, amount: number) => void;
  mint: (to: string, amount: number) => void;
  // values below are in storage
  name: string;
  balance: number;
  symbol: string;
  decimals: number;
}

export const isContractId = (contractId: string) => {
  try {
    StrKey.decodeContract(contractId);
    return true;
  } catch (error) {
    return false;
  }
};

export const getNativeContractDetails = (network: NETWORKS) => {
  const NATIVE_CONTRACT_DEFAULTS = {
    code: NATIVE_TOKEN_CODE,
    decimals: 7,
    domain: "https://stellar.org",
    icon: "",
    org: "",
  };

  switch (network) {
    case NETWORKS.PUBLIC:
      return {
        ...NATIVE_CONTRACT_DEFAULTS,
        contract: "CAS3J7GYLGXMF6TDJBBYYSE3HQ6BBSMLNUQ34T6TZMYMW2EVH34XOWMA",
        issuer: "GDMTVHLWJTHSUDMZVVMXXH6VJHA2ZV3HNG5LYNAZ6RTWB7GISM6PGTUV",
      };
    case NETWORKS.TESTNET:
      return {
        ...NATIVE_CONTRACT_DEFAULTS,
        contract: "CDLZFC3SYJYDZT7K67VZ75HPJVIEUVNIXF47ZG2FB2RMQQVU2HHGCYSC",
        issuer: "",
      };
    default:
      return { ...NATIVE_CONTRACT_DEFAULTS, contract: "", issuer: "" };
  }
};

export const addressToString = (address: xdr.ScAddress) => {
  if (address.switch().name === "scAddressTypeAccount") {
    return StrKey.encodeEd25519PublicKey(address.accountId().ed25519());
  }
  return Address.fromScAddress(address).toString();
};

export const getArgsForTokenInvocation = (
  fnName: string,
  args: xdr.ScVal[],
): ArgsForTokenInvocation => {
  let amount: bigint | number;
  let from = "";
  let to = "";

  switch (fnName) {
    case SorobanTokenInterface.transfer:
      from = addressToString(args[0].address());
      to = addressToString(args[1].address());
      amount = scValToNative(args[2]);
      break;
    case SorobanTokenInterface.mint:
      to = addressToString(args[0].address());
      amount = scValToNative(args[1]);
      break;
    default:
      amount = BigInt(0);
  }

  return { from, to, amount };
};

export const getTokenInvocationArgs = (
  hostFn: Operation.InvokeHostFunction,
): TokenInvocationArgs | null => {
  if (!hostFn?.func?.invokeContract) {
    return null;
  }

  let invokedContract: xdr.InvokeContractArgs;

  try {
    invokedContract = hostFn.func.invokeContract();
  } catch (e) {
    return null;
  }

  const contractId = Address.fromScAddress(
    invokedContract.contractAddress(),
  ).toString();
  const fnName = invokedContract.functionName().toString();
  const args = invokedContract.args();

  if (
    fnName !== SorobanTokenInterface.transfer &&
    fnName !== SorobanTokenInterface.mint
  ) {
    return null;
  }

  let opArgs: ArgsForTokenInvocation;

  try {
    opArgs = getArgsForTokenInvocation(fnName, args);
  } catch (e) {
    return null;
  }

  return {
    fnName,
    contractId,
    ...opArgs,
  };
};

const isSorobanOp = (operation: Horizon.ServerApi.OperationRecord) =>
  SOROBAN_OPERATION_TYPES.includes(operation.type);

export const getAttrsFromSorobanHorizonOp = (
  operation: Horizon.ServerApi.OperationRecord,
  networkDetails: NetworkDetails,
) => {
  if (!isSorobanOp(operation)) {
    return null;
  }

  const op = operation as any;

  if (op.transaction_attr.contractId) {
    return {
      contractId: op.transaction_attr.contractId,
      fnName: op.transaction_attr.fnName,
      ...op.transaction_attr.args,
    };
  }

  const transaction = TransactionBuilder.fromXDR(
    op.transaction_attr.envelope_xdr as string,
    networkDetails.networkPassphrase,
  ) as Transaction<Memo<MemoType>, Operation.InvokeHostFunction[]>;

  const invokeHostFn = transaction.operations[0]; // only one op per tx in Soroban right now

  return getTokenInvocationArgs(invokeHostFn);
};

export const getTokenSacAddress = (
  canonicalName: string,
  networkPassphrase: string,
) =>
  new SdkToken(...(canonicalName.split(":") as [string, string])).contractId(
    networkPassphrase,
  );

/*
  Attempts to match a balance to a related contract ID, expects a token or SAC contract ID.
*/
export const getBalanceByKey = (
  contractId: string,
  balances: Balance[],
  networkDetails: NetworkDetails,
) => {
  const foundBalance = balances.find((balance) => {
    const matchesIssuer =
      "contractId" in balance && contractId === balance.contractId;
    let canonicalName = "";

    try {
      // if xlm, check for a SAC match
      if ("token" in balance && balance.token.code === NATIVE_TOKEN_CODE) {
        canonicalName = "native";
        const matchesSac =
          SdkToken.native().contractId(networkDetails.networkPassphrase) ===
          contractId;
        return matchesSac;
      }

      // if issuer is a G address, check for a SAC match
      if (
        "token" in balance &&
        "issuer" in balance.token &&
        !isContractId(balance.token.issuer.key)
      ) {
        canonicalName = balance.token.issuer.key
          ? `${balance.token.code}:${balance.token.issuer.key}`
          : balance.token.code;
        const sacAddress = getTokenSacAddress(
          canonicalName,
          networkDetails.networkPassphrase,
        );
        const matchesSac = contractId === sacAddress;
        return matchesSac;
      }
    } catch (e) {
      logger.error("getBalanceByKey", "Error checking for SAC match", e);
    }
    return matchesIssuer;
  });

  return foundBalance;
};

// Adopted from https://github.com/ethers-io/ethers.js/blob/master/packages/bignumber/src.ts/fixednumber.ts#L27
export const formatTokenAmount = (amount: BigNumber, decimals: number) => {
  let formatted = amount.toString();

  if (decimals > 0) {
    formatted = amount.shiftedBy(-decimals).toFixed(decimals).toString();

    // Trim trailing zeros
    while (formatted[formatted.length - 1] === "0") {
      formatted = formatted.substring(0, formatted.length - 1);
    }

    if (formatted.endsWith(".")) {
      formatted = formatted.substring(0, formatted.length - 1);
    }
  }

  return formatted;
};

export interface FnArgsInvoke {
  type: "invoke";
  fnName: string;
  contractId: string;
  args: xdr.ScVal[];
}

export interface FnArgsCreateWasm {
  type: "wasm";
  salt: string;
  hash: string;
  address: string;
  args?: xdr.ScVal[];
}

export interface FnArgsCreateSac {
  type: "sac";
  asset: string;
  args?: xdr.ScVal[];
}

export type InvocationArgs = FnArgsInvoke | FnArgsCreateWasm | FnArgsCreateSac;

const isInvocationArg = (
  invocation: InvocationArgs | undefined,
): invocation is InvocationArgs => !!invocation;

export const getInvocationArgs = (
  invocation: xdr.SorobanAuthorizedInvocation,
): InvocationArgs | undefined => {
  const fn = invocation.function();

  switch (fn.switch().value) {
    // sorobanAuthorizedFunctionTypeContractFn
    case 0: {
      const invocationItem = fn.contractFn();
      const contractId = Address.fromScAddress(
        invocationItem.contractAddress(),
      ).toString();
      const fnName = invocationItem.functionName().toString();
      const args = invocationItem.args();
      return { fnName, contractId, args, type: "invoke" };
    }

    // sorobanAuthorizedFunctionTypeCreateContractV2HostFn
    // sorobanAuthorizedFunctionTypeCreateContractHostFn
    case 2:
    case 1: {
      const invocationItem =
        fn.switch().value === 2
          ? fn.createContractV2HostFn()
          : fn.createContractHostFn();
      const [exec, preimage] = [
        invocationItem.executable(),
        invocationItem.contractIdPreimage(),
      ];

      switch (exec.switch().value) {
        // contractExecutableWasm
        case 0: {
          const details = preimage.fromAddress();

          const contractDetails = {
            type: "wasm",
            salt: details.salt().toString("hex"),
            hash: exec.wasmHash().toString("hex"),
            address: Address.fromScAddress(details.address()).toString(),
          } as FnArgsCreateWasm;

          if (fn.switch().value === 2) {
            contractDetails.args = (
              invocationItem as xdr.CreateContractArgsV2
            ).constructorArgs();
          }

          return contractDetails;
        }

        // contractExecutableStellarAsset
        case 1: {
          const sacDetails = {
            type: "sac",
            asset: Asset.fromOperation(preimage.fromAsset()).toString(),
          } as FnArgsCreateSac;

          if (fn.switch().value === 2) {
            sacDetails.args = (
              invocationItem as xdr.CreateContractArgsV2
            ).constructorArgs();
          }

          return sacDetails;
        }

        default:
          throw new Error(`unknown creation type: ${JSON.stringify(exec)}`);
      }
    }

    default: {
      return undefined;
    }
  }
};

export const getInvocationDetails = (
  invocation: xdr.SorobanAuthorizedInvocation,
): InvocationArgs[] => {
  const invocations = [] as InvocationArgs[];

  walkInvocationTree(invocation, (inv) => {
    const args = getInvocationArgs(inv);
    if (args) {
      invocations.push(args);
    }

    return null;
  });

  return invocations.filter(isInvocationArg);
};

export const scValByType = (scVal: xdr.ScVal): any => {
  switch (scVal.switch()) {
    case xdr.ScValType.scvAddress(): {
      const address = scVal.address();
      const addressType = address.switch();
      if (addressType.name === "scAddressTypeAccount") {
        return StrKey.encodeEd25519PublicKey(address.accountId().ed25519());
      }
      return Address.fromScAddress(address).toString();
    }

    case xdr.ScValType.scvBool(): {
      return scVal.b();
    }

    case xdr.ScValType.scvBytes(): {
      return scVal
        .bytes()
        .toJSON()
        .data.map((d) => d.toString(16).padStart(2, "0"))
        .join("");
    }

    case xdr.ScValType.scvContractInstance(): {
      const instance = scVal.instance();
      return instance.executable().wasmHash()?.toString();
    }

    case xdr.ScValType.scvError(): {
      const error = scVal.error();
      return error.value();
    }

    case xdr.ScValType.scvTimepoint():
    case xdr.ScValType.scvDuration():
    case xdr.ScValType.scvI128():
    case xdr.ScValType.scvI256():
    case xdr.ScValType.scvI32():
    case xdr.ScValType.scvI64():
    case xdr.ScValType.scvU128():
    case xdr.ScValType.scvU256():
    case xdr.ScValType.scvU32():
    case xdr.ScValType.scvU64(): {
      return scValToNative(scVal).toString();
    }

    case xdr.ScValType.scvLedgerKeyNonce():
    case xdr.ScValType.scvLedgerKeyContractInstance(): {
      if (scVal.switch().name === "scvLedgerKeyNonce") {
        const val = scVal.nonceKey().nonce();
        return val.toString();
      }
      return scVal.value();
    }

    case xdr.ScValType.scvVec():
    case xdr.ScValType.scvMap(): {
      return JSON.stringify(
        scValToNative(scVal),
        (_, val) => (typeof val === "bigint" ? val.toString() : val),
        2,
      );
    }

    case xdr.ScValType.scvString():
    case xdr.ScValType.scvSymbol(): {
      const native = scValToNative(scVal);
      if (native.constructor === "Uint8Array") {
        return native.toString();
      }
      return native;
    }

    case xdr.ScValType.scvVoid(): {
      return null;
    }

    default:
      return null;
  }
};

export const getCreateContractArgs = (hostFunction: xdr.HostFunction) => {
  if (
    hostFunction.switch() !==
    xdr.HostFunctionType.hostFunctionTypeCreateContractV2()
  ) {
    const args = hostFunction.createContract();

    return {
      contractIdPreimage: args.contractIdPreimage(),
      executable: args.executable(),
    };
  }

  const argsV2 = hostFunction.createContractV2();

  return {
    contractIdPreimage: argsV2.contractIdPreimage(),
    executable: argsV2.executable(),
    constructorArgs: argsV2.constructorArgs(),
  };
};<|MERGE_RESOLUTION|>--- conflicted
+++ resolved
@@ -12,13 +12,9 @@
   Horizon,
   xdr,
   scValToNative,
-<<<<<<< HEAD
-  Asset,
+  Asset as SdkToken,
   walkInvocationTree,
   Address,
-=======
-  Asset as SdkToken,
->>>>>>> 0bf9110c
 } from "@stellar/stellar-sdk";
 import { BigNumber } from "bignumber.js";
 import { NATIVE_TOKEN_CODE, NetworkDetails, NETWORKS } from "config/constants";
@@ -357,7 +353,7 @@
         case 1: {
           const sacDetails = {
             type: "sac",
-            asset: Asset.fromOperation(preimage.fromAsset()).toString(),
+            asset: SdkToken.fromOperation(preimage.fromAsset()).toString(),
           } as FnArgsCreateSac;
 
           if (fn.switch().value === 2) {
