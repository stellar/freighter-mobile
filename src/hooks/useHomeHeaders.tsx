import {
  BottomTabHeaderProps,
  BottomTabNavigationProp,
} from "@react-navigation/bottom-tabs";
import { NativeStackHeaderProps } from "@react-navigation/native-stack";
import ContextMenuButton from "components/ContextMenuButton";
import { CustomHeaderButton } from "components/layout/CustomHeaderButton";
import CustomNavigationHeader from "components/layout/CustomNavigationHeader";
import Icon from "components/sds/Icon";
import {
  ROOT_NAVIGATOR_ROUTES,
  MainTabStackParamList,
  RootStackParamList,
  MAIN_TAB_ROUTES,
} from "config/routes";
import useAppTranslation from "hooks/useAppTranslation";
import useColors from "hooks/useColors";
import React, { useCallback, useLayoutEffect, useMemo } from "react";
import { Platform, View } from "react-native";

interface UseHomeHeadersProps {
  navigation: BottomTabNavigationProp<
    MainTabStackParamList & RootStackParamList,
    typeof MAIN_TAB_ROUTES.TAB_HOME
  >;
<<<<<<< HEAD
  hasTokens: boolean;
}

export const useHomeHeaders = ({
  navigation,
  hasTokens,
}: UseHomeHeadersProps) => {
=======
}

export const useHomeHeaders = ({ navigation }: UseHomeHeadersProps) => {
>>>>>>> 4d77fda8
  const { t } = useAppTranslation();
  const { themeColors } = useColors();

  const menuActions = useMemo(
    () => [
      {
        title: t("home.actions.settings"),
        systemIcon: Platform.select({
          ios: "gear",
          android: "baseline_settings",
        }),
        onPress: () =>
          navigation.navigate(ROOT_NAVIGATOR_ROUTES.SETTINGS_STACK),
      },
<<<<<<< HEAD
      ...(hasTokens
        ? [
            {
              title: t("home.actions.manageTokens"),
              systemIcon: Platform.select({
                ios: "pencil",
                android: "baseline_delete",
              }),
              onPress: () =>
                navigation.navigate(ROOT_NAVIGATOR_ROUTES.MANAGE_TOKENS_STACK),
            },
          ]
        : []),
=======
>>>>>>> 4d77fda8
      {
        title: t("home.actions.myQRCode"),
        systemIcon: Platform.select({
          ios: "qrcode",
          android: "qr_code_scanner",
        }),
        onPress: () =>
          navigation.navigate(ROOT_NAVIGATOR_ROUTES.ACCOUNT_QR_CODE_SCREEN, {
            showNavigationAsCloseButton: true,
          }),
      },
    ],
<<<<<<< HEAD
    [t, navigation, hasTokens],
=======
    [t, navigation],
>>>>>>> 4d77fda8
  );

  // Memoize the header components outside of the useLayoutEffect to improve
  // performance by preventing unnecessary re-creations of the header components.
  const HeaderComponent = useCallback(
    (props: NativeStackHeaderProps | BottomTabHeaderProps) => (
      <CustomNavigationHeader {...props} />
    ),
    [],
  );

  const HeaderLeftComponent = useCallback(
    () => (
      <View className="flex-row gap-4">
        <ContextMenuButton
          contextMenuProps={{
            actions: menuActions,
          }}
        >
          <Icon.DotsHorizontal color={themeColors.base[1]} />
        </ContextMenuButton>

        <CustomHeaderButton
          position="left"
          icon={Icon.NotificationBox}
          onPress={() =>
            navigation.navigate(ROOT_NAVIGATOR_ROUTES.CONNECTED_APPS_SCREEN)
          }
        />
      </View>
    ),
    [menuActions, themeColors, navigation],
  );

  const HeaderRightComponent = useCallback(
    () => (
      <CustomHeaderButton
        position="right"
        icon={Icon.Scan}
        onPress={() =>
          navigation.navigate(ROOT_NAVIGATOR_ROUTES.SCAN_QR_CODE_SCREEN)
        }
      />
    ),
    [navigation],
  );

  // useLayoutEffect is the official recommended hook to use for setting up
  // the navigation headers to prevent UI flickering.
  useLayoutEffect(() => {
    navigation.setOptions({
      headerShown: true,
      header: HeaderComponent,
      headerLeft: HeaderLeftComponent,
      headerRight: HeaderRightComponent,
    });
  }, [navigation, HeaderComponent, HeaderLeftComponent, HeaderRightComponent]);
};<|MERGE_RESOLUTION|>--- conflicted
+++ resolved
@@ -23,19 +23,9 @@
     MainTabStackParamList & RootStackParamList,
     typeof MAIN_TAB_ROUTES.TAB_HOME
   >;
-<<<<<<< HEAD
-  hasTokens: boolean;
-}
-
-export const useHomeHeaders = ({
-  navigation,
-  hasTokens,
-}: UseHomeHeadersProps) => {
-=======
 }
 
 export const useHomeHeaders = ({ navigation }: UseHomeHeadersProps) => {
->>>>>>> 4d77fda8
   const { t } = useAppTranslation();
   const { themeColors } = useColors();
 
@@ -50,22 +40,6 @@
         onPress: () =>
           navigation.navigate(ROOT_NAVIGATOR_ROUTES.SETTINGS_STACK),
       },
-<<<<<<< HEAD
-      ...(hasTokens
-        ? [
-            {
-              title: t("home.actions.manageTokens"),
-              systemIcon: Platform.select({
-                ios: "pencil",
-                android: "baseline_delete",
-              }),
-              onPress: () =>
-                navigation.navigate(ROOT_NAVIGATOR_ROUTES.MANAGE_TOKENS_STACK),
-            },
-          ]
-        : []),
-=======
->>>>>>> 4d77fda8
       {
         title: t("home.actions.myQRCode"),
         systemIcon: Platform.select({
@@ -78,11 +52,7 @@
           }),
       },
     ],
-<<<<<<< HEAD
-    [t, navigation, hasTokens],
-=======
     [t, navigation],
->>>>>>> 4d77fda8
   );
 
   // Memoize the header components outside of the useLayoutEffect to improve
