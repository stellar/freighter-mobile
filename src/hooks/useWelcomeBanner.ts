import { BottomSheetModal } from "@gorhom/bottom-sheet";
import AsyncStorage from "@react-native-async-storage/async-storage";
import { STORAGE_KEYS } from "config/constants";
import { logger } from "config/logger";
import { ActiveAccount } from "ducks/auth";
import { useCallback, useEffect, useMemo, useRef, useState } from "react";

interface UseWelcomeBannerProps {
  account: ActiveAccount | null;
  isFunded: boolean;
  isLoadingBalances: boolean;
}

interface UseWelcomeBannerReturn {
  welcomeBannerBottomSheetModalRef: React.RefObject<BottomSheetModal | null>;
  handleWelcomeBannerDismiss: () => void;
}

const getWelcomeBannerShownKey = (publicKey: string) =>
  `${STORAGE_KEYS.WELCOME_BANNER_SHOWN_PREFIX}${publicKey}`;

export const useWelcomeBanner = ({
  account,
  isFunded,
  isLoadingBalances,
}: UseWelcomeBannerProps): UseWelcomeBannerReturn => {
  const welcomeBannerBottomSheetModalRef = useRef<BottomSheetModal>(null);
  const [hasAccountSeenWelcome, setHasAccountSeenWelcome] = useState<
    boolean | undefined
  >(undefined);

  // Memoize the storage key to avoid recreating it on every render
  const welcomeBannerShownKey = useMemo(
    () =>
      account?.publicKey ? getWelcomeBannerShownKey(account.publicKey) : null,
    [account?.publicKey],
  );

  useEffect(() => {
    const checkWelcomeBannerStatus = async () => {
<<<<<<< HEAD
      if (welcomeBannerShownKey) {
=======
      setHasAccountSeenWelcome(undefined);
      if (account?.publicKey) {
>>>>>>> dda7359a
        const hasSeenWelcome = await AsyncStorage.getItem(
          welcomeBannerShownKey,
        );
        setHasAccountSeenWelcome(hasSeenWelcome === "true");
      }
    };
    checkWelcomeBannerStatus();
  }, [welcomeBannerShownKey]);

  // Check if welcome modal should be shown for new accounts
  const checkWelcomeBannerStatus = useCallback(() => {
    if (!account?.publicKey || isLoadingBalances) {
      return;
    }

    try {
      // Only show banner for unfunded accounts that haven't seen it before -> check for undefined->false to avoid showing banner on first load
      if (hasAccountSeenWelcome === false && !isFunded) {
        welcomeBannerBottomSheetModalRef.current?.present();
      }
    } catch (error) {
      logger.error("Error checking welcome banner status:", String(error));
    }
  }, [account?.publicKey, hasAccountSeenWelcome, isFunded, isLoadingBalances]);

  useEffect(() => {
    checkWelcomeBannerStatus();
  }, [checkWelcomeBannerStatus, isFunded, isLoadingBalances]);

  const handleWelcomeBannerDismiss = useCallback(async () => {
    try {
<<<<<<< HEAD
      if (welcomeBannerShownKey) {
        await AsyncStorage.setItem(welcomeBannerShownKey, "true");
=======
      if (account?.publicKey) {
        await AsyncStorage.setItem(
          getWelcomeBannerShownKey(account.publicKey),
          "true",
        );
        setHasAccountSeenWelcome(true);
>>>>>>> dda7359a
      }
    } catch (error) {
      logger.error("Error saving welcome banner status:", String(error));
    }
    welcomeBannerBottomSheetModalRef.current?.dismiss();
  }, [welcomeBannerShownKey]);

  // Memoize the return object to prevent unnecessary re-renders
  const returnValue = useMemo(
    () => ({
      welcomeBannerBottomSheetModalRef,
      handleWelcomeBannerDismiss,
    }),
    [handleWelcomeBannerDismiss],
  );

  return returnValue;
};<|MERGE_RESOLUTION|>--- conflicted
+++ resolved
@@ -38,12 +38,8 @@
 
   useEffect(() => {
     const checkWelcomeBannerStatus = async () => {
-<<<<<<< HEAD
+      setHasAccountSeenWelcome(undefined);
       if (welcomeBannerShownKey) {
-=======
-      setHasAccountSeenWelcome(undefined);
-      if (account?.publicKey) {
->>>>>>> dda7359a
         const hasSeenWelcome = await AsyncStorage.getItem(
           welcomeBannerShownKey,
         );
@@ -75,18 +71,10 @@
 
   const handleWelcomeBannerDismiss = useCallback(async () => {
     try {
-<<<<<<< HEAD
       if (welcomeBannerShownKey) {
         await AsyncStorage.setItem(welcomeBannerShownKey, "true");
-=======
-      if (account?.publicKey) {
-        await AsyncStorage.setItem(
-          getWelcomeBannerShownKey(account.publicKey),
-          "true",
-        );
-        setHasAccountSeenWelcome(true);
->>>>>>> dda7359a
       }
+      setHasAccountSeenWelcome(true);
     } catch (error) {
       logger.error("Error saving welcome banner status:", String(error));
     }
