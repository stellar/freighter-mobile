--- conflicted
+++ resolved
@@ -16,13 +16,9 @@
     "add": "Add",
     "remove": "Remove",
     "copied": "Copied to clipboard!",
-<<<<<<< HEAD
     "loading": "Loading...",
-    "error": "Error"
-=======
-    "unknownError": "Unknown error",
-    "error": "Error: {{errorMessage}}"
->>>>>>> 643ba68b
+    "error": "Error",
+    "unknownError": "Unknown error"
   },
   "home": {
     "title": "Home",
