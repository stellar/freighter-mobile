--- conflicted
+++ resolved
@@ -22,13 +22,10 @@
     "unknownError": "Unknown error",
     "review": "Review",
     "and": " and ",
-<<<<<<< HEAD
     "asset": "Asset",
     "hash": "Hash",
-    "salt": "Salt"
-=======
+    "salt": "Salt",
     "addMemo": "Add memo"
->>>>>>> dda7359a
   },
   "home": {
     "title": "Home",
