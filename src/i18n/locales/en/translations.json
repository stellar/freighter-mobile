{
  "wallet": "Wallet",
  "network": "Network",
  "freighterWallet": "Freighter Wallet",
  "noInternetConnection": "No internet connection",
  "accountAddressCopied": "Account address copied!",
  "common": {
    "edit": "Edit",
    "close": "Close",
    "paste": "Paste",
    "done": "Done",
    "none": "None",
    "cancel": "Cancel",
    "confirm": "Confirm",
    "continue": "Continue",
    "save": "Save",
    "add": "Add",
    "remove": "Remove",
    "copied": "Copied to clipboard!",
    "loading": "Loading...",
    "error": "Error: {{errorMessage}}",
    "unknownError": "Unknown error",
    "review": "Review",
    "and": " and ",
    "token": "Token",
    "hash": "Hash",
    "salt": "Salt",
    "addMemo": "Add memo",
    "wallet": "Wallet"
  },
  "home": {
    "title": "Home",
    "buy": "Add",
    "send": "Send",
    "swap": "Swap",
    "copy": "Copy",
    "actions": {
      "settings": "Settings",
      "manageTokens": "Manage tokens",
      "myQRCode": "My QR code"
    },
    "manageAccount": {
      "title": "Wallets",
      "addWallet": "Add a wallet",
      "renameWallet": "Rename wallet",
      "copyAddress": "Copy address",
      "viewOnExplorer": "View on stellar.expert"
    },
    "account": {
      "imported": "Imported"
    }
  },
  "renameAccountModal": {
    "currentName": "Current name",
    "saveName": "Save name",
    "nameInputPlaceholder": "Enter a name for your account"
  },
  "settings": {
    "title": "Settings",
    "logout": "Log Out",
    "network": "Network",
    "preferences": "Preferences",
    "version": "Version {{version}}",
    "help": "Help",
    "feedback": "Share Feedback",
    "about": "About",
    "security": "Security"
  },
  "preferences": {
    "anonymousDataSharing": {
      "title": "Anonymous data sharing",
      "description": "Allow Freighter to collect limited information about usage. We will collect public keys, transaction amounts, and balances. This information will not be used for marketing or to identify you personally. We will not collect information such as name, address, email addresses, phone numbers, etc."
    },
    "permissionModal": {
      "enable": {
        "title": "Enable Analytics",
        "description": "To enable anonymous data sharing, you'll need to allow tracking permissions in your device settings.",
        "instruction": "Tap \"Open Settings\" below, then find Freighter and enable \"Allow Tracking\"."
      },
      "disable": {
        "title": "Disable Analytics",
        "description": "To disable anonymous data sharing, you'll need to change tracking permissions in your device settings.",
        "instruction": "Tap \"Open Settings\" below, then find Freighter and disable \"Allow Tracking\"."
      },
      "openSettings": "Open Settings",
      "notNow": "Not now"
    },
    "hideDust": {
      "title": "Hide small payments",
      "description": "Hide payments smaller than 0.1 XLM"
    },
    "memoValidation": {
      "title": "Verification with stellar.expert",
      "description": "Validate addresses that require a memo"
    }
  },
  "shareFeedbackScreen": {
    "title": "Share Feedback",
    "discord": "Join community Discord",
    "github": "Report issue on Github"
  },
  "aboutScreen": {
    "title": "About",
    "freighterDescription": "Freighter is a non-custodial wallet for the Stellar blockchain",
    "listTitle": "Links",
    "stellarFoundation": "© {{year}} Stellar Development Foundation",
    "links": {
      "freighter": "freighter.app",
      "stellar": "stellar.org",
      "privacyPolicy": "Privacy Policy",
      "termsOfService": "Terms of Service"
    }
  },
  "accountQRCodeScreen": {
    "title": "Receive XLM",
    "copyButton": "Copy address",
    "helperText": "Scan the QR code or \ncopy your address",
    "bottomSheet": {
      "title": "Receive XLM",
      "description": "Have the sender scan the QR code on their Freighter app to retrieve your wallet address securely."
    }
  },
  "scanQRCodeScreen": {
    "title": "Scan to Connect",
    "scanWCQrCode": "Scan a WalletConnect QR code",
    "connectWithWalletConnect": "Paste a WalletConnect URI",
    "inputPlaceholder": "WalletConnect URI",
    "connect": "Connect",
    "pairingError": "Failed to pair",
    "invalidUriError": "Please enter a valid QR Code URI"
  },
  "buyXLMScreen": {
    "title": "Add XLM",
    "bottomSheet": {
      "description": "You need at least 1 XLM to have an account on Stellar. Add Stellar Lumens (XLM) easily transferring from another wallet to this wallet."
    },
    "actions": {
      "title": "Transfer from another account",
      "description": "Receive funds from another wallet"
    }
  },
  "changeNetworkScreen": {
    "title": "Switch Network",
    "currentNetwork": "Current network",
    "networkSettings": "Network Settings"
  },
  "networkSettingsScreen": {
    "title": "Network Settings",
    "networkName": "Network Name",
    "horizonUrl": "Horizon RPC URL",
    "passphrase": "Passphrase",
    "friendbotUrl": "Friendbot URL",
    "friendbotPlaceholder": "Enter Friendbot URL"
  },
  "welcomeScreen": {
    "createNewWallet": "Create a new wallet",
    "iAlreadyHaveWallet": "I already have a wallet",
    "terms": {
      "byProceeding": "By proceeding, you agree to Freighter's ",
      "termsOfService": "terms of use",
      "privacyPolicy": "privacy policy"
    }
  },
  "choosePasswordScreen": {
    "title": "Choose a Password",
    "passwordInputPlaceholder": "Type your password",
    "passwordNote": "Minimum 8 characters",
    "defaultActionButtonText": "Continue",
    "footerNoteText": "We cannot recover your password for you.\nMake sure you keep this in a safe place."
  },
  "confirmPasswordScreen": {
    "title": "Confirm Password",
    "passwordInputPlaceholder": "Confirm your password",
    "passwordNote": "Minimum 8 characters",
    "defaultActionButtonText": "Continue",
    "footerNoteText": "We cannot recover your password for you.\nMake sure you keep this in a safe place."
  },
  "recoveryPhraseAlertScreen": {
    "title": "Recovery Phrase",
    "warningBlockOne": "Your recovery phrase gives you access to your account and is the only way to access it in a new app.",
    "warningBlockTwo": "Keep it in a safe place.",
    "defaultActionButtonText": "I understand, reveal my phrase"
  },
  "recoveryPhraseScreen": {
    "title": "Your Recovery Phrase",
    "warning": "This is for your eyes only. Never share this.",
    "copyButtonText": "Copy to clipboard",
    "defaultActionButtonText": "Continue",
    "footerNoteText": "Make sure you keep this in a safe\nplace before continuing"
  },
  "validateRecoveryPhraseScreen": {
    "title": "Enter Word #{{number}}",
    "instructionText": "Refer to the recovery phrase you just saved",
    "errorText": "Incorrect word selected, try again",
    "defaultActionButtonText": "Continue"
  },
  "importWalletScreen": {
    "title": "Import Wallet",
    "textAreaPlaceholder": "Enter recovery phrase",
    "textAreaNote": "Phrases are usually 12 or 24 words",
    "defaultActionButtonText": "Import wallet"
  },
  "lockScreen": {
    "title": "Welcome back",
    "description": "Enter password to unlock Freighter",
    "passwordInputPlaceholder": "Type your password",
    "unlockButtonText": "Unlock",
    "forgotPasswordButtonText": "Forgot password"
  },
  "onboarding": {
    "continue": "Continue",
    "typePassword": "Type your password",
    "typePasswordNote": "Minimum 8 characters",
    "pasteFromClipboard": "Paste from clipboard",
    "doThisLaterButtonText": "Do this later"
  },
  "connectedApps": {
    "title": "Connected Apps",
    "noConnectedDapps": "No connected apps. Find apps\nto use on Discover.",
    "goToDiscover": "Go to Discover",
    "disconnectAllSessions": "Disconnect all"
  },
  "discovery": {
    "defaultTabTitle": "New Tab",
    "recent": "Recent",
    "trending": "Trending",
    "legalDisclaimer": "By connecting to these dapps, you acknowledge that you're interacting with them at your own risk. We cannot recover funds. Never share your recovery phrase or private key.",
    "oneTab": "1 Tab",
    "tabs": "{{count}} Tabs",
    "urlBarPlaceholder": "Search or enter a website",
    "openInBrowser": "Open in Browser",
    "share": "Share",
    "reload": "Reload",
    "closeAllTabs": "Close all tabs",
    "closeThisTab": "Close tab"
  },
  "history": {
    "title": "History",
    "emptyState": {
      "title": "No transactions to show"
    },
    "error": "Error loading history",
    "refresh": "Refresh",
    "refreshing": "Refreshing...",
    "transactionHistory": {
      "transaction": "Transaction",
      "createAccount": "Create account",
      "accountFunded": "Account funded",
      "addedTrustline": "Added trustline",
      "removedTrustline": "Removed trustline",
      "received": "Received",
      "sent": "Sent",
      "swapTwoTokens": "{{srcTokenCode}} for {{destTokenCode}}",
      "swappedTwoTokens": "Swapped {{srcTokenCode}} for {{destTokenCode}}",
      "swapped": "Swapped",
      "transactionFailed": "Transaction failed",
      "failed": "Failed",
      "contract": "Contract",
      "interacted": "Interacted",
      "minted": "Minted",
      "mintedToSelf": "Minted {{tokenSymbol}} to self",
      "unknown": "Unknown",
      "ops": "ops"
    },
    "transactionDetails": {
      "viewOnStellarExpert": "View on stellar.expert",
      "fee": "Fee",
      "status": "Status",
      "statusSuccess": "Success",
      "statusFailed": "Failed",
      "rate": "Rate",
      "firstTimeSend": "First time send",
      "addressCopied": "Address copied to clipboard",
      "startingBalance": "Starting balance:",
      "minter": "Minter",
      "mintedTo": "Minted to"
    }
  },
  "tokenDetailsScreen": {
    "sorobanToken": "Soroban Token",
    "priceChange": "{{percentage}}%",
    "balance": "Balance",
    "value": "Value",
    "listHeader": "Your {{tokenName}} activity",
    "swap": "Swap",
    "send": "Send"
  },
  "recoveryPhraseWarning": {
    "yourRecoveryPhrase": "Your recovery phrase gives you full access to your wallets and funds.",
    "ifYouForgetYourPassword": "If you forget your password, use the recovery phrase to access your wallet",
    "dontShareWithAnyone": "Don't share this phrase with anyone",
    "neverAskForYourPhrase": "Stellar Development Foundation will never ever ask for your phrase",
    "ifYouLose": "If you lose it, we can't recover it"
  },
  "authStore": {
    "error": {
      "accountListNotFound": "Account list not found",
      "accountNotFound": "Account not found",
      "hashKeyNotFound": "Hash key not found",
      "temporaryStoreNotFound": "Temporary store not found",
      "privateKeyNotFound": "Private key not found",
      "authenticationExpired": "Authentication expired",
      "failedToLogout": "Failed to logout",
      "noActiveAccount": "No active account",
      "noKeyPairFound": "No key pair found",
      "failedToSignUp": "Failed to sign up",
      "failedToSignIn": "Failed to sign in",
      "failedToImportWallet": "Failed to import wallet",
      "failedToLoadAccount": "Failed to load account",
      "invalidPassword": "Invalid password. Please try again.",
      "failedToCreateAccount": "Failed to create account. Please try again.",
      "accountAlreadyExists": "Account already exists",
      "failedToImportSecretKey": "Failed to import secret key"
    },
    "account": "Account {{number}}"
  },
  "balancesList": {
    "title": "Tokens",
    "error": "Error loading balances",
    "empty": "No balances found",
    "unfundedAccount": {
      "message": "To start using this account, fund it with at least 1 XLM.",
      "learnMore": "Learn more",
      "fundAccountButton": "Add XLM"
    },
    "menuAddToken": "Add a token",
    "menuManageTokens": "Manage tokens"
  },
  "collectiblesGrid": {
    "title": "Collectibles",
    "error": "Error loading collectibles",
    "empty": "No collectibles yet",
    "menuAddManually": "Add manually"
  },
  "collectibleDetails": {
    "title": "Collectible Details",
    "notFound": "Collectible not found",
    "name": "Name",
    "collection": "Collection",
    "tokenId": "Token ID",
    "description": "Description",
    "traits": "Collectible Traits",
    "view": "View",
    "refreshMetadata": "Refresh metadata",
    "viewOnStellarExpert": "View on stellar.expert",
<<<<<<< HEAD
    "saveToPhotos": "Save to photos",
    "imageSavedToPhotos": "Image saved to photos",
    "imageSaveFailed": "Failed to save image to photos",
    "imageSaveAttempted": "Save attempted, check your photos"
=======
    "removeCollectible": "Remove collectible"
>>>>>>> ddd346fe
  },
  "addCollectibleScreen": {
    "title": "Add Collectible",
    "collectionAddress": "Collection address",
    "tokenId": "Token ID",
    "addToWallet": "Add to wallet",
    "enterDetails": "Enter details",
    "invalidAddress": "Invalid address",
    "addressNoSpaces": "Address cannot contain spaces",
    "invalidTokenId": "Invalid token ID",
    "tokenIdNoSpaces": "Token ID cannot contain spaces",
    "description": "If a collectible is missing from your wallet, you can manually add it here.",
    "toastSuccess": "Successfully added collectible",
    "toastError": "Error adding collectible. {{errorMessage}}",
    "alreadyInWallet": "This collectible is already in your wallet"
  },
  "collectibles": {
    "errors": {
      "collectionNotFound": "Collection not found for the given address.",
      "notOwnedByUser": "It appears this collectible is not owned by you.",
      "failedToAdd": "Failed to add collectible",
      "failedToRemove": "Failed to remove collectible",
      "invalidAddressOrTokenId": "Please make sure the collection address and token ID are correct."
    },
    "fallbacks": {
      "tokenName": "Token #{{tokenId}}",
      "unknownTrait": "Unknown",
      "descriptionUnavailable": "Description unavailable"
    }
  },
  "friendbotButton": {
    "title": "Fund with Friendbot"
  },
  "manageTokensScreen": {
    "title": "Manage tokens",
    "hiddenTokens": "Hidden tokens",
    "addTokenButton": "Add a token",
    "tokenAddressCopied": "Token address copied!",
    "moreInfo": {
      "title": "Manage Tokens",
      "block1": "When you manage tokens on the Stellar blockchain, you're creating and controlling digital representations of value, such as currencies or tokens.",
      "block2": "This involves setting up token approvals, which allow users to hold and trade your tokens, and configuring flags to control access and usage. By leveraging these features, you can securely issue, distribute, and manage your tokens while maintaining compliance and flexibility."
    },
    "actions": {
      "copyAddress": "Copy address",
      "removeToken": "Remove token"
    },
    "removeTokenAlert": {
      "title": "Remove token",
      "message": "Are you sure you want to remove this token?",
      "cancel": "Cancel",
      "remove": "Remove"
    },
    "removeTokenError": "Error removing token {{tokenCode}}",
    "removeTokenSuccess": "{{tokenCode}} successfully removed"
  },
  "addTokenScreen": {
    "title": "Add a token",
    "addTokenButton": "Approve",
    "searchPlaceholder": "Search token name or address",
    "pasteFromClipboard": "Paste from clipboard",
    "tokenAddressCopied": "Token address copied!",
    "popular": "Popular",
    "native": "Native",
    "onYourList": "On your list",
    "addToken": "Add token",
    "approveTrustline": "Approve Trustline",
    "disclaimer": "Allow token to be displayed in your wallet. This does not add the token to your account.",
    "confirmTrust": "Only confirm if you trust this token",
    "maliciousToken": "This token was flagged as malicious",
    "suspiciousToken": "This token was flagged as suspicious",
    "tokenAddress": "Token Address",
    "approveAnyway": "Approve anyway",
    "toastSuccess": "{{tokenCode}} successfully added as a token",
    "toastError": "Error adding token {{tokenCode}}",
    "emptyState": "No tokens found",
    "somethingWentWrong": "Something went wrong, please try again later"
  },
  "securityWarning": {
    "doNotProceed": "Do not proceed",
    "suspiciousRequest": "Suspicious request",
    "unsafeTransaction": "This transaction does not appear safe for the following reasons.",
    "cancel": "Cancel",
    "connectAnyway": "Connect anyway",
    "poweredBy": "Powered by",
    "feedback": "Feedback?",
    "maliciousToken": "This token is a scam",
    "lowLiquidity": "This token has low liquidity",
    "maliciousSite": "This site is a malicious app"
  },
  "security": {
    "notOnYourLists": "This token is not on one of your lists",
    "relativelyNewToken": "This is a relatively new token",
    "tokenIsScam": "This token is a scam",
    "suspiciousToken": "This token may be suspicious",
    "lowLiquidity": "This token has low liquidity",
    "poweredByBlockaid": "Powered by",
    "learnMore": "Learn more",
    "addAnyway": "Add anyway"
  },
  "manageTokenRightContent": {
    "copyAddress": "Copy address",
    "hideToken": "Hide token",
    "unhideToken": "Unhide token",
    "tokenAddressCopied": "Token address copied!",
    "removeTokenModal": {
      "title": "Remove {{tokenCode}}?",
      "message": "Are you sure you want to remove this token?\nOnce you remove a token, you will have to add it again later."
    }
  },
  "sendPaymentScreen": {
    "title": "Send to",
    "inputPlaceholder": "Enter address",
    "recents": "Recents",
    "suggestions": "Suggestions",
    "cannotSendToSelf": "Cannot send to yourself",
    "invalidAddress": "Invalid Stellar address"
  },
  "swapScreen": {
    "swapFrom": "Swap from",
    "swapTo": "Swap to",
    "title": "Swap",
    "searchTokenInputPlaceholder": "Search token name or address",
    "setMax": "Set max",
    "receive": "Receive",
    "chooseToken": "Choose token",
    "selectToken": "Select a token",
    "swapScreenTokenListTitle": "Your tokens",
    "copyContractAddress": "Copy contract address",
    "viewOnStellarExpert": "View on stellar.expert",
    "menu": {
      "fee": "Fee: {{fee}} XLM",
      "timeout": "Timeout: {{timeout}}(s)",
      "slippage": "Slippage: {{slippage}}%"
    },
    "review": {
      "title": "You are swapping",
      "wallet": "Wallet",
      "minimum": "Minimum",
      "rate": "Rate",
      "fee": "Fee",
      "xdr": "XDR",
      "warning": "Make sure to review the transaction above, once you confirm it's irreversible"
    },
    "errors": {
      "failedToSetupTransaction": "Failed to setup swap transaction",
      "swapTransactionFailed": "Swap transaction failed",
      "insufficientBalance": "Insufficient balance. Maximum spendable: {{amount}} {{symbol}}",
      "insufficientXlmForFees": "Insufficient XLM for transaction fees. You need at least {{fee}} XLM to pay the transaction fee.",
      "noPathFound": "No path found between these tokens"
    }
  },
  "swapProcessingScreen": {
    "swapping": "Swapping",
    "swapped": "Swapped!",
    "failed": "Failed",
    "to": " to ",
    "wasSwappedFor": " was swapped for ",
    "couldNotBeSwappedFor": " could not be swapped for ",
    "viewTransaction": "View transaction",
    "closeMessage": "You can close this screen, your transaction should be complete in less than a minute"
  },
  "swapTransactionDetails": {
    "swapped": "Swapped",
    "conversionRate": "Conversion rate",
    "minimumReceived": "Minimum received"
  },
  "transactionTokenScreen": {
    "title": "Sending"
  },
  "transactionSettingsBottomSheet": {
    "title": "Transaction settings",
    "feeTitle": "Transaction fee",
    "memoTitle": "Memo",
    "timeoutTitle": "Transaction timeout",
    "memoInfo": {
      "title": "Memo",
      "description": "Some destination accounts on the Stellar network require a memo to identify your payment.",
      "additionalInfo": "If a required memo is missing or incorrect, your funds may not reach the intended recipient."
    },
    "timeoutInfo": {
      "title": "Transaction timeout",
      "description": "Transactions on the Stellar network have a set time limit for processing.",
      "additionalInfo": "If the transaction is not confirmed before this time, it will expire and need to be submitted again."
    },
    "feeInfo": {
      "title": "Transaction fee",
      "description": "Every transaction on the Stellar network includes a small fee to help keep the network secure.",
      "additionalInfo": "You can choose to increase this fee if you want your transaction to be prioritized and processed faster by the network."
    }
  },
  "transactionAmountScreen": {
    "title": "Send",
    "percentageButtons": {
      "twentyFive": "25%",
      "fifty": "50%",
      "seventyFive": "75%",
      "max": "Max"
    },
    "chooseRecipient": "Choose recipient",
    "setAmount": "Set amount",
    "reviewButton": "Review",
    "menu": {
      "fee": "Fee: {{fee}} XLM",
      "timeout": "Timeout: {{timeout}}(s)",
      "editMemo": "Edit memo"
    },
    "details": {
      "from": "From",
      "memo": "Memo",
      "none": "None",
      "fee": "Fee",
      "xdr": "XDR"
    },
    "errors": {
      "insufficientXlmForFees": "XLM insufficient for transaction fees. You need at least {{fee}} XLM to pay the transaction fee.",
      "amountTooHigh": "The amount entered is greater than the available balance",
      "memoMissing": "This transaction requires a memo",
      "malicious": "This address was flagged as malicious",
      "suspicious": "This address was flagged as suspicious"
    },
    "confirmAnyway": "Confirm anyway"
  },
  "addMemoExplanationBottomSheet": {
    "title": "Memo is required",
    "description": "A destination account requires the use of the memo field which is not present in the transaction you're about to sign.",
    "disabledWarning": "Freighter automatically disabled the option to sign this transaction.",
    "checkMemoRequirements": "Check the destination account memo requirements and include it in the transaction."
  },
  "addAnotherWalletScreen": {
    "title": "Add another wallet",
    "actions": {
      "createNewWallet": "Create a new wallet",
      "createNewWalletDescription": "Create a wallet on your seed phrase",
      "importSecretKey": "Import a Stellar secret key",
      "importSecretKeyDescription": "Add a wallet using a secret key"
    },
    "helperBottomSheet": {
      "title": "Add another wallet",
      "description": "You need at least 1 XLM to have an account on Stellar. Buy Stellar Lumens (XLM) easily using one of our on-ramps or transfer XLM from another wallet to this wallet."
    }
  },
  "verifyPasswordScreen": {
    "title": "Verify Password",
    "genericError": "Something went wrong. Please try again.",
    "verifyPasswordTemplateTitle": "Enter your password",
    "verifyPasswordTemplateDescription": "Enter your account password to verify your account.",
    "actions": {
      "createNewWallet": "Create New Wallet"
    }
  },
  "logout": "Log out",
  "clipboard": {
    "failed": "Failed to copy to clipboard"
  },
  "dappConnectionBottomSheetContent": {
    "connectionRequest": "Connection Request",
    "disclaimer": "Allow site to view your wallet address, balance, activity and request approval for transactions",
    "connect": "Connect",
    "connectAnyway": "Connect anyway",
    "maliciousFlag": "This site was flagged as malicious",
    "suspiciousFlag": "This site was flagged as suspicious"
  },
  "transactionMemoScreen": {
    "title": "Memo",
    "placeholder": "Type your memo",
    "optional": "(optional)",
    "errors": {
      "invalid": "Invalid memo format",
      "tooLong": "Memo is too long (maximum {{max}} bytes)"
    }
  },
  "transactionTimeoutScreen": {
    "title": "Transaction Timeout",
    "seconds": "seconds",
    "setRecommended": "Set recommended",
    "inputPlaceholder": "Enter timeout",
    "errors": {
      "required": "Transaction timeout is required",
      "invalid": "Invalid transaction timeout",
      "greaterThanZero": "Timeout must be greater than 0"
    }
  },
  "transactionFeeScreen": {
    "title": "Transaction Fee",
    "setRecommended": "Set recommended",
    "congestion": "{{networkCongestion}} congestion",
    "errors": {
      "required": "Transaction fee is required",
      "invalid": "Invalid transaction fee",
      "tooLow": "Fee must be greater than {{min}}"
    }
  },
  "low": "Low",
  "medium": "Medium",
  "high": "High",
  "transactionReviewScreen": {
    "title": "You are sending",
    "previousSend": "1 previous send",
    "reviewMessage": "Make sure to review the transaction above, once you confirm it's irreversible"
  },
  "transactionProcessingScreen": {
    "sending": "Sending",
    "sent": "Sent!",
    "closeMessage": "You can close this screen, your transaction should be complete in less than a minute",
    "viewTransaction": "View transaction",
    "wasSentTo": " was sent to ",
    "to": " to ",
    "couldNotBeSentTo": " could not be sent to ",
    "failed": "Failed",
    "unsupported": "Not Supported"
  },
  "transactionDetailsBottomSheet": {
    "sent": "Sent {{tokenCode}}",
    "firstTimeSend": "First time sent",
    "status": "Status",
    "statusSuccess": "Success",
    "statusFailed": "Failed",
    "statusPending": "Pending",
    "rate": "Rate",
    "fee": "Fee",
    "transactionHash": "Transaction Hash",
    "couldNotBeSentTo": "could not be sent to",
    "viewOnExpert": "View on stellar.expert"
  },
  "dappRequestBottomSheetContent": {
    "transactionRequest": "Transaction Request",
    "confirmTransaction": "Confirm transaction",
    "cancel": "Cancel",
    "confirm": "Confirm",
    "confirmAnyway": "Confirm anyway",
    "xdrItem": "XDR",
    "itemCopied": "{{itemName}} copied to clipboard!",
    "transactionDetails": "Transaction details"
  },
  "qrScanner": {
    "cameraNotAvailable": "Camera not permitted\nor not available"
  },
  "walletKit": {
    "connectionSuccessfull": "{{dappName}} connection successfull!",
    "returnToBrowser": "You can now return to your browser",
    "signingSuccessfull": "Transaction successfully signed!",
    "userRejected": "User rejected the request",
    "errorInitializing": "Error initializing WalletConnect",
    "errorPairing": "Failed to pair with App",
    "errorNoUriParam": "No URI parameter found in the link",
    "errorConnecting": "{{dappName}} connection failed",
    "errorSigning": "Failed to sign transaction",
    "errorRespondingRequest": "Failed to respond transaction request",
    "errorWrongNetwork": "Wrong Network",
    "errorWrongNetworkMessage": "Please switch to {{targetNetworkName}} on Freighter Settings and try again",
    "errorUnsupportedChain": "Unsupported Chain",
    "errorUnsupportedChainMessage": "Please make sure the App you are trying to connect with supports the Stellar chain",
    "notAuthenticated": "Logged out",
    "pleaseLoginToConnect": "Please log in to your wallet and try again to connect to this App",
    "pleaseLoginToSignTransaction": "Please log in to your wallet and try again to sign this transaction",
    "walletLocked": "Wallet Locked",
    "pleaseUnlockToConnect": "Please unlock your wallet to connect to this App",
    "pleaseUnlockToSignTransaction": "Please unlock your wallet to sign this transaction",
    "connectionNotFound": "Connection not found",
    "connectionNotFoundMessage": "Please try creating a new connection or switch to another account which has the connection in your Freighter wallet",
    "walletIsLocked": "Wallet is locked",
    "userNotAuthenticated": "User not authenticated"
  },
  "sendRecipient": {
    "error": {
      "invalidAddressFormat": "Invalid Stellar address format",
      "sendToSelf": "You can not send to yourself",
      "sendToSelfFederation": "You can not send to yourself (resolved federation address)",
      "federationNotFound": "Federation address not found or resolution failed",
      "destinationAccountStatus": "Failed to check destination account status",
      "unexpectedSearchError": "An unexpected error occurred during search"
    }
  },
  "importSecretKeyScreen": {
    "title": "Import wallet",
    "secretKeyPlaceholder": "Your secret key",
    "passwordPlaceholder": "Password",
    "passwordNote": "Enter your password",
    "responsibilityNote": "I'm aware Freighter can't recover the imported secret key and storing it is my responsibility.",
    "importButton": "Import Wallet",
    "invalidSecretKey": "Invalid secret key"
  },
  "securityScreen": {
    "title": "Security",
    "showRecoveryPhrase": "Show recovery phrase"
  },
  "showRecoveryPhraseScreen": {
    "title": "Show Recovery Phrase",
    "keepSafe": "Keep your recovery phrase in a safe and secure place.",
    "accessWarning": "Anyone who has access to this phrase has access to your account and to the funds in it, so save it in a safe and secure place.",
    "yourRecoveryPhrase": "Your recovery phrase gives you full access to your wallets and funds",
    "dontShareWithAnyone": "Don't share this phrase with anyone",
    "neverAskForYourPhrase": "Stellar Development Foundation will never ever ask for your phrase",
    "password": "Password",
    "passwordInputPlaceholder": "Enter your password",
    "showPhrase": "Show recovery phrase"
  },
  "yourRecoveryPhrase": {
    "title": "Your Recovery Phrase",
    "securityNote": "These words are your wallet's keys—store them securely to keep your funds safe.",
    "copyButton": "Copy to clipboard"
  },
  "slippageScreen": {
    "title": "Allowed Slippage",
    "customPlaceholder": "Custom %",
    "setDefault": "Set default",
    "errors": {
      "customRequired": "Custom slippage is required",
      "invalidNumber": "Invalid number",
      "minSlippage": "Slippage must be at least {{min}}%",
      "maxSlippage": "Slippage must be below {{max}}%"
    }
  },
  "transaction": {
    "errors": {
      "amountRequired": "Source amount must be greater than 0",
      "destinationAmountRequired": "Destination amount must be greater than 0",
      "feeRequired": "Fee must be greater than 0",
      "timeoutRequired": "Timeout must be greater than 0",
      "insufficientBalance": "Insufficient balance",
      "insufficientBalanceForSwap": "Insufficient balance for swap",
      "cannotSwapSameToken": "Cannot swap to the same token",
      "invalidRecipientAddress": "Invalid recipient address",
      "cannotSendToSelf": "Cannot send to yourself",
      "publicKeyRequired": "Public key is required",
      "recipientAddressRequired": "Recipient address is required",
      "selectedBalanceNotFound": "Selected balance not found",
      "sourceBalanceNotFound": "Source balance not found",
      "destinationBalanceNotFound": "Destination balance not found",
      "transactionFeeRequired": "Transaction fee is required",
      "transactionTimeoutRequired": "Transaction timeout is required",
      "networkRequired": "Network is required",
      "minimumXlmForNewAccount": "Minimum of 1 XLM required to create a new account"
    }
  },
  "welcomeBanner": {
    "welcomeMessage": "Welcome to Freighter!",
    "fundingText": "To start using this account, ",
    "fundingText2": "fund it with at least 1 XLM.",
    "minimumBalanceText": "Stellar accounts require a minimum balance of 1 XLM to ensure network security and prevent spam.",
    "reserveExplanationText": "This reserve helps maintain the ledger by covering transaction fees and discouraging the creation of unnecessary accounts, keeping the system efficient and functional.",
    "addXLM": "Add XLM",
    "doThisLater": "Do this later"
  },
  "tokenIconAlt": "{{code}} token icon",
  "recoverySkipModal": {
    "title": "Are you sure you want to skip?",
    "description1": "Your recovery phrase gives you access to your account and is the only way to access it.",
    "description2": "If you lose, we can't recover it. Before adding large amounts, make sure to view and save your recovery phrase in a safe place by going to ",
    "description3": "Settings → Security → Reveal Recovery Phrase.",
    "confirm": "I understand, continue",
    "cancel": "Go back"
  },
  "analytics": {
    "debug": {
      "title": "📊 Analytics Debug",
      "status": "Status",
      "enabled": "✅ Enabled",
      "disabled": "❌ Disabled",
      "initialized": "🚀 Initialized",
      "notInitialized": "⏳ Not Initialized",
      "sending": "📤 Sending to Amplitude",
      "notSending": "📝 Logging only (not sending)",
      "apiKeyMissing": "⚠️ API Key Missing",
      "apiKeyMissingWarning": "Events are being logged for development but NOT sent to Amplitude because the API key is not configured.",
      "userId": "User ID: {{userId}}",
      "userIdNotSet": "User ID: Not set",
      "environment": "Environment: {{environment}}",
      "apiKey": "API Key: {{apiKey}}",
      "recentEvents": "Recent Events ({{count}})",
      "clear": "Clear",
      "noRecentEvents": "No recent events",
      "actions": "Actions",
      "refresh": "🔄 Refresh",
      "clearEvents": "Clear Events",
      "simulateSessionExpiry": "⏰ Simulate Session Expiry"
    }
  },
  "blockaid": {
    "brand": "Blockaid",
    "security": {
      "token": {
        "malicious": "This token was flagged as malicious",
        "suspicious": "This token was flagged as suspicious",
        "warning": "This token was flagged as warning",
        "spam": "This token was flagged as spam"
      },
      "site": {
        "malicious": "This site was flagged as malicious",
        "suspicious": "Unable to scan site for malicious behavior",
        "confirmTrust": "Only confirm if you trust this site"
      },
      "transaction": {
        "simulationFailed": "Transaction simulation failed",
        "malicious": "This transaction was flagged as malicious",
        "warning": "This transaction was flagged as warning",
        "unableToSimulate": "Unable to simulate transaction",
        "noBalanceChanges": "No balance changes detected"
      }
    }
  },
  "signTransactionDetails": {
    "title": "Transaction Details",
    "summary": {
      "operationsCount": "Operations",
      "fee": "Fees",
      "sequence": "Sequence #",
      "memo": "Memo",
      "xdr": "XDR"
    },
    "authorizations": {
      "title": "Authorizations",
      "invoke": "Invoke",
      "contractCreation": "Contract creation",
      "contractId": "Contract ID",
      "functionName": "Function name",
      "parameters": "Parameters",
      "contractAddress": "Contract address"
    },
    "operations": {
      "destinationWithNumber": "Destination #{{number}}",
      "destination": "Destination",
      "startingBalance": "Starting Balance",
      "tokenCode": "Token Code",
      "amount": "Amount",
      "sendMax": "Send Max",
      "destinationToken": "Destination Token",
      "destinationAmount": "Destination Amount",
      "path": "Path",
      "issuer": "Issuer",
      "sendAmount": "Send Amount",
      "destinationMinimum": "Destination Minimum",
      "buying": "Buying",
      "selling": "Selling",
      "price": "Price",
      "offerId": "Offer ID",
      "buyAmount": "Buy Amount",
      "signer": "Signer",
      "signerWeight": "Signer Weight",
      "inflationDestination": "Inflation Destination",
      "homeDomain": "Home Domain",
      "highThreshold": "High Threshold",
      "mediumThreshold": "Medium Threshold",
      "lowThreshold": "Low Threshold",
      "masterWeight": "Master Weight",
      "setFlags": "Set Flags",
      "clearFlags": "Clear Flags",
      "tokenA": "Token A",
      "tokenB": "Token B",
      "fee": "Fee",
      "type": "Type",
      "limit": "Limit",
      "trustor": "Trustor",
      "authorize": "Authorize",
      "name": "Name",
      "value": "Value",
      "bumpTo": "Bump To",
      "predicate": "Predicate",
      "balanceId": "Balance ID",
      "sponsoredId": "Sponsored ID",
      "from": "From",
      "flags": {
        "authorized": "Authorized",
        "authorizedToMaintainLiabilities": "Authorized To Maintain Liabilities",
        "clawbackEnabled": "Clawback Enabled"
      },
      "liquidityPoolId": "Liquidity Pool ID",
      "maxAmountA": "Max Amount A",
      "maxAmountB": "Max Amount B",
      "maxPrice": "Max Price",
      "minPrice": "Min Price",
      "minAmountA": "Min Amount A",
      "minAmountB": "Min Amount B",
      "extendTo": "Extend To",
      "functionName": "Function Name",
      "createContract": "Create Contract",
      "uploadContractWasm": "Upload Contract Wasm",
      "signerKey": "Signer Key",
      "signerSha256Hash": "Signer Sha256 Hash",
      "preAuthTransaction": "Pre Auth Transaction",
      "signedPayload": "Signed Payload",
      "account": "Account",
      "seller": "Seller",
      "wasm": "WASM",
      "parameters": "Parameters",
      "source": "Source",
      "executableType": "Executable Type",
      "accountId": "Account ID",
      "salt": "Salt"
    },
    "claimPredicates": {
      "unconditional": "Unconditional",
      "conditional": "Conditional",
      "and": "And",
      "or": "Or",
      "not": "Not",
      "beforeRelativeTime": "Before Relative Time",
      "beforeAbsoluteTime": "Before Absolute Time"
    }
  }
}<|MERGE_RESOLUTION|>--- conflicted
+++ resolved
@@ -343,14 +343,11 @@
     "view": "View",
     "refreshMetadata": "Refresh metadata",
     "viewOnStellarExpert": "View on stellar.expert",
-<<<<<<< HEAD
+    "removeCollectible": "Remove collectible",
     "saveToPhotos": "Save to photos",
     "imageSavedToPhotos": "Image saved to photos",
     "imageSaveFailed": "Failed to save image to photos",
     "imageSaveAttempted": "Save attempted, check your photos"
-=======
-    "removeCollectible": "Remove collectible"
->>>>>>> ddd346fe
   },
   "addCollectibleScreen": {
     "title": "Add Collectible",
