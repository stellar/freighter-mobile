{
  "wallet": "Wallet",
  "freighterWallet": "Freighter Wallet",
  "noInternetConnection": "No internet connection",
  "accountAddressCopied": "Account address copied!",
  "common": {
    "edit": "Edit",
    "close": "Close",
    "paste": "Paste",
    "done": "Done",
    "none": "None",
    "cancel": "Cancel",
    "confirm": "Confirm",
    "continue": "Continue",
    "save": "Save",
    "add": "Add",
    "remove": "Remove",
    "copied": "Copied to clipboard!",
    "loading": "Loading...",
    "error": "Error: {{errorMessage}}",
    "unknownError": "Unknown error",
    "review": "Review"
  },
  "home": {
    "title": "Home",
    "buy": "Add",
    "send": "Send",
    "swap": "Swap",
    "copy": "Copy",
    "actions": {
      "settings": "Settings",
      "manageAssets": "Manage assets",
      "myQRCode": "My QR code"
    },
    "manageAccount": {
      "title": "Wallets",
      "addWallet": "Add a wallet",
      "renameWallet": "Rename wallet",
      "copyAddress": "Copy address",
      "viewOnExplorer": "View on stellar.expert"
    },
    "account": {
      "imported": "Imported"
    }
  },
  "renameAccountModal": {
    "currentName": "Current name",
    "saveName": "Save name",
    "nameInputPlaceholder": "Enter a name for your account"
  },
  "settings": {
    "title": "Settings",
    "logout": "Log Out",
    "network": "Network",
    "version": "Version {{version}}",
    "help": "Help",
    "feedback": "Share Feedback",
    "about": "About",
    "security": "Security"
  },
  "shareFeedbackScreen": {
    "title": "Share Feedback",
    "discord": "Join community Discord",
    "github": "Report issue on Github"
  },
  "aboutScreen": {
    "title": "About",
    "freighterDescription": "Freighter is a non-custodial wallet for the Stellar blockchain",
    "listTitle": "Links",
    "stellarFoundation": "© {{year}} Stellar Development Foundation",
    "links": {
      "freighter": "freighter.app",
      "stellar": "stellar.org",
      "privacyPolicy": "Privacy Policy",
      "termsOfService": "Terms of Service"
    }
  },
  "accountQRCodeScreen": {
    "title": "Receive XLM",
    "copyButton": "Copy address",
    "helperText": "Scan the QR code or \ncopy your address",
    "bottomSheet": {
      "title": "Receive XLM",
      "description": "Have the sender scan the QR code on their Freighter app to retrieve your wallet address securely."
    }
  },
  "buyXLMScreen": {
    "title": "Add XLM",
    "bottomSheet": {
      "description": "You need at least 1 XLM to have an account on Stellar. Add Stellar Lumens (XLM) easily transferring from another wallet to this wallet."
    },
    "actions": {
      "title": "Transfer from another account",
      "description": "Receive funds from another wallet"
    }
  },
  "changeNetworkScreen": {
    "title": "Switch Network",
    "currentNetwork": "Current network",
    "networkSettings": "Network Settings"
  },
  "networkSettingsScreen": {
    "title": "Network Settings",
    "networkName": "Network Name",
    "horizonUrl": "Horizon RPC URL",
    "passphrase": "Passphrase",
    "friendbotUrl": "Friendbot URL",
    "friendbotPlaceholder": "Enter Friendbot URL"
  },
  "welcomeScreen": {
    "createNewWallet": "Create a new wallet",
    "iAlreadyHaveWallet": "I already have a wallet",
    "terms": {
      "byProceeding": "By proceeding, you agree to Freighter's ",
      "termsOfService": "terms of use"
    }
  },
  "choosePasswordScreen": {
    "title": "Choose a Password",
    "passwordInputPlaceholder": "Type your password",
    "passwordNote": "Minimum 8 characters",
    "defaultActionButtonText": "Continue",
    "footerNoteText": "We cannot recover your password for you.\nMake sure you keep this in a safe place."
  },
  "confirmPasswordScreen": {
    "title": "Confirm Password",
    "passwordInputPlaceholder": "Confirm your password",
    "passwordNote": "Minimum 8 characters",
    "defaultActionButtonText": "Continue",
    "footerNoteText": "We cannot recover your password for you.\nMake sure you keep this in a safe place."
  },
  "recoveryPhraseAlertScreen": {
    "title": "Recovery Phrase",
    "warningBlockOne": "Your recovery phrase gives you access to your account and is the only way to access it in a new app.",
    "warningBlockTwo": "Keep it in a safe place.",
    "defaultActionButtonText": "I understand, reveal my phrase"
  },
  "recoveryPhraseScreen": {
    "title": "Your Recovery Phrase",
    "warning": "This is for your eyes only. Never share this.",
    "copyButtonText": "Copy to clipboard",
    "defaultActionButtonText": "Continue",
    "footerNoteText": "Make sure you keep this in a safe\nplace before continuing"
  },
  "validateRecoveryPhraseScreen": {
    "title": "Enter Word #{{number}}",
    "inputPlaceholder": "Type the correct word",
    "errorText": "Word is incorrect, try again",
    "defaultActionButtonText": "Continue"
  },
  "importWalletScreen": {
    "title": "Import Wallet",
    "textAreaPlaceholder": "Enter recovery phrase",
    "textAreaNote": "Phrases are usually 12 or 24 words",
    "defaultActionButtonText": "Import wallet"
  },
  "lockScreen": {
    "title": "Welcome back",
    "description": "Enter password to unlock Freighter",
    "passwordInputPlaceholder": "Type your password",
    "unlockButtonText": "Unlock",
    "forgotPasswordButtonText": "Forgot password"
  },
  "onboarding": {
    "continue": "Continue",
    "typePassword": "Type your password",
    "typePasswordNote": "Minimum 8 characters",
    "pasteFromClipboard": "Paste from clipboard",
    "doThisLaterButtonText": "Do this later"
  },
  "connectedApps": {
    "title": "Wallet Connect",
    "inputPlaceholder": "Paste QR Code",
    "scanQRCode": "Scan QR Code",
    "connect": "Connect",
    "pairingError": "Failed to pair",
    "invalidUriError": "Please enter a valid QR Code",
    "disconnectAllSessions": "Clear all connected apps",
    "connectedDapps": "Connected Apps",
    "noConnectedDapps": "You're not connected to any apps"
  },
  "discovery": {
    "title": "Discovery"
  },
  "history": {
    "title": "History",
    "emptyState": {
      "title": "No transactions to show"
    },
    "error": "Error loading history",
    "refresh": "Refresh",
    "refreshing": "Refreshing...",
    "transactionHistory": {
      "transaction": "Transaction",
      "createAccount": "Create account",
      "accountFunded": "Account funded",
      "addedTrustline": "Added trustline",
      "removedTrustline": "Removed trustline",
      "received": "Received",
      "sent": "Sent",
      "swapTwoAssets": "{{srcAssetCode}} for {{destAssetCode}}",
      "swappedTwoAssets": "Swapped {{srcAssetCode}} for {{destAssetCode}}",
      "swapped": "Swapped",
      "transactionFailed": "Transaction failed",
      "failed": "Failed",
      "contract": "Contract",
      "interacted": "Interacted",
      "minted": "Minted",
      "mintedToSelf": "Minted {{tokenSymbol}} to self",
      "unknown": "Unknown",
      "ops": "ops"
    },
    "transactionDetails": {
      "viewOnStellarExpert": "View on stellar.expert",
      "fee": "Fee",
      "status": "Status",
      "statusSuccess": "Success",
      "statusFailed": "Failed",
      "rate": "Rate",
      "firstTimeSend": "First time send",
      "addressCopied": "Address copied to clipboard",
      "startingBalance": "Starting balance:",
      "minter": "Minter",
      "mintedTo": "Minted to"
    }
  },
  "tokenDetailsScreen": {
    "sorobanToken": "Soroban Token",
    "priceChange": "{{percentage}}%",
    "balance": "Balance",
    "value": "Value",
    "listHeader": "Your {{tokenName}} activity"
  },
  "recoveryPhraseWarning": {
    "yourRecoveryPhrase": "Your recovery phrase gives you full access to your wallets and funds.",
    "ifYouForgetYourPassword": "If you forget your password, use the recovery phrase to access your wallet",
    "dontShareWithAnyone": "Don't share this phrase with anyone",
    "neverAskForYourPhrase": "Stellar Development Foundation will never ever ask for your phrase",
    "ifYouLose": "If you lose it, we can't recover it"
  },
  "authStore": {
    "error": {
      "accountListNotFound": "Account list not found",
      "accountNotFound": "Account not found",
      "hashKeyNotFound": "Hash key not found",
      "temporaryStoreNotFound": "Temporary store not found",
      "privateKeyNotFound": "Private key not found",
      "authenticationExpired": "Authentication expired",
      "failedToLogout": "Failed to logout",
      "noActiveAccount": "No active account",
      "noKeyPairFound": "No key pair found",
      "failedToSignUp": "Failed to sign up",
      "failedToSignIn": "Failed to sign in",
      "failedToImportWallet": "Failed to import wallet",
      "failedToLoadAccount": "Failed to load account",
      "invalidPassword": "Invalid password. Please try again.",
      "failedToCreateAccount": "Failed to create account. Please try again.",
      "accountAlreadyExists": "Account already exists",
      "failedToImportSecretKey": "Failed to import secret key"
    },
    "account": "Account {{number}}"
  },
  "balancesList": {
    "title": "Tokens",
    "error": "Error loading balances",
    "empty": "No balances found",
    "unfundedAccount": {
      "message": "To start using this account, fund it with at least 1 XLM.",
      "learnMore": "Learn more",
      "fundAccountButton": "Add XLM"
    }
  },
  "friendbotButton": {
    "title": "Fund with Friendbot"
  },
  "manageAssetsScreen": {
    "title": "Manage assets",
    "hiddenTokens": "Hidden tokens",
    "addAssetButton": "Add an asset",
    "tokenAddressCopied": "Token address copied!",
    "moreInfo": {
      "title": "Manage Assets",
      "block1": "When you manage assets on the Stellar blockchain, you're creating and controlling digital representations of value, such as currencies or tokens.",
      "block2": "This involves setting up trustlines, which allow users to hold and trade your assets, and configuring flags to control access and usage. By leveraging these features, you can securely issue, distribute, and manage your assets while maintaining compliance and flexibility."
    },
    "actions": {
      "copyAddress": "Copy address",
      "hideAsset": "Hide asset",
      "unhideAsset": "Unhide asset",
      "removeAsset": "Remove asset"
    },
    "removeAssetAlert": {
      "title": "Remove asset",
      "message": "Are you sure you want to remove this asset?",
      "cancel": "Cancel",
      "remove": "Remove"
    },
    "removeAssetError": "Error removing asset {{assetCode}}",
    "removeAssetSuccess": "{{assetCode}} successfully removed"
  },
  "addAssetScreen": {
    "title": "Add an asset",
    "addAssetButton": "Add asset",
    "searchPlaceholder": "Search token name or address",
    "pasteFromClipboard": "Paste from clipboard",
    "tokenAddressCopied": "Token address copied!",
    "popular": "Popular",
    "native": "Native",
    "onYourList": "On your list",
    "addAsset": "Add Asset",
    "disclaimer": "Allow asset to be viewable from your wallet. Only add assets you recognize and trust.",
    "toastSuccess": "{{assetCode}} successfully added as an asset",
    "toastError": "Error adding asset {{assetCode}}",
    "emptyState": "No assets found",
    "somethingWentWrong": "Something went wrong, please try again later"
  },
  "manageAssetRightContent": {
    "copyAddress": "Copy address",
    "hideAsset": "Hide asset",
    "unhideAsset": "Unhide asset",
    "tokenAddressCopied": "Token address copied!",
    "removeAssetModal": {
      "title": "Remove {{assetCode}}?",
      "message": "Are you sure you want to remove this asset?\nOnce you remove an asset, you will have to add it again later."
    }
  },
  "sendPaymentScreen": {
    "title": "Send to",
    "inputPlaceholder": "Enter address",
    "recents": "Recents",
    "suggestions": "Suggestions",
    "cannotSendToSelf": "Cannot send to yourself",
    "invalidAddress": "Invalid Stellar address"
  },
  "swapScreen": {
    "swapFrom": "Swap from",
    "swapTo": "Swap to",
    "title": "Swap",
    "searchTokenInputPlaceholder": "Search token name or address",
    "setMax": "Set max",
    "receive": "Receive",
    "chooseAsset": "Choose asset",
    "selectAsset": "Select an asset",
    "swapScreenTokenListTitle": "Your tokens",
    "copyContractAddress": "Copy contract address",
    "viewOnStellarExpert": "View on stellar.expert",
    "menu": {
      "fee": "Fee: {{fee}} XLM",
      "timeout": "Timeout: {{timeout}}(s)",
      "slippage": "Slippage: {{slippage}}%"
    },
    "review": {
      "title": "You are swapping",
      "wallet": "Wallet",
      "minimum": "Minimum",
      "rate": "Rate",
      "fee": "Fee",
      "xdr": "XDR",
      "warning": "Make sure to review the transaction above, once you confirm it's irreversible"
    },
    "errors": {
      "failedToSetupTransaction": "Failed to setup swap transaction",
      "swapTransactionFailed": "Swap transaction failed",
      "insufficientBalance": "Insufficient balance. Maximum spendable: {{amount}} {{symbol}}",
      "noPathFound": "No path found between these assets"
    }
  },
  "swapProcessingScreen": {
    "swapping": "Swapping",
    "swapped": "Swapped!",
    "failed": "Failed",
    "to": " to ",
    "wasSwappedFor": " was swapped for ",
    "couldNotBeSwappedFor": " could not be swapped for ",
    "viewTransaction": "View transaction",
    "closeMessage": "You can close this screen, your transaction should be complete in less than a minute"
  },
  "swapTransactionDetails": {
    "swapped": "Swapped",
    "conversionRate": "Conversion rate",
    "minimumReceived": "Minimum received"
  },
  "transactionTokenScreen": {
    "title": "Sending"
  },
  "transactionAmountScreen": {
    "title": "Send",
    "percentageButtons": {
      "twentyFive": "25%",
      "fifty": "50%",
      "seventyFive": "75%",
      "max": "Max"
    },
    "reviewButton": "Review",
    "menu": {
      "fee": "Fee: {{fee}} XLM",
      "timeout": "Timeout: {{timeout}}(s)",
      "addMemo": "Add memo",
      "editMemo": "Edit memo"
    },
    "details": {
      "from": "From",
      "memo": "Memo",
      "none": "None",
      "fee": "Fee",
      "xdr": "XDR"
    }
  },
  "addAnotherWalletScreen": {
    "title": "Add another wallet",
    "actions": {
      "createNewWallet": "Create a new wallet",
      "createNewWalletDescription": "Create a wallet on your seed phrase",
      "importSecretKey": "Import a Stellar secret key",
      "importSecretKeyDescription": "Add a wallet using a secret key"
    },
    "helperBottomSheet": {
      "title": "Add another wallet",
      "description": "You need at least 1 XLM to have an account on Stellar. Buy Stellar Lumens (XLM) easily using one of our on-ramps or transfer XLM from another wallet to this wallet."
    }
  },
  "verifyPasswordScreen": {
    "title": "Verify Password",
    "genericError": "Something went wrong. Please try again.",
    "verifyPasswordTemplateTitle": "Enter your password",
    "verifyPasswordTemplateDescription": "Enter your account password to verify your account.",
    "actions": {
      "createNewWallet": "Create New Wallet"
    }
  },
  "logout": "Log out",
  "clipboard": {
    "failed": "Failed to copy to clipboard"
  },
  "dappConnectionBottomSheetContent": {
    "connectionRequest": "Connection Request",
    "disclaimer": "Allow site to view your wallet address, balance, activity and request approval for transactions",
    "connect": "Connect"
  },
  "transactionMemoScreen": {
    "title": "Memo",
    "placeholder": "Type your memo",
    "optional": "(optional)",
    "errors": {
      "invalid": "Invalid memo format",
      "tooLong": "Memo is too long (maximum {{max}} bytes)"
    }
  },
  "transactionTimeoutScreen": {
    "title": "Transaction Timeout",
    "seconds": "seconds",
    "setRecommended": "Set recommended",
    "inputPlaceholder": "Enter timeout",
    "errors": {
      "required": "Transaction timeout is required",
      "invalid": "Invalid transaction timeout",
      "greaterThanZero": "Timeout must be greater than 0"
    }
  },
  "transactionFeeScreen": {
    "title": "Transaction Fee",
    "setRecommended": "Set recommended",
    "congestion": "{{networkCongestion}} congestion",
    "errors": {
      "required": "Transaction fee is required",
      "invalid": "Invalid transaction fee",
      "tooLow": "Fee must be greater than {{min}}"
    }
  },
  "low": "Low",
  "medium": "Medium",
  "high": "High",
  "transactionReviewScreen": {
    "title": "You are sending",
    "previousSend": "1 previous send",
    "reviewMessage": "Make sure to review the transaction above, once you confirm it's irreversible"
  },
  "transactionProcessingScreen": {
    "sending": "Sending",
    "sent": "Sent!",
    "closeMessage": "You can close this screen, your transaction should be complete in less than a minute",
    "viewTransaction": "View transaction",
    "wasSentTo": " was sent to ",
    "to": " to ",
    "couldNotBeSentTo": " could not be sent to ",
    "failed": "Failed",
    "unsupported": "Not Supported"
  },
  "transactionDetailsBottomSheet": {
    "sent": "Sent {{tokenCode}}",
    "firstTimeSend": "First time sent",
    "status": "Status",
    "statusSuccess": "Success",
    "statusFailed": "Failed",
    "statusPending": "Pending",
    "rate": "Rate",
    "fee": "Fee",
    "transactionHash": "Transaction Hash",
    "couldNotBeSentTo": "could not be sent to",
    "viewOnExpert": "View on stellar.expert"
  },
  "dappRequestBottomSheetContent": {
    "transactionRequest": "Transaction Request",
    "cancel": "Cancel",
    "confirm": "Confirm",
    "xdrItem": "XDR",
    "itemCopied": "{{itemName}} copied to clipboard!"
  },
  "qrScanner": {
    "cameraNotAvailable": "Camera not permitted\nor not available"
  },
  "walletKit": {
    "connectionSuccessfull": "{{dappName}} connection successfull!",
    "returnToBrowser": "You can now return to your browser",
    "signingSuccessfull": "Transaction successfully signed!",
    "userRejected": "User rejected the request",
    "errorInitializing": "Error initializing WalletConnect",
    "errorPairing": "Failed to pair with App",
    "errorNoUriParam": "No URI parameter found in the link",
    "errorConnecting": "{{dappName}} connection failed",
    "errorSigning": "Failed to sign transaction",
    "errorRespondingRequest": "Failed to respond transaction request",
    "errorWrongNetwork": "Wrong Network",
    "errorWrongNetworkMessage": "Please switch to {{targetNetworkName}} on Freighter Settings and try again",
    "errorUnsupportedChain": "Unsupported Chain",
    "errorUnsupportedChainMessage": "Please make sure the App you are trying to connect with supports the Stellar chain",
    "notAuthenticated": "Logged out",
    "pleaseLoginToConnect": "Please log in to your wallet and try again to connect to this App",
    "pleaseLoginToSignTransaction": "Please log in to your wallet and try again to sign this transaction",
    "walletLocked": "Wallet Locked",
    "pleaseUnlockToConnect": "Please unlock your wallet to connect to this App",
    "pleaseUnlockToSignTransaction": "Please unlock your wallet to sign this transaction",
    "connectionNotFound": "Connection not found",
    "connectionNotFoundMessage": "Please try creating a new connection or switch to another account which has the connection in your Freighter wallet",
    "walletIsLocked": "Wallet is locked",
    "userNotAuthenticated": "User not authenticated"
  },
  "sendRecipient": {
    "error": {
      "invalidAddressFormat": "Invalid Stellar address format",
      "sendToSelf": "You can not send to yourself",
      "sendToSelfFederation": "You can not send to yourself (resolved federation address)",
      "federationNotFound": "Federation address not found or resolution failed",
      "destinationAccountStatus": "Failed to check destination account status",
      "unexpectedSearchError": "An unexpected error occurred during search"
    }
  },
  "importSecretKeyScreen": {
    "title": "Import wallet",
    "secretKeyPlaceholder": "Your secret key",
    "passwordPlaceholder": "Password",
    "passwordNote": "Enter your password",
    "responsibilityNote": "I'm aware Freighter can't recover the imported secret key and storing it is my responsibility.",
    "importButton": "Import Wallet",
    "invalidSecretKey": "Invalid secret key"
  },
  "securityScreen": {
    "title": "Security",
    "showRecoveryPhrase": "Show recovery phrase"
  },
  "showRecoveryPhraseScreen": {
    "title": "Show Recovery Phrase",
    "keepSafe": "Keep your recovery phrase in a safe and secure place.",
    "accessWarning": "Anyone who has access to this phrase has access to your account and to the funds in it, so save it in a safe and secure place.",
    "yourRecoveryPhrase": "Your recovery phrase gives you full access to your wallets and funds",
    "dontShareWithAnyone": "Don't share this phrase with anyone",
    "neverAskForYourPhrase": "Stellar Development Foundation will never ever ask for your phrase",
    "password": "Password",
    "passwordInputPlaceholder": "Enter your password",
    "showPhrase": "Show recovery phrase"
  },
  "yourRecoveryPhrase": {
    "title": "Your Recovery Phrase",
    "securityNote": "These words are your wallet's keys—store them securely to keep your funds safe.",
    "copyButton": "Copy to clipboard"
  },
  "slippageScreen": {
    "title": "Allowed Slippage",
    "customPlaceholder": "Custom %",
    "setDefault": "Set default",
    "errors": {
      "customRequired": "Custom slippage is required",
      "invalidNumber": "Invalid number",
      "minSlippage": "Slippage must be at least {{min}}%",
      "maxSlippage": "Slippage must be below {{max}}%"
    }
  },
  "transaction": {
    "errors": {
      "amountRequired": "Source amount must be greater than 0",
      "destinationAmountRequired": "Destination amount must be greater than 0",
      "feeRequired": "Fee must be greater than 0",
      "timeoutRequired": "Timeout must be greater than 0",
      "insufficientBalance": "Insufficient balance",
      "insufficientBalanceForSwap": "Insufficient balance for swap",
      "cannotSwapSameAsset": "Cannot swap to the same asset",
      "invalidRecipientAddress": "Invalid recipient address",
      "cannotSendToSelf": "Cannot send to yourself",
      "publicKeyRequired": "Public key is required",
      "recipientAddressRequired": "Recipient address is required",
      "selectedBalanceNotFound": "Selected balance not found",
      "sourceBalanceNotFound": "Source balance not found",
      "destinationBalanceNotFound": "Destination balance not found",
      "transactionFeeRequired": "Transaction fee is required",
      "transactionTimeoutRequired": "Transaction timeout is required",
      "networkRequired": "Network is required",
      "minimumXlmForNewAccount": "Minimum of 1 XLM required to create a new account"
    }
  },
  "welcomeBanner": {
    "welcomeMessage": "Welcome to Freighter!",
    "fundingText": "To start using this account, ",
    "fundingText2": "fund it with at least 1 XLM.",
    "minimumBalanceText": "Stellar accounts require a minimum balance of 1 XLM to ensure network security and prevent spam.",
    "reserveExplanationText": "This reserve helps maintain the ledger by covering transaction fees and discouraging the creation of unnecessary accounts, keeping the system efficient and functional.",
    "addXLM": "Add XLM",
    "doThisLater": "Do this later"
  },
<<<<<<< HEAD
  "tokenIconAlt": "{{code}} token icon"
=======
  "recoverySkipModal": {
    "title": "Are you sure you want to skip?",
    "description1": "Your recovery phrase gives you access to your account and is the only way to access it.",
    "description2": "If you lose, we can't recover it. Before adding large amounts, make sure to view and save your recovery phrase in a safe place by going to ",
    "description3": "Settings → Security → Reveal Recovery Phrase.",
    "confirm": "I understand, continue",
    "cancel": "Go back"
  }
>>>>>>> c6819019
}<|MERGE_RESOLUTION|>--- conflicted
+++ resolved
@@ -616,9 +616,7 @@
     "addXLM": "Add XLM",
     "doThisLater": "Do this later"
   },
-<<<<<<< HEAD
-  "tokenIconAlt": "{{code}} token icon"
-=======
+  "tokenIconAlt": "{{code}} token icon",
   "recoverySkipModal": {
     "title": "Are you sure you want to skip?",
     "description1": "Your recovery phrase gives you access to your account and is the only way to access it.",
@@ -627,5 +625,4 @@
     "confirm": "I understand, continue",
     "cancel": "Go back"
   }
->>>>>>> c6819019
 }