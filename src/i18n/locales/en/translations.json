{
  "freighterWallet": "Freighter Wallet",
  "noInternetConnection": "No internet connection",
  "home": {
    "title": "Home",
    "buy": "Buy",
    "send": "Send",
    "swap": "Swap",
    "copy": "Copy"
  },
  "welcomeScreen": {
    "createNewWallet": "Create a new wallet",
    "iAlreadyHaveWallet": "I already have a wallet",
    "terms": {
      "byProceeding": "By proceeding, you agree to Freighter's ",
      "termsOfService": "terms of use"
    }
  },
  "choosePasswordScreen": {
    "title": "Choose a Password",
    "passwordInputPlaceholder": "Type your password",
    "passwordNote": "Minimum 8 characters",
    "defaultActionButtonText": "Continue",
    "footerNoteText": "We cannot recover your password for you.\nMake sure you keep this in a safe place."
  },
  "confirmPasswordScreen": {
    "title": "Confirm Password",
    "passwordInputPlaceholder": "Confirm your password",
    "passwordNote": "Minimum 8 characters",
    "defaultActionButtonText": "Continue",
    "footerNoteText": "We cannot recover your password for you.\nMake sure you keep this in a safe place."
  },
  "recoveryPhraseAlertScreen": {
    "title": "Recovery Phrase",
    "warningBlockOne": "Your recovery phrase gives you access to your account and is the only way to access it in a new app.",
    "warningBlockTwo": "Keep it in a safe place.",
    "defaultActionButtonText": "I understand, reveal my phrase"
  },
  "recoveryPhraseScreen": {
    "title": "Your Recovery Phrase",
    "warning": "This is for your eyes only. Never share this.",
    "copyButtonText": "Copy to clipboard",
    "defaultActionButtonText": "Continue",
    "footerNoteText": "Make sure you keep this in a safe\nplace before continuing"
  },
  "validateRecoveryPhraseScreen": {
    "title": "Enter Word #{{number}}",
    "inputPlaceholder": "Type the correct word",
    "errorText": "Word is incorrect, try again",
    "defaultActionButtonText": "Continue"
  },
  "importWalletScreen": {
    "title": "Import Wallet",
    "textAreaPlaceholder": "Enter recovery phrase",
    "textAreaNote": "Phrases are usually 12 or 24 words",
    "defaultActionButtonText": "Import wallet"
  },
  "lockScreen": {
    "title": "Welcome back",
    "description": "Enter password to unlock Freighter",
    "passwordInputPlaceholder": "Type your password",
    "unlockButtonText": "Unlock",
    "forgotPasswordButtonText": "Forgot password"
  },
  "onboarding": {
    "continue": "Continue",
    "typePassword": "Type your password",
    "typePasswordNote": "Minimum 8 characters",
    "pastFromClipboard": "Paste from clipboard"
  },
  "discovery": {
    "title": "Discovery"
  },
  "history": {
    "title": "History"
  },
  "recoveryPhraseWarning": {
    "yourRecoveryPhrase": "Your recovery phrase gives you full access to your wallets and funds.",
    "ifYouForgetYourPassword": "If you forget your password, use the recovery phrase to access your wallet",
    "dontShareWithAnyone": "Don't share this phrase with anyone",
    "neverAskForYourPhrase": "Stellar Development Foundation will never ever ask for your phrase",
    "ifYouLose": "If you lose, we can't recover it"
  },
  "authStore": {
    "error": {
      "failedToDeriveHashKey": "Failed to derive hash key",
      "failedToCreateAccount": "Failed to create account",
      "failedToLogout": "Failed to logout",
      "noActiveAccount": "No active account",
      "failedToGetActivePassword": "Failed to get active password",
      "noKeyPairFound": "No key pair found",
      "failedToSignUp": "Failed to sign up",
      "failedToCheckAuthenticationStatus": "Failed to check authentication status",
<<<<<<< HEAD
      "failedToGetActiveKeyPair": "Failed to get active key pair",
      "invalidPassword": "Invalid password. Please try again.",
      "invalidMnemonic": "Invalid mnemonic"
    },
    "account": "Account {{number}}"
=======
      "failedToGetActiveKeyPair": "Failed to get active key pair"
    },
    "account": "Account {{number}}"
  },
  "balancesList": {
    "title": "Tokens",
    "error": "Error loading balances",
    "empty": "No balances found"
>>>>>>> 3cd7a2e0
  }
}<|MERGE_RESOLUTION|>--- conflicted
+++ resolved
@@ -91,14 +91,9 @@
       "noKeyPairFound": "No key pair found",
       "failedToSignUp": "Failed to sign up",
       "failedToCheckAuthenticationStatus": "Failed to check authentication status",
-<<<<<<< HEAD
       "failedToGetActiveKeyPair": "Failed to get active key pair",
       "invalidPassword": "Invalid password. Please try again.",
       "invalidMnemonic": "Invalid mnemonic"
-    },
-    "account": "Account {{number}}"
-=======
-      "failedToGetActiveKeyPair": "Failed to get active key pair"
     },
     "account": "Account {{number}}"
   },
@@ -106,6 +101,5 @@
     "title": "Tokens",
     "error": "Error loading balances",
     "empty": "No balances found"
->>>>>>> 3cd7a2e0
   }
 }