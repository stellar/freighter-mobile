--- conflicted
+++ resolved
@@ -470,9 +470,6 @@
     "title": "Transaction settings",
     "feeTitle": "Transaction fee",
     "memoTitle": "Memo",
-<<<<<<< HEAD
-    "timeoutTitle": "Transaction timeout"
-=======
     "timeoutTitle": "Transaction timeout",
     "memoInfo": {
       "title": "Memo",
@@ -489,7 +486,6 @@
       "description": "Every transaction on the Stellar network includes a small fee to help keep the network secure.",
       "additionalInfo": "You can choose to increase this fee if you want your transaction to be prioritized and processed faster by the network."
     }
->>>>>>> 2d7cf33c
   },
   "transactionAmountScreen": {
     "title": "Send",
