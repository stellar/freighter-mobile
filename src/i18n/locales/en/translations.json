--- conflicted
+++ resolved
@@ -473,7 +473,6 @@
       "unexpectedSearchError": "An unexpected error occurred during search"
     }
   },
-<<<<<<< HEAD
   "swapFromScreen": {
     "title": "Swap from",
     "inputPlaceholder": "Search token name or address"
@@ -507,7 +506,7 @@
   },
   "swapSlippageScreen": {
     "title": "Allowed Slippage"
-=======
+  },
   "importSecretKeyScreen": {
     "title": "Import wallet",
     "secretKeyPlaceholder": "Your secret key",
@@ -536,6 +535,5 @@
     "title": "Your Recovery Phrase",
     "securityNote": "These words are your wallet's keys—store them securely to keep your funds safe.",
     "copyButton": "Copy to clipboard"
->>>>>>> d2795210
   }
 }