--- conflicted
+++ resolved
@@ -133,16 +133,11 @@
     "pairingError": "Failed to pair",
     "invalidUriError": "Please enter a valid QR Code URI"
   },
-<<<<<<< HEAD
-  "buyXLMScreen": {
-    "title": "Add Funds",
-=======
   "qrCodeScannerScreen": {
     "title": "Scan to send"
   },
   "addFundsScreen": {
     "title": "Add funds",
->>>>>>> efb87950
     "bottomSheet": {
       "description": "You need at least 1 XLM to have an account on Stellar. Buy Stellar Lumens (XLM) easily using one of our on-ramps or transfer XLM from another wallet to this wallet.",
       "subDescription": "Buy easily with Coinbase, or send XLM from another wallet."
