--- conflicted
+++ resolved
@@ -29,13 +29,8 @@
     "enable": "Enable",
     "token": "Token",
     "hash": "Hash",
-<<<<<<< HEAD
-    "salt": "Salt"
-=======
     "salt": "Salt",
-    "addMemo": "Add memo",
     "wallet": "Wallet"
->>>>>>> 7baf2036
   },
   "home": {
     "title": "Home",
