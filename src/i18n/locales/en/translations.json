--- conflicted
+++ resolved
@@ -22,18 +22,14 @@
     "unknownError": "Unknown error",
     "review": "Review",
     "and": " and ",
-<<<<<<< HEAD
     "addMemo": "Add memo",
     "yes": "Yes",
     "allow": "Allow",
     "skip": "Skip",
-    "enable": "Enable"
-=======
+    "enable": "Enable",
     "token": "Token",
     "hash": "Hash",
-    "salt": "Salt",
-    "addMemo": "Add memo"
->>>>>>> e0bf3f86
+    "salt": "Salt"
   },
   "home": {
     "title": "Home",
