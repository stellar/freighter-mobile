{
  "wallet": "Wallet",
  "freighterWallet": "Freighter Wallet",
  "noInternetConnection": "No internet connection",
  "accountAddressCopied": "Account address copied!",
  "common": {
    "edit": "Edit",
    "close": "Close",
    "paste": "Paste",
    "done": "Done",
    "none": "None",
    "cancel": "Cancel",
    "confirm": "Confirm",
    "continue": "Continue",
    "save": "Save",
    "add": "Add",
    "remove": "Remove",
    "copied": "Copied to clipboard!",
    "loading": "Loading...",
    "error": "Error",
    "unknownError": "Unknown error"
  },
  "home": {
    "title": "Home",
    "buy": "Buy",
    "send": "Send",
    "swap": "Swap",
    "copy": "Copy",
    "actions": {
      "settings": "Settings",
      "manageAssets": "Manage assets",
      "myQRCode": "My QR code"
    },
    "manageAccount": {
      "title": "Wallets",
      "addWallet": "Add a wallet",
      "renameWallet": "Rename wallet",
<<<<<<< HEAD
      "copyAddress": "Copy address"
    },
    "account": {
      "imported": "Imported"
=======
      "copyAddress": "Copy address",
      "viewOnExplorer": "View on stellar.expert"
>>>>>>> fb3be3c4
    }
  },
  "renameAccountModal": {
    "currentName": "Current name",
    "saveName": "Save name",
    "nameInputPlaceholder": "Enter a name for your account"
  },
  "settings": {
    "title": "Settings",
    "logout": "Log Out",
    "network": "Network",
    "version": "Version {{version}}",
    "help": "Help",
    "feedback": "Share Feedback",
    "about": "About",
    "security": "Security"
  },
  "shareFeedbackScreen": {
    "title": "Share Feedback",
    "discord": "Join community Discord",
    "github": "Report issue on Github"
  },
  "aboutScreen": {
    "title": "About",
    "freighterDescription": "Freighter is a non-custodial wallet for the Stellar blockchain",
    "listTitle": "Links",
    "stellarFoundation": "© {{year}} Stellar Development Foundation",
    "links": {
      "freighter": "freighter.app",
      "stellar": "stellar.org",
      "privacyPolicy": "Privacy Policy",
      "termsOfService": "Terms of Service"
    }
  },
  "accountQRCodeScreen": {
    "title": "Receive XLM",
    "copyButton": "Copy address",
    "helperText": "Scan the QR code or \ncopy your address",
    "bottomSheet": {
      "title": "Receive XLM",
      "description": "Have the sender scan the QR code on their Freighter app to retrieve your wallet address securely."
    }
  },
  "buyXLMScreen": {
    "title": "Buy XLM",
    "bottomSheet": {
      "description": "You need at least 1 XLM to have an account on Stellar. Buy Stellar Lumens (XLM) easily using one of our on-ramps or transfer XLM from another wallet to this wallet. \n\nBuy easily with Coinbase or MoonPay, or send XLM from another wallet."
    },
    "actions": {
      "title": "Transfer from another account",
      "description": "Receive funds from another wallet"
    }
  },
  "changeNetworkScreen": {
    "title": "Switch Network",
    "currentNetwork": "Current network",
    "networkSettings": "Network Settings"
  },
  "networkSettingsScreen": {
    "title": "Network Settings",
    "networkName": "Network Name",
    "horizonUrl": "Horizon RPC URL",
    "passphrase": "Passphrase",
    "friendbotUrl": "Friendbot URL",
    "friendbotPlaceholder": "Enter Friendbot URL"
  },
  "welcomeScreen": {
    "createNewWallet": "Create a new wallet",
    "iAlreadyHaveWallet": "I already have a wallet",
    "terms": {
      "byProceeding": "By proceeding, you agree to Freighter's ",
      "termsOfService": "terms of use"
    }
  },
  "choosePasswordScreen": {
    "title": "Choose a Password",
    "passwordInputPlaceholder": "Type your password",
    "passwordNote": "Minimum 8 characters",
    "defaultActionButtonText": "Continue",
    "footerNoteText": "We cannot recover your password for you.\nMake sure you keep this in a safe place."
  },
  "confirmPasswordScreen": {
    "title": "Confirm Password",
    "passwordInputPlaceholder": "Confirm your password",
    "passwordNote": "Minimum 8 characters",
    "defaultActionButtonText": "Continue",
    "footerNoteText": "We cannot recover your password for you.\nMake sure you keep this in a safe place."
  },
  "recoveryPhraseAlertScreen": {
    "title": "Recovery Phrase",
    "warningBlockOne": "Your recovery phrase gives you access to your account and is the only way to access it in a new app.",
    "warningBlockTwo": "Keep it in a safe place.",
    "defaultActionButtonText": "I understand, reveal my phrase"
  },
  "recoveryPhraseScreen": {
    "title": "Your Recovery Phrase",
    "warning": "This is for your eyes only. Never share this.",
    "copyButtonText": "Copy to clipboard",
    "defaultActionButtonText": "Continue",
    "footerNoteText": "Make sure you keep this in a safe\nplace before continuing"
  },
  "validateRecoveryPhraseScreen": {
    "title": "Enter Word #{{number}}",
    "inputPlaceholder": "Type the correct word",
    "errorText": "Word is incorrect, try again",
    "defaultActionButtonText": "Continue"
  },
  "importWalletScreen": {
    "title": "Import Wallet",
    "textAreaPlaceholder": "Enter recovery phrase",
    "textAreaNote": "Phrases are usually 12 or 24 words",
    "defaultActionButtonText": "Import wallet"
  },
  "lockScreen": {
    "title": "Welcome back",
    "description": "Enter password to unlock Freighter",
    "passwordInputPlaceholder": "Type your password",
    "unlockButtonText": "Unlock",
    "forgotPasswordButtonText": "Forgot password"
  },
  "onboarding": {
    "continue": "Continue",
    "typePassword": "Type your password",
    "typePasswordNote": "Minimum 8 characters",
    "skip": "Skip",
    "pasteFromClipboard": "Paste from clipboard"
  },
  "discovery": {
    "title": "Wallet Connect",
    "inputPlaceholder": "Enter WalletConnect URI",
    "scanQRCode": "Scan QR Code",
    "connect": "Connect",
    "pairingError": "Failed to pair",
    "invalidUriError": "Please enter a valid URI",
    "disconnectAllSessions": "Clear all connected apps",
    "connectedDapps": "Connected Apps",
    "noConnectedDapps": "You're not connected to any apps"
  },
  "history": {
    "title": "History",
    "emptyState": {
      "title": "No transactions to show"
    },
    "error": "Error loading history",
    "refresh": "Refresh",
    "refreshing": "Refreshing...",
    "transactionHistory": {
      "transaction": "Transaction",
      "createAccount": "Create account",
      "addedTrustline": "Added trustline",
      "removedTrustline": "Removed trustline",
      "received": "Received",
      "sent": "Sent",
      "swapTwoAssets": "{{srcAssetCode}} for {{destAssetCode}}",
      "swappedTwoAssets": "Swapped {{srcAssetCode}} for {{destAssetCode}}",
      "swapped": "Swapped",
      "transactionFailed": "Transaction failed",
      "failed": "Failed",
      "contract": "Contract",
      "interacted": "Interacted",
      "minted": "Minted",
      "mintedToSelf": "Minted {{tokenSymbol}} to self",
      "unknown": "Unknown",
      "ops": "ops"
    },
    "transactionDetails": {
      "viewOnStellarExpert": "View on stellar.expert",
      "fee": "Fee",
      "status": "Status",
      "statusSuccess": "Success",
      "statusFailed": "Failed",
      "rate": "Rate",
      "firstTimeSend": "First time send",
      "addressCopied": "Address copied to clipboard",
      "startingBalance": "Starting balance:",
      "minter": "Minter",
      "mintedTo": "Minted to"
    }
  },
  "tokenDetailsScreen": {
    "sorobanToken": "Soroban Token",
    "priceChange": "{{percentage}}%",
    "balance": "Balance",
    "value": "Value",
    "listHeader": "Your {{tokenName}} activity"
  },
  "recoveryPhraseWarning": {
    "yourRecoveryPhrase": "Your recovery phrase gives you full access to your wallets and funds.",
    "ifYouForgetYourPassword": "If you forget your password, use the recovery phrase to access your wallet",
    "dontShareWithAnyone": "Don't share this phrase with anyone",
    "neverAskForYourPhrase": "Stellar Development Foundation will never ever ask for your phrase",
    "ifYouLose": "If you lose it, we can't recover it"
  },
  "authStore": {
    "error": {
      "accountListNotFound": "Account list not found",
      "accountNotFound": "Account not found",
      "hashKeyNotFound": "Hash key not found",
      "temporaryStoreNotFound": "Temporary store not found",
      "privateKeyNotFound": "Private key not found",
      "authenticationExpired": "Authentication expired",
      "failedToLogout": "Failed to logout",
      "noActiveAccount": "No active account",
      "noKeyPairFound": "No key pair found",
      "failedToSignUp": "Failed to sign up",
      "failedToSignIn": "Failed to sign in",
      "failedToImportWallet": "Failed to import wallet",
      "failedToLoadAccount": "Failed to load account",
      "invalidPassword": "Invalid password. Please try again.",
      "failedToCreateAccount": "Failed to create account. Please try again.",
      "accountAlreadyExists": "Account already exists",
      "failedToImportSecretKey": "Failed to import secret key"
    },
    "account": "Account {{number}}"
  },
  "balancesList": {
    "title": "Tokens",
    "error": "Error loading balances",
    "empty": "No balances found",
    "unfundedAccount": {
      "message": "To start using this account, fund it with at least 1 XLM.",
      "learnMore": "Learn more",
      "fundAccountButton": "Add XLM"
    }
  },
  "friendbotButton": {
    "title": "Fund with Friendbot"
  },
  "manageAssetsScreen": {
    "title": "Manage assets",
    "hiddenTokens": "Hidden tokens",
    "addAssetButton": "Add an asset",
    "tokenAddressCopied": "Token address copied!",
    "moreInfo": {
      "title": "Manage Assets",
      "block1": "When you manage assets on the Stellar blockchain, you're creating and controlling digital representations of value, such as currencies or tokens.",
      "block2": "This involves setting up trustlines, which allow users to hold and trade your assets, and configuring flags to control access and usage. By leveraging these features, you can securely issue, distribute, and manage your assets while maintaining compliance and flexibility."
    },
    "actions": {
      "copyAddress": "Copy address",
      "hideAsset": "Hide asset",
      "unhideAsset": "Unhide asset",
      "removeAsset": "Remove asset"
    },
    "removeAssetAlert": {
      "title": "Remove asset",
      "message": "Are you sure you want to remove this asset?",
      "cancel": "Cancel",
      "remove": "Remove"
    },
    "removeAssetError": "Error removing asset {{assetCode}}",
    "removeAssetSuccess": "{{assetCode}} successfully removed"
  },
  "addAssetScreen": {
    "title": "Add an asset",
    "addAssetButton": "Add asset",
    "searchPlaceholder": "Search token name or address",
    "pasteFromClipboard": "Paste from clipboard",
    "tokenAddressCopied": "Token address copied!",
    "popular": "Popular",
    "native": "Native",
    "onYourList": "On your list",
    "addAsset": "Add Asset",
    "disclaimer": "Allow asset to be viewable from your wallet. Only add assets you recognize and trust.",
    "toastSuccess": "{{assetCode}} successfully added as an asset",
    "toastError": "Error adding asset {{assetCode}}",
    "emptyState": "No assets found",
    "somethingWentWrong": "Something went wrong, please try again later"
  },
  "manageAssetRightContent": {
    "copyAddress": "Copy address",
    "hideAsset": "Hide asset",
    "unhideAsset": "Unhide asset",
    "tokenAddressCopied": "Token address copied!",
    "removeAssetModal": {
      "title": "Remove {{assetCode}}?",
      "message": "Are you sure you want to remove this asset?\nOnce you remove an asset, you will have to add it again later."
    }
  },
  "sendPaymentScreen": {
    "title": "Send to",
    "inputPlaceholder": "Enter address",
    "recents": "Recents",
    "suggestions": "Suggestions",
    "cannotSendToSelf": "Cannot send to yourself",
    "invalidAddress": "Invalid Stellar address"
  },
  "transactionTokenScreen": {
    "title": "Sending"
  },
  "transactionAmountScreen": {
    "title": "Send",
    "percentageButtons": {
      "twentyFive": "25%",
      "fifty": "50%",
      "seventyFive": "75%",
      "max": "Max"
    },
    "reviewButton": "Review",
    "menu": {
      "fee": "Fee: {{fee}} XLM",
      "timeout": "Timeout: {{timeout}}(s)",
      "addMemo": "Add memo",
      "editMemo": "Edit memo"
    },
    "details": {
      "from": "From",
      "memo": "Memo",
      "none": "None",
      "fee": "Fee",
      "xdr": "XDR"
    }
  },
  "addAnotherWalletScreen": {
    "title": "Add another wallet",
    "actions": {
      "createNewWallet": "Create a new wallet",
      "createNewWalletDescription": "Create a wallet on your seed phrase",
      "importSecretKey": "Import a Stellar secret key",
      "importSecretKeyDescription": "Add a wallet using a secret key"
    },
    "helperBottomSheet": {
      "title": "Add another wallet",
      "description": "You need at least 1 XLM to have an account on Stellar. Buy Stellar Lumens (XLM) easily using one of our on-ramps or transfer XLM from another wallet to this wallet."
    }
  },
  "verifyPasswordScreen": {
    "title": "Verify Password",
    "genericError": "Something went wrong. Please try again.",
    "verifyPasswordTemplateTitle": "Enter your password",
    "verifyPasswordTemplateDescription": "Enter your account password to verify your account.",
    "actions": {
      "createNewWallet": "Create New Wallet"
    }
  },
  "logout": "Log out",
  "clipboard": {
    "failed": "Failed to copy to clipboard"
  },
  "dappConnectionBottomSheetContent": {
    "connectionRequest": "Connection Request",
    "disclaimer": "Allow site to view your wallet address, balance, activity and request approval for transactions",
    "connect": "Connect"
  },
  "transactionMemoScreen": {
    "title": "Memo",
    "placeholder": "Type your memo",
    "optional": "(optional)",
    "errors": {
      "invalid": "Invalid memo format",
      "tooLong": "Memo is too long (maximum {{max}} bytes)"
    }
  },
  "transactionTimeoutScreen": {
    "title": "Transaction Timeout",
    "seconds": "seconds",
    "setRecommended": "Set recommended",
    "inputPlaceholder": "Enter timeout",
    "errors": {
      "required": "Transaction timeout is required",
      "invalid": "Invalid transaction timeout",
      "greaterThanZero": "Timeout must be greater than 0"
    }
  },
  "transactionFeeScreen": {
    "title": "Transaction Fee",
    "setRecommended": "Set recommended",
    "congestion": "{{networkCongestion}} congestion",
    "errors": {
      "required": "Transaction fee is required",
      "invalid": "Invalid transaction fee",
      "tooLow": "Fee must be greater than {{min}}"
    }
  },
  "low": "Low",
  "medium": "Medium",
  "high": "High",
  "transactionReviewScreen": {
    "title": "You are sending",
    "previousSend": "1 previous send",
    "reviewMessage": "Make sure to review the transaction above, once you confirm it's irreversible"
  },
  "transactionProcessingScreen": {
    "sending": "Sending",
    "sent": "Sent!",
    "closeMessage": "You can close this screen, your transaction should be complete in less than a minute",
    "viewTransaction": "View transaction",
    "wasSentTo": " was sent to ",
    "to": " to ",
    "couldNotBeSentTo": " could not be sent to ",
    "failed": "Failed",
    "unsupported": "Not Supported"
  },
  "transactionDetailsBottomSheet": {
    "sent": "Sent {{tokenCode}}",
    "firstTimeSend": "First time sent",
    "status": "Status",
    "statusSuccess": "Success",
    "statusFailed": "Failed",
    "statusPending": "Pending",
    "rate": "Rate",
    "fee": "Fee",
    "transactionHash": "Transaction Hash",
    "couldNotBeSentTo": "could not be sent to",
    "viewOnExpert": "View on stellar.expert"
  },
  "dappRequestBottomSheetContent": {
    "transactionRequest": "Transaction Request",
    "cancel": "Cancel",
    "confirm": "Confirm",
    "xdrItem": "XDR",
    "itemCopied": "{{itemName}} copied to clipboard!"
  },
  "qrScanner": {
    "cameraNotAvailable": "Camera not available or not permitted"
  },
  "walletKit": {
    "connectionSuccessfull": "{{dappName}} connection successfull!",
    "returnToBrowser": "You can now return to your browser",
    "signingSuccessfull": "Transaction successfully signed!",
    "userRejected": "User rejected the request",
    "errorInitializing": "Error initializing WalletConnect",
    "errorConnecting": "{{dappName}} connection failed",
    "errorSigning": "Failed to sign transaction",
    "errorRespondingRequest": "Failed to respond transaction request",
    "errorWrongNetwork": "Wrong Network",
    "errorWrongNetworkMessage": "Please switch to {{targetNetworkName}} on Freighter Settings and try again"
  },
  "sendRecipient": {
    "error": {
      "invalidAddressFormat": "Invalid Stellar address format",
      "sendToSelf": "Cannot send to yourself",
      "sendToSelfFederation": "Cannot send to yourself (resolved federation address)",
      "federationNotFound": "Federation address not found or resolution failed",
      "destinationAccountStatus": "Failed to check destination account status",
      "unexpectedSearchError": "An unexpected error occurred during search"
    }
  },
  "importSecretKeyScreen": {
    "title": "Import wallet",
    "secretKeyPlaceholder": "Your secret key",
    "passwordPlaceholder": "Password",
    "passwordNote": "Enter your password",
    "responsibilityNote": "I'm aware Freighter can't recover the imported secret key and storing it is my responsibility.",
    "importButton": "Import Wallet",
    "invalidSecretKey": "Invalid secret key"
  },
  "securityScreen": {
    "title": "Security",
    "showRecoveryPhrase": "Show recovery phrase"
  },
  "showRecoveryPhraseScreen": {
    "title": "Show Recovery Phrase",
    "keepSafe": "Keep your recovery phrase in a safe and secure place.",
    "accessWarning": "Anyone who has access to this phrase has access to your account and to the funds in it, so save it in a safe and secure place.",
    "yourRecoveryPhrase": "Your recovery phrase gives you full access to your wallets and funds",
    "dontShareWithAnyone": "Don't share this phrase with anyone",
    "neverAskForYourPhrase": "Stellar Development Foundation will never ever ask for your phrase",
    "password": "Password",
    "passwordInputPlaceholder": "Enter your password",
    "showPhrase": "Show recovery phrase"
  },
  "yourRecoveryPhrase": {
    "title": "Your Recovery Phrase",
    "securityNote": "These words are your wallet's keys—store them securely to keep your funds safe.",
    "copyButton": "Copy to clipboard"
  }
}<|MERGE_RESOLUTION|>--- conflicted
+++ resolved
@@ -35,15 +35,11 @@
       "title": "Wallets",
       "addWallet": "Add a wallet",
       "renameWallet": "Rename wallet",
-<<<<<<< HEAD
-      "copyAddress": "Copy address"
+      "copyAddress": "Copy address",
+      "viewOnExplorer": "View on stellar.expert"
     },
     "account": {
       "imported": "Imported"
-=======
-      "copyAddress": "Copy address",
-      "viewOnExplorer": "View on stellar.expert"
->>>>>>> fb3be3c4
     }
   },
   "renameAccountModal": {
