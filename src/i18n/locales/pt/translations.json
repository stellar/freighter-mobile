--- conflicted
+++ resolved
@@ -322,7 +322,6 @@
       "copyAddress": "Copiar endereço",
       "removeToken": "Remover token"
     },
-<<<<<<< HEAD
     "removeTokenAlert": {
       "title": "Remover token",
       "message": "Tem certeza que deseja remover este token?",
@@ -331,10 +330,6 @@
     },
     "removeTokenError": "Erro ao remover token {{tokenCode}}",
     "removeTokenSuccess": "{{tokenCode}} removido com sucesso"
-=======
-    "removeAssetError": "Erro ao remover ativo {{assetCode}}",
-    "removeAssetSuccess": "{{assetCode}} removido com sucesso"
->>>>>>> 4d77fda8
   },
   "addTokenScreen": {
     "title": "Adicionar um token",
@@ -385,15 +380,9 @@
     "hideToken": "Ocultar token",
     "unhideToken": "Mostrar token",
     "tokenAddressCopied": "Endereço do token copiado!",
-<<<<<<< HEAD
     "removeTokenModal": {
       "title": "Remover {{tokenCode}}?",
       "message": "Tem certeza que deseja remover este token?\nDepois de remover um token, você terá que adicioná-lo novamente mais tarde."
-=======
-    "removeAssetModal": {
-      "title": "Remover {{assetCode}}?",
-      "message": "Tem certeza que deseja remover este ativo? Depois de remover um ativo, você terá que adicioná-lo novamente mais tarde."
->>>>>>> 4d77fda8
     }
   },
   "sendPaymentScreen": {
