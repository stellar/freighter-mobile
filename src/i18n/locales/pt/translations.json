{
  "wallet": "Carteira",
  "network": "Rede",
  "freighterWallet": "Carteira Freighter",
  "noInternetConnection": "Sem conexão com a internet",
  "accountAddressCopied": "Endereço da conta copiado!",
  "common": {
    "edit": "Editar",
    "close": "Fechar",
    "paste": "Colar",
    "done": "Concluído",
    "none": "Nenhum",
    "cancel": "Cancelar",
    "confirm": "Confirmar",
    "continue": "Continuar",
    "save": "Salvar",
    "add": "Adicionar",
    "remove": "Remover",
    "copied": "Copiado para a área de transferência!",
    "loading": "Carregando...",
    "error": "Erro: {{errorMessage}}",
    "unknownError": "Erro desconhecido",
    "review": "Revisar",
    "and": " e ",
    "token": "Token",
    "hash": "Hash",
    "salt": "Salt",
    "addMemo": "Adicionar memo",
    "wallet": "Carteira"
  },
  "home": {
    "title": "Início",
    "buy": "Adicionar",
    "send": "Enviar",
    "swap": "Trocar",
    "copy": "Copiar",
    "actions": {
      "settings": "Configurações",
      "manageTokens": "Gerenciar tokens",
      "myQRCode": "Meu QR code"
    },
    "manageAccount": {
      "title": "Carteiras",
      "addWallet": "Adicionar uma carteira",
      "renameWallet": "Renomear carteira",
      "copyAddress": "Copiar endereço",
      "viewOnExplorer": "Ver no stellar.expert"
    },
    "account": {
      "imported": "Importada"
    }
  },
  "renameAccountModal": {
    "currentName": "Nome atual",
    "saveName": "Salvar nome",
    "nameInputPlaceholder": "Digite um nome para sua carteira"
  },
  "settings": {
    "title": "Configurações",
    "logout": "Sair",
    "network": "Rede",
    "preferences": "Preferências",
    "version": "Versão {{version}}",
    "help": "Ajuda",
    "feedback": "Compartilhar Feedback",
    "about": "Sobre",
    "security": "Segurança"
  },
  "preferences": {
    "anonymousDataSharing": {
      "title": "Compartilhamento de dados anônimos",
      "description": "Permitir que o Freighter colete informações limitadas sobre o uso. Coletaremos chaves públicas, valores de transações e saldos. Essas informações não serão usadas para marketing ou para identificar você pessoalmente. Não coletaremos informações como nome, endereço, e-mails, números de telefone, etc."
    },
    "permissionModal": {
      "enable": {
        "title": "Habilitar Analytics",
        "description": "Para habilitar o compartilhamento de dados anônimos, você precisará permitir permissões de rastreamento nas configurações do seu dispositivo.",
        "instruction": "Toque em \"Abrir Configurações\" abaixo, depois encontre Freighter e habilite \"Permitir Rastreamento\"."
      },
      "disable": {
        "title": "Desabilitar Analytics",
        "description": "Para desabilitar o compartilhamento de dados anônimos, você precisará alterar as permissões de rastreamento nas configurações do seu dispositivo.",
        "instruction": "Toque em \"Abrir Configurações\" abaixo, depois encontre Freighter e desabilite \"Permitir Rastreamento\"."
      },
      "openSettings": "Abrir Configurações",
      "notNow": "Agora não"
    },
    "hideDust": {
      "title": "Ocultar pagamentos pequenos",
      "description": "Ocultar pagamentos menores que 0,1 XLM"
    },
    "memoValidation": {
      "title": "Verificação com stellar.expert",
      "description": "Validar endereços que requerem um memo"
    }
  },
  "shareFeedbackScreen": {
    "title": "Compartilhar Feedback",
    "discord": "Entre na comunidade do Discord",
    "github": "Reportar problema no Github"
  },
  "aboutScreen": {
    "title": "Sobre",
    "freighterDescription": "Freighter é uma carteira sem custódia para a blockchain Stellar",
    "listTitle": "Links",
    "stellarFoundation": "© {{year}} Stellar Development Foundation",
    "links": {
      "freighter": "freighter.app",
      "stellar": "stellar.org",
      "privacyPolicy": "Política de Privacidade",
      "termsOfService": "Termos de Serviço"
    }
  },
  "changeNetworkScreen": {
    "title": "Mudar Rede",
    "currentNetwork": "Rede atual",
    "networkSettings": "Configurações de Rede"
  },
  "networkSettingsScreen": {
    "title": "Configurações de Rede",
    "networkName": "Nome da Rede",
    "horizonUrl": "URL RPC do Horizon",
    "passphrase": "Frase Secreta",
    "friendbotUrl": "URL do Friendbot",
    "friendbotPlaceholder": "Insira a URL do Friendbot"
  },
  "welcomeScreen": {
    "createNewWallet": "Criar uma nova carteira",
    "iAlreadyHaveWallet": "Já tenho uma carteira",
    "terms": {
      "byProceeding": "Ao prosseguir, você concorda com os ",
      "termsOfService": "termos de uso do Freighter",
      "privacyPolicy": "política de privacidade"
    }
  },
  "choosePasswordScreen": {
    "title": "Escolha uma Senha",
    "passwordInputPlaceholder": "Digite sua senha",
    "passwordNote": "Mínimo de 8 caracteres",
    "defaultActionButtonText": "Continuar",
    "footerNoteText": "Não podemos recuperar sua senha.\nCertifique-se de mantê-la em um local seguro."
  },
  "confirmPasswordScreen": {
    "title": "Confirmar Senha",
    "passwordInputPlaceholder": "Confirme sua senha",
    "passwordNote": "Mínimo de 8 caracteres",
    "defaultActionButtonText": "Continuar",
    "footerNoteText": "Não podemos recuperar sua senha.\nCertifique-se de mantê-la em um local seguro."
  },
  "recoveryPhraseAlertScreen": {
    "title": "Frase de Recuperação",
    "warningBlockOne": "Sua frase de recuperação dá acesso à sua conta e é a única maneira de acessá-la em um novo aplicativo.",
    "warningBlockTwo": "Mantenha-a em um local seguro.",
    "defaultActionButtonText": "Entendi, revelar minha frase"
  },
  "recoveryPhraseScreen": {
    "title": "Sua Frase de Recuperação",
    "warning": "Isso é só para seus olhos. Nunca compartilhe isso.",
    "copyButtonText": "Copiar para a área de transferência",
    "defaultActionButtonText": "Continuar",
    "footerNoteText": "Certifique-se de manter isso em um\nlocal seguro antes de continuar"
  },
  "validateRecoveryPhraseScreen": {
    "title": "Digite a Palavra #{{number}}",
    "instructionText": "Consulte a frase de recuperação que você acabou de salvar",
    "errorText": "Palavra incorreta selecionada, tente novamente",
    "defaultActionButtonText": "Continuar"
  },
  "importWalletScreen": {
    "title": "Importar Carteira",
    "textAreaPlaceholder": "Digite a frase de recuperação",
    "textAreaNote": "Frases geralmente têm 12 ou 24 palavras",
    "defaultActionButtonText": "Importar carteira"
  },
  "lockScreen": {
    "title": "Bem-vindo de volta",
    "description": "Digite a senha para desbloquear o Freighter",
    "passwordInputPlaceholder": "Digite sua senha",
    "unlockButtonText": "Desbloquear",
    "forgotPasswordButtonText": "Esqueci minha senha"
  },
  "onboarding": {
    "continue": "Continuar",
    "typePassword": "Digite sua senha",
    "typePasswordNote": "Mínimo de 8 caracteres",
    "pasteFromClipboard": "Colar da área de transferência",
    "doThisLaterButtonText": "Fazer isso depois"
  },
  "connectedApps": {
    "title": "Aplicativos Conectados",
    "noConnectedDapps": "Nenhum aplicativo conectado. Encontre aplicativos\npara usar em Discover.",
    "goToDiscover": "Ir para o Discover",
    "disconnectAllSessions": "Desconectar todos"
  },
  "discovery": {
    "defaultTabTitle": "Nova Aba",
    "recent": "Recentes",
    "trending": "Em Alta",
    "legalDisclaimer": "Ao se conectar a esses dapps, você reconhece que está interagindo com eles por sua própria conta e risco. Não podemos recuperar fundos. Nunca compartilhe sua frase de recuperação ou chave privada.",
    "oneTab": "1 Aba",
    "tabs": "{{count}} Abas",
    "urlBarPlaceholder": "Pesquisar ou digitar um site",
    "openInBrowser": "Abrir no Navegador",
    "share": "Compartilhar",
    "reload": "Recarregar",
    "closeAllTabs": "Fechar todas as abas",
    "closeThisTab": "Fechar esta aba"
  },
  "history": {
    "title": "Histórico",
    "emptyState": {
      "title": "Nenhuma transação para mostrar"
    },
    "error": "Erro ao carregar o histórico",
    "refresh": "Atualizar",
    "refreshing": "Atualizando...",
    "transactionHistory": {
      "transaction": "Transação",
      "createAccount": "Criar conta",
      "accountFunded": "Conta creditada",
      "addedTrustline": "Trustline adicionada",
      "removedTrustline": "Trustline removida",
      "received": "Recebido",
      "sent": "Enviado",
      "swapTwoTokens": "{{srcTokenCode}} por {{destTokenCode}}",
      "swappedTwoTokens": "Trocado {{srcTokenCode}} por {{destTokenCode}}",
      "swapped": "Trocado",
      "transactionFailed": "Transação falhou",
      "failed": "Falhou",
      "contract": "Contrato",
      "interacted": "Interagiu",
      "minted": "Emitido",
      "mintedToSelf": "Emitido {{tokenSymbol}} para si mesmo",
      "unknown": "Desconhecido",
      "ops": "ops"
    },
    "transactionDetails": {
      "viewOnStellarExpert": "Ver no stellar.expert",
      "fee": "Taxa",
      "status": "Status",
      "statusSuccess": "Sucesso",
      "statusFailed": "Falhou",
      "rate": "Cotação",
      "firstTimeSend": "Envio pela primeira vez",
      "addressCopied": "Endereço copiado para a área de transferência",
      "startingBalance": "Saldo inicial:",
      "minter": "Emissor",
      "mintedTo": "Emitido para"
    }
  },
  "tokenDetailsScreen": {
    "sorobanToken": "Token Soroban",
    "priceChange": "{{percentage}}%",
    "balance": "Saldo",
    "value": "Valor",
    "listHeader": "Sua atividade de {{tokenName}}",
    "swap": "Trocar",
    "send": "Enviar"
  },
  "recoveryPhraseWarning": {
    "yourRecoveryPhrase": "Sua frase de recuperação dá acesso total às suas carteiras e fundos.",
    "ifYouForgetYourPassword": "Se você esquecer sua senha, use a frase de recuperação para acessar sua carteira",
    "dontShareWithAnyone": "Não compartilhe esta frase com ninguém",
    "neverAskForYourPhrase": "A Stellar Development Foundation nunca pedirá sua frase",
    "ifYouLose": "Se você a perder, não poderemos recuperá-la"
  },
  "authStore": {
    "error": {
      "accountListNotFound": "Lista de contas não encontrada",
      "accountNotFound": "Conta não encontrada",
      "hashKeyNotFound": "Hash key não encontrada",
      "temporaryStoreNotFound": "Temporary store não encontrado",
      "privateKeyNotFound": "Chave privada não encontrada",
      "authenticationExpired": "Autenticação expirada",
      "failedToLogout": "Falha ao sair",
      "noActiveAccount": "Nenhuma conta ativa",
      "noKeyPairFound": "Nenhum par de chaves encontrado",
      "failedToSignUp": "Falha ao criar conta",
      "failedToSignIn": "Falha ao entrar",
      "failedToImportWallet": "Falha ao importar carteira",
      "failedToLoadAccount": "Falha ao carregar conta",
      "invalidPassword": "Senha inválida. Por favor, tente novamente.",
      "failedToCreateAccount": "Falha ao criar conta. Por favor, tente novamente.",
      "accountAlreadyExists": "Conta já existe",
      "failedToImportSecretKey": "Falha ao importar chave secreta"
    },
    "account": "Conta {{number}}"
  },
  "balancesList": {
    "title": "Tokens",
    "error": "Erro ao carregar saldos",
    "empty": "Nenhum saldo encontrado",
    "unfundedAccount": {
      "message": "Para começar a usar esta conta, financie-a com pelo menos 1 XLM.",
      "learnMore": "Saiba mais",
      "fundAccountButton": "Adicionar XLM"
    },
    "menuAddToken": "Adicionar um token",
    "menuManageTokens": "Gerenciar tokens"
  },
  "collectiblesGrid": {
    "title": "Colecionáveis",
    "error": "Erro ao carregar colecionáveis",
    "empty": "Nenhum colecionável ainda",
    "menuAddManually": "Adicionar manualmente"
  },
  "collectibleDetails": {
    "title": "Detalhes do Colecionável",
    "notFound": "Colecionável não encontrado",
    "name": "Nome",
    "collection": "Coleção",
    "tokenId": "ID do Token",
    "description": "Descrição",
    "traits": "Características do Colecionável",
    "view": "Visualizar",
    "refreshMetadata": "Atualizar metadados",
    "viewOnStellarExpert": "Ver no stellar.expert",
<<<<<<< HEAD
    "saveToPhotos": "Salvar na galeria",
    "imageSavedToPhotos": "Imagem salva na galeria",
    "imageSaveFailed": "Falha ao salvar imagem na galeria",
    "imageSaveAttempted": "Tentativa de salvar, verifique suas fotos"
=======
    "removeCollectible": "Remover colecionável"
>>>>>>> ddd346fe
  },
  "addCollectibleScreen": {
    "title": "Adicionar Colecionável",
    "collectionAddress": "Endereço da coleção",
    "tokenId": "ID do Token",
    "addToWallet": "Adicionar à carteira",
    "enterDetails": "Inserir detalhes",
    "invalidAddress": "Endereço inválido",
    "addressNoSpaces": "Endereço não pode conter espaços",
    "invalidTokenId": "ID do token inválido",
    "tokenIdNoSpaces": "O ID do token não pode conter espaços",
    "description": "Se um colecionável estiver ausente da sua carteira, você pode adicioná-lo manualmente aqui.",
    "toastSuccess": "Colecionável adicionado com sucesso",
    "toastError": "Erro ao adicionar colecionável. {{errorMessage}}",
    "alreadyInWallet": "Este colecionável já está na sua carteira"
  },
  "collectibles": {
    "errors": {
      "collectionNotFound": "Coleção não encontrada para o endereço fornecido.",
      "notOwnedByUser": "Parece que este colecionável não é seu.",
      "failedToAdd": "Falha ao adicionar colecionável",
      "failedToRemove": "Falha ao remover colecionável",
      "invalidAddressOrTokenId": "Certifique-se de que o endereço da coleção e o ID do token estão corretos."
    },
    "fallbacks": {
      "tokenName": "Token #{{tokenId}}",
      "unknownTrait": "Desconhecido",
      "descriptionUnavailable": "Descrição indisponível"
    }
  },
  "friendbotButton": {
    "title": "Adicionar saldo com Friendbot"
  },
  "manageTokensScreen": {
    "title": "Gerenciar tokens",
    "hiddenTokens": "Tokens ocultos",
    "addTokenButton": "Adicionar um token",
    "tokenAddressCopied": "Endereço do token copiado!",
    "moreInfo": {
      "title": "Gerenciar Tokens",
      "block1": "Quando você gerencia tokens na blockchain Stellar, você está criando e controlando representações digitais de valor, como moedas ou tokens.",
      "block2": "Isso envolve configurar trustlines, que permitem que os usuários mantenham e negociem seus tokens, e configurar flags para controlar o acesso e o uso. Ao aproveitar esses recursos, você pode emitir, distribuir e gerenciar seus tokens com segurança, mantendo a conformidade e a flexibilidade."
    },
    "actions": {
      "copyAddress": "Copiar endereço",
      "removeToken": "Remover token"
    },
    "removeTokenAlert": {
      "title": "Remover token",
      "message": "Tem certeza que deseja remover este token?",
      "cancel": "Cancelar",
      "remove": "Remover"
    },
    "removeTokenError": "Erro ao remover token {{tokenCode}}",
    "removeTokenSuccess": "{{tokenCode}} removido com sucesso"
  },
  "addTokenScreen": {
    "title": "Adicionar um token",
    "addTokenButton": "Aprovar",
    "searchPlaceholder": "Pesquisar nome ou endereço do token",
    "pasteFromClipboard": "Colar da área de transferência",
    "tokenAddressCopied": "Endereço do token copiado!",
    "popular": "Popular",
    "native": "Nativo",
    "onYourList": "Na sua lista",
    "addToken": "Adicionar token",
    "approveTrustline": "Aprovar Trustline",
    "disclaimer": "Permitir que o token seja exibido na sua carteira. Isso não adiciona o token à sua conta.",
    "confirmTrust": "Só confirme se você confia neste token",
    "maliciousToken": "Este token foi marcado como malicioso",
    "suspiciousToken": "Este token foi marcado como suspeito",
    "tokenAddress": "Endereço do Token",
    "approveAnyway": "Aprovar mesmo assim",
    "toastSuccess": "{{tokenCode}} adicionado com sucesso como um token",
    "toastError": "Erro ao adicionar token {{tokenCode}}",
    "emptyState": "Nenhum token encontrado",
    "somethingWentWrong": "Algo deu errado, por favor tente novamente mais tarde"
  },
  "securityWarning": {
    "doNotProceed": "Não prossiga",
    "suspiciousRequest": "Solicitação suspeita",
    "unsafeTransaction": "Esta transação não parece segura pelos seguintes motivos.",
    "cancel": "Cancelar",
    "connectAnyway": "Conectar mesmo assim",
    "poweredBy": "Desenvolvido por",
    "feedback": "Feedback?",
    "maliciousToken": "Este token é uma fraude",
    "lowLiquidity": "Este token tem baixa liquidez",
    "maliciousSite": "Este site é um aplicativo malicioso"
  },
  "security": {
    "notOnYourLists": "Este token não está em uma das suas listas",
    "relativelyNewToken": "Este é um token relativamente novo",
    "tokenIsScam": "Este token é uma fraude",
    "suspiciousToken": "Este token pode ser suspeito",
    "lowLiquidity": "Este token tem baixa liquidez",
    "poweredByBlockaid": "Powered by",
    "learnMore": "Saiba mais",
    "addAnyway": "Adicionar mesmo assim"
  },
  "manageTokenRightContent": {
    "copyAddress": "Copiar endereço",
    "hideToken": "Ocultar token",
    "unhideToken": "Mostrar token",
    "tokenAddressCopied": "Endereço do token copiado!",
    "removeTokenModal": {
      "title": "Remover {{tokenCode}}?",
      "message": "Tem certeza que deseja remover este token?\nDepois de remover um token, você terá que adicioná-lo novamente mais tarde."
    }
  },
  "sendPaymentScreen": {
    "title": "Enviar para",
    "inputPlaceholder": "Digite o endereço",
    "recents": "Recentes",
    "suggestions": "Sugestões",
    "cannotSendToSelf": "Não é possível enviar para você mesmo",
    "invalidAddress": "Endereço Stellar inválido"
  },
  "swapScreen": {
    "swapFrom": "Trocar de",
    "swapTo": "Trocar para",
    "title": "Trocar",
    "searchTokenInputPlaceholder": "Pesquisar nome ou endereço do token",
    "setMax": "Definir máximo",
    "receive": "Receber",
    "chooseToken": "Escolher token",
    "selectToken": "Selecionar um token",
    "swapScreenTokenListTitle": "Seus tokens",
    "copyContractAddress": "Copiar endereço do contrato",
    "viewOnStellarExpert": "Ver no stellar.expert",
    "menu": {
      "fee": "Taxa: {{fee}} XLM",
      "timeout": "Tempo limite: {{timeout}}(s)",
      "slippage": "Slippage: {{slippage}}%"
    },
    "review": {
      "title": "Você está trocando",
      "wallet": "Carteira",
      "minimum": "Mínimo",
      "rate": "Taxa",
      "fee": "Taxa",
      "xdr": "XDR",
      "warning": "Certifique-se de revisar a transação acima, uma vez confirmada é irreversível"
    },
    "errors": {
      "failedToSetupTransaction": "Falha ao configurar transação de troca",
      "swapTransactionFailed": "Transação de troca falhou",
      "insufficientBalance": "Saldo insuficiente. Máximo disponível: {{amount}} {{symbol}}",
      "insufficientXlmForFees": "XLM insuficiente para taxas de transação. Você precisa de pelo menos {{fee}} XLM para pagar a taxa de transação.",
      "noPathFound": "Nenhum caminho encontrado entre estes tokens"
    }
  },
  "swapProcessingScreen": {
    "swapping": "Trocando",
    "swapped": "Trocado!",
    "failed": "Falhou",
    "to": " para ",
    "wasSwappedFor": " foi trocado por ",
    "couldNotBeSwappedFor": " não pôde ser trocado por ",
    "viewTransaction": "Ver transação",
    "closeMessage": "Você pode fechar esta tela, sua transação deve ser concluída em menos de um minuto"
  },
  "swapTransactionDetails": {
    "swapped": "Trocado",
    "conversionRate": "Taxa de conversão",
    "minimumReceived": "Mínimo recebido"
  },
  "transactionTokenScreen": {
    "title": "Enviando"
  },
  "transactionSettingsBottomSheet": {
    "title": "Configurações da transação",
    "feeTitle": "Taxa da transação",
    "memoTitle": "Memo",
    "timeoutTitle": "Tempo limite da transação",
    "memoInfo": {
      "title": "Memo",
      "description": "Algumas contas de destino na rede Stellar requerem um memo para identificar seu pagamento.",
      "additionalInfo": "Se um memo necessário estiver ausente ou incorreto, seus fundos podem não chegar ao destinatário pretendido."
    },
    "timeoutInfo": {
      "title": "Tempo limite da transação",
      "description": "As transações na rede Stellar têm um tempo limite para serem processadas.",
      "additionalInfo": "Se a transação não for confirmada antes desse tempo, ela expirará e precisará ser enviada novamente."
    },
    "feeInfo": {
      "title": "Taxa da transação",
      "description": "Todas as transações na rede Stellar incluem uma pequena taxa para ajudar a manter a rede segura.",
      "additionalInfo": "Você pode escolher aumentar essa taxa se quiser que sua transação seja priorizada e processada mais rapidamente pela rede."
    }
  },
  "transactionAmountScreen": {
    "title": "Enviar",
    "percentageButtons": {
      "twentyFive": "25%",
      "fifty": "50%",
      "seventyFive": "75%",
      "max": "Máx"
    },
    "chooseRecipient": "Escolher destinatário",
    "setAmount": "Definir valor",
    "reviewButton": "Revisar",
    "menu": {
      "fee": "Taxa: {{fee}} XLM",
      "timeout": "Tempo limite: {{timeout}}(s)",
      "editMemo": "Editar memo"
    },
    "details": {
      "from": "De",
      "memo": "Memo",
      "none": "Nenhum",
      "fee": "Taxa",
      "xdr": "XDR"
    },
    "errors": {
      "insufficientXlmForFees": "XLM insuficiente para taxas de transação. Você precisa de pelo menos {{fee}} XLM para pagar a taxa de transação.",
      "amountTooHigh": "O valor digitado é maior que o saldo disponível",
      "memoMissing": "Esta transação requer um memo",
      "malicious": "Este endereço foi marcado como malicioso",
      "suspicious": "Este endereço foi marcado como suspeito"
    },
    "confirmAnyway": "Confirmar mesmo assim"
  },
  "addMemoExplanationBottomSheet": {
    "title": "Memo é obrigatório",
    "description": "Uma conta de destino requer o uso do campo memo que não está presente na transação que você está prestes a assinar.",
    "disabledWarning": "O Freighter desabilitou automaticamente a opção de assinar esta transação.",
    "checkMemoRequirements": "Verifique os requisitos de memo da conta de destino e inclua-o na transação."
  },
  "addAnotherWalletScreen": {
    "title": "Adicionar outra carteira",
    "actions": {
      "createNewWallet": "Criar uma nova carteira",
      "createNewWalletDescription": "Criar uma carteira na sua frase de recuperação",
      "importSecretKey": "Importar uma chave secreta Stellar",
      "importSecretKeyDescription": "Adicionar uma carteira usando uma chave secreta"
    },
    "helperBottomSheet": {
      "title": "Adicionar outra carteira",
      "description": "Você precisa de pelo menos 1 XLM para ter uma conta na Stellar. Compre Stellar Lumens (XLM) facilmente usando um de nossos on-ramps ou transfira XLM de outra carteira para esta carteira."
    }
  },
  "verifyPasswordScreen": {
    "title": "Verificar Senha",
    "genericError": "Algo deu errado. Por favor, tente novamente.",
    "verifyPasswordTemplateTitle": "Digite sua senha",
    "verifyPasswordTemplateDescription": "Digite sua senha para verificar sua conta.",
    "actions": {
      "createNewWallet": "Criar nova carteira"
    }
  },
  "logout": "Sair",
  "clipboard": {
    "failed": "Falha ao copiar para a área de transferência"
  },
  "dappConnectionBottomSheetContent": {
    "connectionRequest": "Solicitação de conexão",
    "disclaimer": "Permita que o site visualize seu endereço da carteira, saldo, atividade e solicite aprovação para transações",
    "connect": "Conectar",
    "connectAnyway": "Conectar mesmo assim",
    "maliciousFlag": "Este site foi marcado como malicioso",
    "suspiciousFlag": "Este site foi marcado como suspeito"
  },
  "transactionMemoScreen": {
    "title": "Memo",
    "placeholder": "Digite seu memo",
    "optional": "(opcional)",
    "errors": {
      "invalid": "Formato de memo inválido",
      "tooLong": "Memo é muito longo (máximo {{max}} bytes)"
    }
  },
  "transactionTimeoutScreen": {
    "title": "Tempo Limite da Transação",
    "seconds": "segundos",
    "setRecommended": "Definir recomendado",
    "inputPlaceholder": "Digite o tempo limite",
    "errors": {
      "required": "Tempo limite da transação é obrigatório",
      "invalid": "Tempo limite da transação inválido",
      "greaterThanZero": "O tempo limite deve ser maior que 0"
    }
  },
  "transactionFeeScreen": {
    "title": "Taxa da Transação",
    "setRecommended": "Definir recomendado",
    "congestion": "Congestionamento {{networkCongestion}}",
    "errors": {
      "required": "Taxa de transação é obrigatória",
      "invalid": "Taxa de transação inválida",
      "tooLow": "A taxa deve ser maior que {{min}}"
    }
  },
  "low": "baixo",
  "medium": "médio",
  "high": "alto",
  "transactionReviewScreen": {
    "title": "Você está enviando",
    "previousSend": "1 envio anterior",
    "reviewMessage": "Certifique-se de revisar a transação acima, uma vez que você confirme, ela é irreversível"
  },
  "transactionProcessingScreen": {
    "sending": "Enviando",
    "sent": "Enviado!",
    "closeMessage": "Você pode fechar esta tela, sua transação deve ser concluída em menos de um minuto",
    "viewTransaction": "Ver transação",
    "wasSentTo": " foi enviado para ",
    "to": " para ",
    "couldNotBeSentTo": " não pôde ser enviado para ",
    "failed": "Falhou",
    "unsupported": "Não Suportado"
  },
  "transactionDetailsBottomSheet": {
    "sent": "Enviado {{tokenCode}}",
    "firstTimeSend": "Primeiro envio",
    "status": "Status",
    "statusSuccess": "Sucesso",
    "statusFailed": "Falhou",
    "statusPending": "Pendente",
    "rate": "Taxa",
    "fee": "Comissão",
    "transactionHash": "Hash da Transação",
    "couldNotBeSentTo": "não pôde ser enviado para",
    "viewOnExpert": "Ver no stellar.expert"
  },
  "dappRequestBottomSheetContent": {
    "transactionRequest": "Solicitação de transação",
    "confirmTransaction": "Confirmar transação",
    "cancel": "Cancelar",
    "confirm": "Confirmar",
    "confirmAnyway": "Confirmar mesmo assim",
    "xdrItem": "XDR",
    "itemCopied": "{{itemName}} copiado para a área de transferência!",
    "transactionDetails": "Detalhes da transação"
  },
  "qrScanner": {
    "cameraNotAvailable": "Câmera não disponível\nou não permitida"
  },
  "walletKit": {
    "connectionSuccessfull": "Conexão com {{dappName}} realizada com sucesso!",
    "returnToBrowser": "Você pode agora retornar ao seu navegador",
    "signingSuccessfull": "Transação assinada com sucesso!",
    "userRejected": "O usuário rejeitou a solicitação",
    "errorInitializing": "Erro ao inicializar o WalletConnect",
    "errorPairing": "Falha ao parear com o dApp",
    "errorNoUriParam": "Nenhum parâmetro URI encontrado no link",
    "errorConnecting": "Erro ao conectar com {{dappName}}",
    "errorSigning": "Erro ao assinar a transação",
    "errorRespondingRequest": "Erro ao responder à solicitação de transação",
    "errorWrongNetwork": "Rede incorreta",
    "errorWrongNetworkMessage": "Por favor, mude para a rede {{targetNetworkName}} nas Configurações do Freighter e tente novamente",
    "errorUnsupportedChain": "Rede não suportada",
    "errorUnsupportedChainMessage": "Por favor, certifique-se de que o dApp com o qual você está tentando conectar suporta a rede Stellar",
    "notAuthenticated": "Desconectado",
    "pleaseLoginToConnect": "Por favor, entre na sua carteira e tente novamente para se conectar a este App",
    "pleaseLoginToSignTransaction": "Por favor, entre na sua carteira e tente novamente para assinar esta transação",
    "walletLocked": "Carteira bloqueada",
    "pleaseUnlockToConnect": "Por favor, desbloqueie sua carteira para se conectar a este App",
    "pleaseUnlockToSignTransaction": "Por favor, desbloqueie sua carteira para assinar esta transação",
    "connectionNotFound": "Conexão não encontrada",
    "connectionNotFoundMessage": "Por favor, tente criar uma nova conexão ou alternar para outra conta que possui a conexão na sua carteira Freighter",
    "walletIsLocked": "Carteira bloqueada",
    "userNotAuthenticated": "Usuário não autenticado"
  },
  "sendRecipient": {
    "error": {
      "invalidAddressFormat": "Formato de endereço Stellar inválido",
      "sendToSelf": "Não é possível enviar para você mesmo",
      "sendToSelfFederation": "Não é possível enviar para você mesmo (endereço de federação resolvido)",
      "federationNotFound": "Endereço de federação não encontrado ou falha na resolução",
      "destinationAccountStatus": "Falha ao verificar o status da conta de destino",
      "unexpectedSearchError": "Ocorreu um erro inesperado durante a pesquisa"
    }
  },
  "accountQRCodeScreen": {
    "title": "Receber XLM",
    "copyButton": "Copiar endereço",
    "helperText": "Digitalize o código QR ou \n copie seu endereço",
    "bottomSheet": {
      "title": "Receber XLM",
      "description": "Peça ao remetente para digitalizar o código QR em seu aplicativo Freighter para recuperar seu endereço de carteira com segurança."
    }
  },
  "scanQRCodeScreen": {
    "title": "Escaneie para Conectar",
    "scanWCQrCode": "Escaneie um código QR do WalletConnect",
    "connectWithWalletConnect": "Cole um URI do WalletConnect",
    "inputPlaceholder": "URI do WalletConnect",
    "connect": "Conectar",
    "pairingError": "Falha ao parear",
    "invalidUriError": "Por favor, insira um URI do WalletConnect válido"
  },
  "buyXLMScreen": {
    "title": "Adicionar XLM",
    "bottomSheet": {
      "description": "Você precisa de pelo menos 1 XLM para ter uma conta na Stellar. Adicione Stellar Lumens (XLM) facilmente transferindo de outra carteira para esta carteira."
    },
    "actions": {
      "title": "Transferir de outra conta",
      "description": "Receber fundos de outra carteira"
    }
  },
  "importSecretKeyScreen": {
    "title": "Importar carteira",
    "secretKeyPlaceholder": "Sua chave secreta",
    "passwordPlaceholder": "Senha",
    "passwordNote": "Digite sua senha",
    "responsibilityNote": "Estou ciente de que o Freighter não pode recuperar a chave secreta importada e armazená-la é minha responsabilidade.",
    "importButton": "Importar Carteira",
    "invalidSecretKey": "Chave secreta inválida"
  },
  "securityScreen": {
    "title": "Segurança",
    "showRecoveryPhrase": "Mostrar frase de recuperação"
  },
  "showRecoveryPhraseScreen": {
    "title": "Mostrar Frase de Recuperação",
    "keepSafe": "Mantenha sua frase de recuperação em um local seguro.",
    "accessWarning": "Qualquer pessoa que tenha acesso a esta frase tem acesso à sua conta e aos fundos nela, então salve-a em um local seguro.",
    "yourRecoveryPhrase": "Sua frase de recuperação dá acesso total às suas carteiras e fundos",
    "dontShareWithAnyone": "Não compartilhe esta frase com ninguém",
    "neverAskForYourPhrase": "A Stellar Development Foundation nunca pedirá sua frase",
    "password": "Senha",
    "passwordInputPlaceholder": "Digite sua senha",
    "showPhrase": "Mostrar frase de recuperação"
  },
  "yourRecoveryPhrase": {
    "title": "Sua Frase de Recuperação",
    "securityNote": "Essas palavras são as chaves da sua carteira—guarde-as com segurança para manter seus fundos protegidos.",
    "copyButton": "Copiar para a área de transferência"
  },
  "slippageScreen": {
    "title": "Slippage Permitido",
    "customPlaceholder": "% Personalizado",
    "setDefault": "Definir padrão",
    "errors": {
      "customRequired": "Slippage personalizado é obrigatório",
      "invalidNumber": "Número inválido",
      "minSlippage": "Slippage deve ser pelo menos {{min}}%",
      "maxSlippage": "Slippage deve ser menor que {{max}}%"
    }
  },
  "transaction": {
    "errors": {
      "amountRequired": "O valor de origem deve ser maior que 0",
      "destinationAmountRequired": "O valor de destino deve ser maior que 0",
      "feeRequired": "A taxa deve ser maior que 0",
      "timeoutRequired": "O tempo limite deve ser maior que 0",
      "insufficientBalance": "Saldo insuficiente",
      "insufficientBalanceForSwap": "Saldo insuficiente para troca",
      "cannotSwapSameToken": "Não é possível trocar pelo mesmo token",
      "invalidRecipientAddress": "Endereço do destinatário inválido",
      "cannotSendToSelf": "Não é possível enviar para você mesmo",
      "publicKeyRequired": "Chave pública é obrigatória",
      "recipientAddressRequired": "Endereço do destinatário é obrigatório",
      "selectedBalanceNotFound": "Saldo selecionado não encontrado",
      "sourceBalanceNotFound": "Saldo de origem não encontrado",
      "destinationBalanceNotFound": "Saldo de destino não encontrado",
      "transactionFeeRequired": "Taxa de transação é obrigatória",
      "transactionTimeoutRequired": "Tempo limite da transação é obrigatório",
      "networkRequired": "Rede é obrigatória",
      "minimumXlmForNewAccount": "Mínimo de 1 XLM necessário para criar uma nova conta"
    }
  },
  "welcomeBanner": {
    "welcomeMessage": "Bem-vindo ao Freighter!",
    "fundingText": "Para começar a usar esta conta, ",
    "fundingText2": "financie-a com pelo menos 1 XLM.",
    "minimumBalanceText": "As contas Stellar exigem um saldo mínimo de 1 XLM para garantir a segurança da rede e prevenir spam.",
    "reserveExplanationText": "Esta reserva ajuda a manter o ledger cobrindo taxas de transação e desencorajando a criação de contas desnecessárias, mantendo o sistema eficiente e funcional.",
    "addXLM": "Adicionar XLM",
    "doThisLater": "Fazer isso depois"
  },
  "tokenIconAlt": "ícone do token {{code}}",
  "recoverySkipModal": {
    "title": "Tem certeza que deseja pular?",
    "description1": "Sua frase de recuperação dá acesso à sua conta e é a única forma de acessá-la.",
    "description2": "Se você perder, não poderemos recuperar. Antes de adicionar grandes quantias, certifique-se de visualizar e salvar sua frase de recuperação em um local seguro acessando ",
    "description3": "Configurações → Segurança → Mostrar Frase de Recuperação.",
    "confirm": "Entendi, continuar",
    "cancel": "Voltar"
  },
  "analytics": {
    "debug": {
      "title": "📊 Debug Analytics",
      "status": "Status",
      "enabled": "✅ Habilitado",
      "disabled": "❌ Desabilitado",
      "initialized": "🚀 Inicializado",
      "notInitialized": "⏳ Não Inicializado",
      "sending": "📤 Enviando para Amplitude",
      "notSending": "📝 Apenas registrando (não enviando)",
      "apiKeyMissing": "⚠️ Chave da API Ausente",
      "apiKeyMissingWarning": "Os eventos estão sendo registrados para desenvolvimento, mas NÃO enviados para o Amplitude porque a chave da API não está configurada.",
      "userId": "ID do Usuário: {{userId}}",
      "userIdNotSet": "ID do Usuário: Não definido",
      "environment": "Ambiente: {{environment}}",
      "apiKey": "Chave da API: {{apiKey}}",
      "recentEvents": "Eventos Recentes ({{count}})",
      "clear": "Limpar",
      "noRecentEvents": "Nenhum evento recente",
      "actions": "Ações",
      "refresh": "🔄 Atualizar",
      "clearEvents": "Limpar Eventos",
      "simulateSessionExpiry": "⏰ Simular Expiração de Sessão"
    }
  },
  "blockaid": {
    "brand": "Blockaid",
    "security": {
      "token": {
        "malicious": "Este token foi marcado como malicioso",
        "suspicious": "Este token foi marcado como suspeito",
        "warning": "Este token foi marcado como aviso",
        "spam": "Este token foi marcado como spam"
      },
      "site": {
        "malicious": "Este site foi marcado como malicioso",
        "suspicious": "Este site não foi encontrado no banco de dados",
        "confirmTrust": "Só confirme se você confia neste site"
      },
      "transaction": {
        "simulationFailed": "Falha na simulação da transação",
        "malicious": "Esta transação foi marcada como maliciosa",
        "warning": "Esta transação foi marcada como aviso",
        "unableToSimulate": "Não foi possível simular a transação",
        "noBalanceChanges": "Nenhuma mudança de saldo detectada"
      }
    }
  },
  "signTransactionDetails": {
    "title": "Detalhes da Transação",
    "summary": {
      "operationsCount": "Operações",
      "fee": "Taxas",
      "sequence": "Sequência #",
      "memo": "Memo",
      "xdr": "XDR"
    },
    "authorizations": {
      "title": "Autorizações",
      "invoke": "Invocar",
      "contractCreation": "Criação de contrato",
      "contractId": "ID do Contrato",
      "functionName": "Nome da função",
      "parameters": "Parâmetros",
      "contractAddress": "Endereço do contrato"
    },
    "operations": {
      "destinationWithNumber": "Destino #{{number}}",
      "destination": "Destino",
      "startingBalance": "Saldo inicial",
      "tokenCode": "Código do token",
      "amount": "Valor",
      "sendMax": "Enviar máximo",
      "destinationToken": "Token de destino",
      "destinationAmount": "Valor de destino",
      "path": "Caminho",
      "issuer": "Emissor",
      "sendAmount": "Valor enviado",
      "destinationMinimum": "Mínimo de destino",
      "buying": "Comprando",
      "selling": "Vendendo",
      "price": "Preço",
      "offerId": "ID da oferta",
      "buyAmount": "Quantidade de compra",
      "signer": "Assinante",
      "signerWeight": "Peso do assinante",
      "inflationDestination": "Destino da inflação",
      "homeDomain": "Domínio principal",
      "highThreshold": "Limite alto",
      "mediumThreshold": "Limite médio",
      "lowThreshold": "Limite baixo",
      "masterWeight": "Peso mestre",
      "setFlags": "Definir flags",
      "clearFlags": "Limpar flags",
      "tokenA": "Token A",
      "tokenB": "Token B",
      "fee": "Taxa",
      "type": "Tipo",
      "limit": "Limite",
      "trustor": "Trustor",
      "authorize": "Autorizar",
      "name": "Nome",
      "value": "Valor",
      "bumpTo": "Elevar para",
      "predicate": "Predicado",
      "balanceId": "ID do saldo",
      "sponsoredId": "ID patrocinado",
      "from": "De",
      "flags": {
        "authorized": "Autorizado",
        "authorizedToMaintainLiabilities": "Autorizado a manter responsabilidades",
        "clawbackEnabled": "Clawback habilitado"
      },
      "liquidityPoolId": "ID do pool de liquidez",
      "maxAmountA": "Quantidade máx A",
      "maxAmountB": "Quantidade máx B",
      "maxPrice": "Preço máx",
      "minPrice": "Preço mín",
      "minAmountA": "Quantidade mín A",
      "minAmountB": "Quantidade mín B",
      "extendTo": "Estender para",
      "functionName": "Nome da função",
      "createContract": "Criar contrato",
      "uploadContractWasm": "Carregar WASM do contrato",
      "signerKey": "Chave do assinante",
      "signerSha256Hash": "Hash SHA256 do assinante",
      "preAuthTransaction": "Transação pré-autorizada",
      "signedPayload": "Payload assinado",
      "account": "Conta",
      "seller": "Vendedor",
      "wasm": "WASM",
      "parameters": "Parâmetros",
      "source": "Origem",
      "executableType": "Tipo de executável",
      "accountId": "ID da conta",
      "salt": "Salt"
    },
    "claimPredicates": {
      "unconditional": "Incondicional",
      "conditional": "Condicional",
      "and": "E",
      "or": "Ou",
      "not": "Não",
      "beforeRelativeTime": "Antes do tempo relativo",
      "beforeAbsoluteTime": "Antes do tempo absoluto"
    }
  }
}<|MERGE_RESOLUTION|>--- conflicted
+++ resolved
@@ -315,14 +315,11 @@
     "view": "Visualizar",
     "refreshMetadata": "Atualizar metadados",
     "viewOnStellarExpert": "Ver no stellar.expert",
-<<<<<<< HEAD
+    "removeCollectible": "Remover colecionável",
     "saveToPhotos": "Salvar na galeria",
     "imageSavedToPhotos": "Imagem salva na galeria",
     "imageSaveFailed": "Falha ao salvar imagem na galeria",
     "imageSaveAttempted": "Tentativa de salvar, verifique suas fotos"
-=======
-    "removeCollectible": "Remover colecionável"
->>>>>>> ddd346fe
   },
   "addCollectibleScreen": {
     "title": "Adicionar Colecionável",
