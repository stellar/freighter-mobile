{
  "wallet": "Carteira",
  "freighterWallet": "Carteira Freighter",
  "noInternetConnection": "Sem conexão com a internet",
  "accountAddressCopied": "Endereço da conta copiado!",
  "common": {
    "edit": "Editar",
    "close": "Fechar",
    "paste": "Colar",
    "done": "Concluído",
    "none": "Nenhum",
    "cancel": "Cancelar",
    "confirm": "Confirmar",
    "continue": "Continuar",
    "save": "Salvar",
    "add": "Adicionar",
    "remove": "Remover",
    "copied": "Copiado para a área de transferência!",
<<<<<<< HEAD
    "loading": "Carregando...",
    "error": "Erro"
=======
    "unknownError": "Erro desconhecido",
    "error": "Erro: {{errorMessage}}"
>>>>>>> 643ba68b
  },
  "home": {
    "title": "Início",
    "buy": "Comprar",
    "send": "Enviar",
    "swap": "Trocar",
    "copy": "Copiar",
    "actions": {
      "settings": "Configurações",
      "manageAssets": "Gerenciar ativos",
      "myQRCode": "Meu QR code"
    },
    "manageAccount": {
      "title": "Carteiras",
      "addWallet": "Adicionar uma carteira",
      "renameWallet": "Renomear carteira",
      "copyAddress": "Copiar endereço",
      "myQRCode": "Meu QR code"
    }
  },
  "renameAccountModal": {
    "currentName": "Nome atual",
    "skip": "Pular",
    "saveName": "Salvar nome",
    "nameInputPlaceholder": "Digite um nome para sua carteira"
  },
  "settings": {
    "title": "Configurações",
    "logout": "Sair",
    "network": "Rede",
    "version": "Versão {{version}}"
  },
  "changeNetworkScreen": {
    "title": "Mudar Rede",
    "currentNetwork": "Rede atual"
  },
  "welcomeScreen": {
    "createNewWallet": "Criar uma nova carteira",
    "iAlreadyHaveWallet": "Já tenho uma carteira",
    "terms": {
      "byProceeding": "Ao prosseguir, você concorda com os ",
      "termsOfService": "termos de uso do Freighter"
    }
  },
  "choosePasswordScreen": {
    "title": "Escolha uma Senha",
    "passwordInputPlaceholder": "Digite sua senha",
    "passwordNote": "Mínimo de 8 caracteres",
    "defaultActionButtonText": "Continuar",
    "footerNoteText": "Não podemos recuperar sua senha.\nCertifique-se de mantê-la em um local seguro."
  },
  "confirmPasswordScreen": {
    "title": "Confirmar Senha",
    "passwordInputPlaceholder": "Confirme sua senha",
    "passwordNote": "Mínimo de 8 caracteres",
    "defaultActionButtonText": "Continuar",
    "footerNoteText": "Não podemos recuperar sua senha.\nCertifique-se de mantê-la em um local seguro."
  },
  "recoveryPhraseAlertScreen": {
    "title": "Frase de Recuperação",
    "warningBlockOne": "Sua frase de recuperação dá acesso à sua conta e é a única maneira de acessá-la em um novo aplicativo.",
    "warningBlockTwo": "Mantenha-a em um local seguro.",
    "defaultActionButtonText": "Entendi, revelar minha frase"
  },
  "recoveryPhraseScreen": {
    "title": "Sua Frase de Recuperação",
    "warning": "Isso é só para seus olhos. Nunca compartilhe isso.",
    "copyButtonText": "Copiar para a área de transferência",
    "defaultActionButtonText": "Continuar",
    "footerNoteText": "Certifique-se de manter isso em um\nlocal seguro antes de continuar"
  },
  "validateRecoveryPhraseScreen": {
    "title": "Digite a Palavra #{{number}}",
    "inputPlaceholder": "Digite a palavra correta",
    "errorText": "Palavra incorreta, tente novamente",
    "defaultActionButtonText": "Continuar"
  },
  "importWalletScreen": {
    "title": "Importar Carteira",
    "textAreaPlaceholder": "Digite a frase de recuperação",
    "textAreaNote": "Frases geralmente têm 12 ou 24 palavras",
    "defaultActionButtonText": "Importar carteira"
  },
  "lockScreen": {
    "title": "Bem-vindo de volta",
    "description": "Digite a senha para desbloquear o Freighter",
    "passwordInputPlaceholder": "Digite sua senha",
    "unlockButtonText": "Desbloquear",
    "forgotPasswordButtonText": "Esqueci minha senha"
  },
  "onboarding": {
    "typePassword": "Digite sua senha",
    "typePasswordNote": "Mínimo de 8 caracteres",
    "skip": "Pular",
    "pasteFromClipboard": "Colar da área de transferência"
  },
  "discovery": {
    "title": "Wallet Connect",
    "inputPlaceholder": "Insira um URI do WalletConnect",
    "scanQRCode": "Scanear QR Code",
    "connect": "Conectar",
    "pairingError": "Falha ao conectar",
    "invalidUriError": "Por favor, insira um URI válido",
    "disconnectAllSessions": "Desconectar de todos os aplicativos",
    "connectedDapps": "Aplicativos Conectados",
    "noConnectedDapps": "Você não está conectado a nenhum aplicativo"
  },
  "history": {
    "title": "Histórico"
  },
  "recoveryPhraseWarning": {
    "yourRecoveryPhrase": "Sua frase de recuperação dá acesso total às suas carteiras e fundos.",
    "ifYouForgetYourPassword": "Se você esquecer sua senha, use a frase de recuperação para acessar sua carteira",
    "dontShareWithAnyone": "Não compartilhe esta frase com ninguém",
    "neverAskForYourPhrase": "A Stellar Development Foundation nunca pedirá sua frase",
    "ifYouLose": "Se você a perder, não poderemos recuperá-la"
  },
  "authStore": {
    "error": {
      "accountListNotFound": "Lista de contas não encontrada",
      "accountNotFound": "Conta não encontrada",
      "hashKeyNotFound": "Hash key não encontrada",
      "temporaryStoreNotFound": "Temporary store não encontrado",
      "privateKeyNotFound": "Chave privada não encontrada",
      "authenticationExpired": "Autenticação expirada",
      "failedToLogout": "Falha ao sair",
      "noActiveAccount": "Nenhuma conta ativa",
      "noKeyPairFound": "Nenhum par de chaves encontrado",
      "failedToSignUp": "Falha ao criar conta",
      "failedToSignIn": "Falha ao entrar",
      "failedToImportWallet": "Falha ao importar carteira",
      "failedToLoadAccount": "Falha ao carregar conta",
      "invalidPassword": "Senha inválida. Por favor, tente novamente.",
      "failedToCreateAccount": "Falha ao criar conta. Por favor, tente novamente."
    },
    "account": "Conta {{number}}"
  },
  "balancesList": {
    "title": "Tokens",
    "error": "Erro ao carregar saldos",
    "empty": "Nenhum saldo encontrado"
  },
  "friendbotButton": {
    "title": "Adicionar saldo com Friendbot"
  },
  "manageAssetsScreen": {
    "title": "Gerenciar ativos",
    "hiddenTokens": "Tokens ocultos",
    "addAssetButton": "Adicionar um ativo",
    "tokenAddressCopied": "Endereço do token copiado!",
    "moreInfo": {
      "title": "Gerenciar Ativos",
      "block1": "Quando você gerencia ativos na blockchain Stellar, você está criando e controlando representações digitais de valor, como moedas ou tokens.",
      "block2": "Isso envolve configurar trustlines, que permitem que os usuários mantenham e negociem seus ativos, e configurar flags para controlar o acesso e o uso. Ao aproveitar esses recursos, você pode emitir, distribuir e gerenciar seus ativos com segurança, mantendo a conformidade e a flexibilidade."
    },
    "actions": {
      "copyAddress": "Copiar endereço",
      "hideAsset": "Ocultar ativo",
      "unhideAsset": "Mostrar ativo",
      "removeAsset": "Remover ativo"
    },
    "removeAssetAlert": {
      "title": "Remover ativo",
      "message": "Tem certeza que deseja remover este ativo?",
      "cancel": "Cancelar",
      "remove": "Remover"
    },
    "removeAssetError": "Erro ao remover ativo {{assetCode}}",
    "removeAssetSuccess": "{{assetCode}} removido com sucesso"
  },
  "addAssetScreen": {
    "title": "Adicionar um ativo",
    "addAssetButton": "Adicionar ativo",
    "searchPlaceholder": "Pesquisar nome ou endereço do token",
    "pasteFromClipboard": "Colar da área de transferência",
    "tokenAddressCopied": "Endereço do token copiado!",
    "popular": "Popular",
    "native": "Nativo",
    "onYourList": "Na sua lista",
    "addAsset": "Adicionar Ativo",
    "disclaimer": "Permitir que o ativo seja visível na sua carteira. Adicione apenas ativos que você reconheça e confie.",
    "toastSuccess": "{{assetCode}} adicionado com sucesso como um ativo",
    "toastError": "Erro ao adicionar ativo {{assetCode}}",
    "emptyState": "Nenhum ativo encontrado",
    "somethingWentWrong": "Algo deu errado, por favor tente novamente mais tarde"
  },
  "manageAssetRightContent": {
    "copyAddress": "Copiar endereço",
    "hideAsset": "Ocultar ativo",
    "unhideAsset": "Mostrar ativo",
    "tokenAddressCopied": "Endereço do token copiado!",
    "removeAssetModal": {
      "title": "Remover {{assetCode}}?",
      "message": "Tem certeza que deseja remover este ativo?\nDepois de remover um ativo, você terá que adicioná-lo novamente mais tarde."
    }
  },
  "sendPaymentScreen": {
    "title": "Enviar para",
    "inputPlaceholder": "Digite o endereço",
    "recents": "Recentes",
    "suggestions": "Sugestões",
    "cannotSendToSelf": "Não é possível enviar para você mesmo",
    "invalidAddress": "Endereço Stellar inválido"
  },
  "transactionTokenScreen": {
    "title": "Enviando"
  },
  "transactionAmountScreen": {
    "title": "Enviar",
    "percentageButtons": {
      "twentyFive": "25%",
      "fifty": "50%",
      "seventyFive": "75%",
      "max": "Máx"
    },
    "reviewButton": "Revisar",
    "menu": {
      "fee": "Taxa: {{fee}} XLM",
      "timeout": "Tempo limite: {{timeout}}(s)",
      "addMemo": "Adicionar memo",
      "editMemo": "Editar memo"
    },
    "details": {
      "from": "De",
      "memo": "Memo",
      "none": "Nenhum",
      "fee": "Taxa",
      "xdr": "XDR"
    }
  },
  "addAnotherWalletScreen": {
    "title": "Adicionar outra carteira",
    "actions": {
      "createNewWallet": "Criar uma nova carteira",
      "createNewWalletDescription": "Criar uma carteira na sua frase de recuperação",
      "importStellarSecretKey": "Importar uma chave secreta Stellar",
      "importStellarSecretKeyDescription": "Adicionar uma carteira usando uma frase de recuperação"
    },
    "helperBottomSheet": {
      "title": "Adicionar outra carteira",
      "description": "Você precisa de pelo menos 1 XLM para ter uma conta na Stellar. Compre Stellar Lumens (XLM) facilmente usando um de nossos on-ramps ou transfira XLM de outra carteira para esta carteira."
    }
  },
  "verifyPasswordScreen": {
    "title": "Verificar Senha",
    "genericError": "Algo deu errado. Por favor, tente novamente.",
    "verifyPasswordTemplateTitle": "Digite sua senha",
    "verifyPasswordTemplateDescription": "Digite sua senha para verificar sua conta.",
    "actions": {
      "createNewWallet": "Criar nova carteira"
    }
  },
  "logout": "Sair",
  "clipboard": {
    "failed": "Falha ao copiar para a área de transferência"
  },
  "dappConnectionBottomSheetContent": {
    "connectionRequest": "Solicitação de conexão",
    "disclaimer": "Permita que o site visualize seu endereço da carteira, saldo, atividade e solicite aprovação para transações",
    "connect": "Conectar"
  },
  "transactionMemoScreen": {
    "title": "Memo",
    "placeholder": "Digite seu memo",
    "optional": "(opcional)",
    "errors": {
      "invalid": "Formato de memo inválido",
      "tooLong": "Memo é muito longo (máximo {{max}} bytes)"
    }
  },
  "transactionTimeoutScreen": {
    "title": "Tempo Limite da Transação",
    "seconds": "segundos",
    "setRecommended": "Definir recomendado",
    "inputPlaceholder": "Digite o tempo limite",
    "errors": {
      "required": "Tempo limite da transação é obrigatório",
      "invalid": "Tempo limite da transação inválido",
      "greaterThanZero": "O tempo limite deve ser maior que 0"
    },
    "description": "Número de segundos que podem passar antes que esta transação não possa mais ser aceita pela rede",
    "timeoutInSeconds": "Tempo limite em segundos"
  },
  "transactionFeeScreen": {
    "title": "Taxa da Transação",
    "setRecommended": "Definir recomendado",
    "congestion": "Congestionamento {{networkCongestion}}",
    "errors": {
      "required": "Taxa de transação é obrigatória",
      "invalid": "Taxa de transação inválida",
      "tooLow": "A taxa deve ser maior que {{min}}"
    }
  },
  "low": "baixo",
  "medium": "médio",
  "high": "alto",
  "transactionReviewScreen": {
    "title": "Você está enviando",
    "previousSend": "1 envio anterior",
    "reviewMessage": "Certifique-se de revisar a transação acima, uma vez que você confirme, ela é irreversível"
  },
  "transactionProcessingScreen": {
    "sending": "Enviando",
    "sent": "Enviado!",
    "closeMessage": "Você pode fechar esta tela, sua transação deve ser concluída em menos de um minuto",
    "viewTransaction": "Ver transação",
    "wasSentTo": " foi enviado para ",
    "to": " para "
  },
  "transactionDetailsBottomSheet": {
    "sent": "Enviado {{tokenCode}}",
    "firstTimeSend": "Primeiro envio",
    "status": "Status",
    "statusSuccess": "Sucesso",
    "rate": "Taxa",
    "fee": "Comissão",
    "viewOnExpert": "Ver no stellar.expert"
  },
  "dappRequestBottomSheetContent": {
    "transactionRequest": "Solicitação de transação",
    "cancel": "Cancelar",
    "confirm": "Confirmar",
    "xdrItem": "XDR",
    "itemCopied": "{{itemName}} copiado para a área de transferência!"
  },
  "qrScanner": {
    "cameraNotAvailable": "Câmera não disponível ou não permitida"
  },
  "walletKit": {
    "connectionSuccessfull": "Conexão com {{dappName}} realizada com sucesso!",
    "returnToBrowser": "Você pode agora retornar ao seu navegador",
    "signingSuccessfull": "Transação assinada com sucesso!",
    "userRejected": "O usuário rejeitou a solicitação",
    "errorInitializing": "Erro ao inicializar o WalletConnect",
    "errorConnecting": "Erro ao conectar com {{dappName}}",
    "errorSigning": "Erro ao assinar a transação",
    "errorRespondingRequest": "Erro ao responder à solicitação de transação",
    "errorWrongNetwork": "Rede incorreta",
    "errorWrongNetworkMessage": "Por favor, mude para a rede {{targetNetworkName}} nas Configurações do Freighter e tente novamente"
  }
}<|MERGE_RESOLUTION|>--- conflicted
+++ resolved
@@ -16,13 +16,9 @@
     "add": "Adicionar",
     "remove": "Remover",
     "copied": "Copiado para a área de transferência!",
-<<<<<<< HEAD
     "loading": "Carregando...",
-    "error": "Erro"
-=======
-    "unknownError": "Erro desconhecido",
-    "error": "Erro: {{errorMessage}}"
->>>>>>> 643ba68b
+    "error": "Erro",
+    "unknownError": "Erro desconhecido"
   },
   "home": {
     "title": "Início",
