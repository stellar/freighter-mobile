--- conflicted
+++ resolved
@@ -696,11 +696,7 @@
     }
   },
   "accountQRCodeScreen": {
-<<<<<<< HEAD
-    "title": "QR Code",
-=======
     "title": "Receber fundos",
->>>>>>> d3db3324
     "copyButton": "Copiar endereço",
     "helpButton": "Ajuda",
     "helperText": "Digitalize o código QR ou \n copie seu endereço",
@@ -718,16 +714,11 @@
     "pairingError": "Falha ao parear",
     "invalidUriError": "Por favor, insira um URI do WalletConnect válido"
   },
-<<<<<<< HEAD
   "qrCodeScannerScreen": {
     "title": "Escanear para enviar"
   },
-  "buyXLMScreen": {
-    "title": "Adicionar XLM",
-=======
   "addFundsScreen": {
     "title": "Adicionar fundos",
->>>>>>> d3db3324
     "bottomSheet": {
       "description": "Você precisa de pelo menos 1 XLM para ter uma conta na Stellar. Adicione Stellar Lumens (XLM) facilmente transferindo de outra carteira para esta carteira."
     },
