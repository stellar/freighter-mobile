--- conflicted
+++ resolved
@@ -464,7 +464,6 @@
       "unexpectedSearchError": "Ocorreu um erro inesperado durante a pesquisa"
     }
   },
-<<<<<<< HEAD
   "swapFromScreen": {
     "title": "Swap from",
     "inputPlaceholder": "Pesquisar nome ou endereço do token"
@@ -498,7 +497,7 @@
   },
   "swapSlippageScreen": {
     "title": "Allowed Slippage"
-=======
+  },
   "accountQRCodeScreen": {
     "title": "Receber XLM",
     "copyButton": "Copiar endereço",
@@ -553,6 +552,5 @@
     "balance": "Saldo",
     "value": "Valor",
     "listHeader": "Sua atividade de {{tokenName}}"
->>>>>>> d2795210
   }
 }