{
  "wallet": "Carteira",
  "network": "Rede",
  "freighterWallet": "Carteira Freighter",
  "noInternetConnection": "Sem conexão com a internet",
  "accountAddressCopied": "Endereço da conta copiado!",
  "common": {
    "edit": "Editar",
    "close": "Fechar",
    "paste": "Colar",
    "done": "Concluído",
    "none": "Nenhum",
    "cancel": "Cancelar",
    "confirm": "Confirmar",
    "continue": "Continuar",
    "save": "Salvar",
    "add": "Adicionar",
    "remove": "Remover",
    "copied": "Copiado para a área de transferência!",
    "loading": "Carregando...",
    "error": "Erro: {{errorMessage}}",
    "unknownError": "Erro desconhecido",
    "review": "Revisar",
    "and": " e "
  },
  "home": {
    "title": "Início",
    "buy": "Adicionar",
    "send": "Enviar",
    "swap": "Trocar",
    "copy": "Copiar",
    "actions": {
      "settings": "Configurações",
      "manageAssets": "Gerenciar ativos",
      "myQRCode": "Meu QR code"
    },
    "manageAccount": {
      "title": "Carteiras",
      "addWallet": "Adicionar uma carteira",
      "renameWallet": "Renomear carteira",
      "copyAddress": "Copiar endereço",
      "viewOnExplorer": "Ver no stellar.expert"
    },
    "account": {
      "imported": "Importada"
    }
  },
  "renameAccountModal": {
    "currentName": "Nome atual",
    "saveName": "Salvar nome",
    "nameInputPlaceholder": "Digite um nome para sua carteira"
  },
  "settings": {
    "title": "Configurações",
    "logout": "Sair",
    "network": "Rede",
    "preferences": "Preferências",
    "version": "Versão {{version}}",
    "help": "Ajuda",
    "feedback": "Compartilhar Feedback",
    "about": "Sobre",
    "security": "Segurança"
  },
  "preferences": {
    "anonymousDataSharing": {
      "title": "Compartilhamento de dados anônimos",
      "description": "Permitir que o Freighter colete informações limitadas sobre o uso. Coletaremos chaves públicas, valores de transações e saldos. Essas informações não serão usadas para marketing ou para identificar você pessoalmente. Não coletaremos informações como nome, endereço, e-mails, números de telefone, etc."
    },
    "permissionModal": {
      "enable": {
        "title": "Habilitar Analytics",
        "description": "Para habilitar o compartilhamento de dados anônimos, você precisará permitir permissões de rastreamento nas configurações do seu dispositivo.",
        "instruction": "Toque em \"Abrir Configurações\" abaixo, depois encontre Freighter e habilite \"Permitir Rastreamento\"."
      },
      "disable": {
        "title": "Desabilitar Analytics",
        "description": "Para desabilitar o compartilhamento de dados anônimos, você precisará alterar as permissões de rastreamento nas configurações do seu dispositivo.",
        "instruction": "Toque em \"Abrir Configurações\" abaixo, depois encontre Freighter e desabilite \"Permitir Rastreamento\"."
      },
      "openSettings": "Abrir Configurações",
      "notNow": "Agora não"
    },
    "hideDust": {
      "title": "Ocultar pagamentos pequenos",
      "description": "Ocultar pagamentos menores que 0,1 XLM"
<<<<<<< HEAD
    },
    "memoValidation": {
      "title": "Verificação com stellar.expert",
      "description": "Validar endereços que requerem um memo"
=======
>>>>>>> 2749778d
    }
  },
  "shareFeedbackScreen": {
    "title": "Compartilhar Feedback",
    "discord": "Entre na comunidade do Discord",
    "github": "Reportar problema no Github"
  },
  "aboutScreen": {
    "title": "Sobre",
    "freighterDescription": "Freighter é uma carteira sem custódia para a blockchain Stellar",
    "listTitle": "Links",
    "stellarFoundation": "© {{year}} Stellar Development Foundation",
    "links": {
      "freighter": "freighter.app",
      "stellar": "stellar.org",
      "privacyPolicy": "Política de Privacidade",
      "termsOfService": "Termos de Serviço"
    }
  },
  "changeNetworkScreen": {
    "title": "Mudar Rede",
    "currentNetwork": "Rede atual",
    "networkSettings": "Configurações de Rede",
    "unfundedAccount": {
      "message": "Para começar a usar esta conta, financie-a com pelo menos 1 XLM.",
      "learnMore": "Saiba mais",
      "fundAccountButton": "Adicionar XLM"
    }
  },
  "networkSettingsScreen": {
    "title": "Configurações de Rede",
    "networkName": "Nome da Rede",
    "horizonUrl": "URL RPC do Horizon",
    "passphrase": "Frase Secreta",
    "friendbotUrl": "URL do Friendbot",
    "friendbotPlaceholder": "Insira a URL do Friendbot"
  },
  "welcomeScreen": {
    "createNewWallet": "Criar uma nova carteira",
    "iAlreadyHaveWallet": "Já tenho uma carteira",
    "terms": {
      "byProceeding": "Ao prosseguir, você concorda com os ",
      "termsOfService": "termos de uso do Freighter",
      "privacyPolicy": "política de privacidade"
    }
  },
  "choosePasswordScreen": {
    "title": "Escolha uma Senha",
    "passwordInputPlaceholder": "Digite sua senha",
    "passwordNote": "Mínimo de 8 caracteres",
    "defaultActionButtonText": "Continuar",
    "footerNoteText": "Não podemos recuperar sua senha.\nCertifique-se de mantê-la em um local seguro."
  },
  "confirmPasswordScreen": {
    "title": "Confirmar Senha",
    "passwordInputPlaceholder": "Confirme sua senha",
    "passwordNote": "Mínimo de 8 caracteres",
    "defaultActionButtonText": "Continuar",
    "footerNoteText": "Não podemos recuperar sua senha.\nCertifique-se de mantê-la em um local seguro."
  },
  "recoveryPhraseAlertScreen": {
    "title": "Frase de Recuperação",
    "warningBlockOne": "Sua frase de recuperação dá acesso à sua conta e é a única maneira de acessá-la em um novo aplicativo.",
    "warningBlockTwo": "Mantenha-a em um local seguro.",
    "defaultActionButtonText": "Entendi, revelar minha frase"
  },
  "recoveryPhraseScreen": {
    "title": "Sua Frase de Recuperação",
    "warning": "Isso é só para seus olhos. Nunca compartilhe isso.",
    "copyButtonText": "Copiar para a área de transferência",
    "defaultActionButtonText": "Continuar",
    "footerNoteText": "Certifique-se de manter isso em um\nlocal seguro antes de continuar"
  },
  "validateRecoveryPhraseScreen": {
    "title": "Digite a Palavra #{{number}}",
    "inputPlaceholder": "Digite a palavra correta",
    "errorText": "Palavra incorreta, tente novamente",
    "defaultActionButtonText": "Continuar"
  },
  "importWalletScreen": {
    "title": "Importar Carteira",
    "textAreaPlaceholder": "Digite a frase de recuperação",
    "textAreaNote": "Frases geralmente têm 12 ou 24 palavras",
    "defaultActionButtonText": "Importar carteira"
  },
  "lockScreen": {
    "title": "Bem-vindo de volta",
    "description": "Digite a senha para desbloquear o Freighter",
    "passwordInputPlaceholder": "Digite sua senha",
    "unlockButtonText": "Desbloquear",
    "forgotPasswordButtonText": "Esqueci minha senha"
  },
  "onboarding": {
    "continue": "Continuar",
    "typePassword": "Digite sua senha",
    "typePasswordNote": "Mínimo de 8 caracteres",
    "pasteFromClipboard": "Colar da área de transferência",
    "doThisLaterButtonText": "Fazer isso depois"
  },
  "connectedApps": {
    "title": "Aplicativos Conectados",
    "noConnectedDapps": "Nenhum aplicativo conectado. Encontre aplicativos\npara usar em Discover.",
    "goToDiscover": "Ir para o Discover",
    "disconnectAllSessions": "Desconectar todos"
  },
  "discovery": {
    "defaultTabTitle": "Nova Aba",
    "recent": "Recentes",
    "trending": "Em Alta",
    "legalDisclaimer": "Ao se conectar a esses dapps, você reconhece que está interagindo com eles por sua própria conta e risco. Não podemos recuperar fundos. Nunca compartilhe sua frase de recuperação ou chave privada.",
    "oneTab": "1 Aba",
    "tabs": "{{count}} Abas",
    "urlBarPlaceholder": "Pesquisar ou digitar um site",
    "openInBrowser": "Abrir no Navegador",
    "share": "Compartilhar",
    "reload": "Recarregar",
    "closeAllTabs": "Fechar todas as abas",
    "closeThisTab": "Fechar esta aba"
  },
  "history": {
    "title": "Histórico",
    "emptyState": {
      "title": "Nenhuma transação para mostrar"
    },
    "error": "Erro ao carregar o histórico",
    "refresh": "Atualizar",
    "refreshing": "Atualizando...",
    "transactionHistory": {
      "transaction": "Transação",
      "createAccount": "Criar conta",
      "accountFunded": "Conta creditada",
      "addedTrustline": "Trustline adicionada",
      "removedTrustline": "Trustline removida",
      "received": "Recebido",
      "sent": "Enviado",
      "swapTwoAssets": "{{srcAssetCode}} por {{destAssetCode}}",
      "swappedTwoAssets": "Trocado {{srcAssetCode}} por {{destAssetCode}}",
      "swapped": "Trocado",
      "transactionFailed": "Transação falhou",
      "failed": "Falhou",
      "contract": "Contrato",
      "interacted": "Interagiu",
      "minted": "Emitido",
      "mintedToSelf": "Emitido {{tokenSymbol}} para si mesmo",
      "unknown": "Desconhecido",
      "ops": "ops"
    },
    "transactionDetails": {
      "viewOnStellarExpert": "Ver no stellar.expert",
      "fee": "Taxa",
      "status": "Status",
      "statusSuccess": "Sucesso",
      "statusFailed": "Falhou",
      "rate": "Cotação",
      "firstTimeSend": "Envio pela primeira vez",
      "addressCopied": "Endereço copiado para a área de transferência",
      "startingBalance": "Saldo inicial:",
      "minter": "Emissor",
      "mintedTo": "Emitido para"
    }
  },
  "tokenDetailsScreen": {
    "sorobanToken": "Token Soroban",
    "priceChange": "{{percentage}}%",
    "balance": "Saldo",
    "value": "Valor",
    "listHeader": "Sua atividade de {{tokenName}}",
    "swap": "Trocar",
    "send": "Enviar"
  },
  "recoveryPhraseWarning": {
    "yourRecoveryPhrase": "Sua frase de recuperação dá acesso total às suas carteiras e fundos.",
    "ifYouForgetYourPassword": "Se você esquecer sua senha, use a frase de recuperação para acessar sua carteira",
    "dontShareWithAnyone": "Não compartilhe esta frase com ninguém",
    "neverAskForYourPhrase": "A Stellar Development Foundation nunca pedirá sua frase",
    "ifYouLose": "Se você a perder, não poderemos recuperá-la"
  },
  "authStore": {
    "error": {
      "accountListNotFound": "Lista de contas não encontrada",
      "accountNotFound": "Conta não encontrada",
      "hashKeyNotFound": "Hash key não encontrada",
      "temporaryStoreNotFound": "Temporary store não encontrado",
      "privateKeyNotFound": "Chave privada não encontrada",
      "authenticationExpired": "Autenticação expirada",
      "failedToLogout": "Falha ao sair",
      "noActiveAccount": "Nenhuma conta ativa",
      "noKeyPairFound": "Nenhum par de chaves encontrado",
      "failedToSignUp": "Falha ao criar conta",
      "failedToSignIn": "Falha ao entrar",
      "failedToImportWallet": "Falha ao importar carteira",
      "failedToLoadAccount": "Falha ao carregar conta",
      "invalidPassword": "Senha inválida. Por favor, tente novamente.",
      "failedToCreateAccount": "Falha ao criar conta. Por favor, tente novamente.",
      "accountAlreadyExists": "Conta já existe",
      "failedToImportSecretKey": "Falha ao importar chave secreta"
    },
    "account": "Conta {{number}}"
  },
  "balancesList": {
    "title": "Tokens",
    "error": "Erro ao carregar saldos",
    "empty": "Nenhum saldo encontrado",
    "unfundedAccount": {
      "message": "Para começar a usar esta conta, financie-a com pelo menos 1 XLM.",
      "learnMore": "Saiba mais",
      "fundAccountButton": "Adicionar XLM"
    }
  },
  "friendbotButton": {
    "title": "Adicionar saldo com Friendbot"
  },
  "manageAssetsScreen": {
    "title": "Gerenciar ativos",
    "hiddenTokens": "Tokens ocultos",
    "addTokenButton": "Adicionar um token",
    "tokenAddressCopied": "Endereço do token copiado!",
    "moreInfo": {
      "title": "Gerenciar Ativos",
      "block1": "Quando você gerencia ativos na blockchain Stellar, você está criando e controlando representações digitais de valor, como moedas ou tokens.",
      "block2": "Isso envolve configurar trustlines, que permitem que os usuários mantenham e negociem seus ativos, e configurar flags para controlar o acesso e o uso. Ao aproveitar esses recursos, você pode emitir, distribuir e gerenciar seus ativos com segurança, mantendo a conformidade e a flexibilidade."
    },
    "actions": {
      "copyAddress": "Copiar endereço",
      "removeAsset": "Remover ativo"
    },
    "removeAssetAlert": {
      "title": "Remover ativo",
      "message": "Tem certeza que deseja remover este ativo?",
      "cancel": "Cancelar",
      "remove": "Remover"
    },
    "removeAssetError": "Erro ao remover ativo {{assetCode}}",
    "removeAssetSuccess": "{{assetCode}} removido com sucesso"
  },
  "addAssetScreen": {
    "title": "Adicionar um ativo",
    "addTokenButton": "Aprovar",
    "searchPlaceholder": "Pesquisar nome ou endereço do token",
    "pasteFromClipboard": "Colar da área de transferência",
    "tokenAddressCopied": "Endereço do token copiado!",
    "popular": "Popular",
    "native": "Nativo",
    "onYourList": "Na sua lista",
    "addToken": "Adicionar token",
    "approveTrustline": "Aprovar Trustline",
    "disclaimer": "Permitir que o token seja exibido na sua carteira. Isso não adiciona o ativo à sua conta.",
    "confirmTrust": "Só confirme se você confia neste token",
    "maliciousAsset": "Este token foi marcado como malicioso",
    "suspiciousAsset": "Este token foi marcado como suspeito",
    "assetAddress": "Endereço do Token",
    "approveAnyway": "Aprovar mesmo assim",
    "toastSuccess": "{{assetCode}} adicionado com sucesso como um ativo",
    "toastError": "Erro ao adicionar ativo {{assetCode}}",
    "emptyState": "Nenhum ativo encontrado",
    "somethingWentWrong": "Algo deu errado, por favor tente novamente mais tarde"
  },
  "securityWarning": {
    "doNotProceed": "Não prossiga",
    "suspiciousRequest": "Solicitação suspeita",
    "unsafeTransaction": "Esta transação não parece segura pelos seguintes motivos.",
    "cancel": "Cancelar",
    "connectAnyway": "Conectar mesmo assim",
    "poweredBy": "Desenvolvido por",
    "feedback": "Feedback?",
    "maliciousAsset": "Este token é uma fraude",
    "lowLiquidity": "Este token tem baixa liquidez",
    "maliciousSite": "Este site é um aplicativo malicioso"
  },
  "security": {
    "notOnYourLists": "Este ativo não está em uma das suas listas",
    "relativelyNewAsset": "Este é um ativo relativamente novo",
    "assetIsScam": "Este ativo é uma fraude",
    "suspiciousAsset": "Este ativo pode ser suspeito",
    "lowLiquidity": "Este ativo tem baixa liquidez",
    "poweredByBlockaid": "Powered by",
    "learnMore": "Saiba mais",
    "addAnyway": "Adicionar mesmo assim"
  },
  "manageAssetRightContent": {
    "copyAddress": "Copiar endereço",
    "hideAsset": "Ocultar ativo",
    "unhideAsset": "Mostrar ativo",
    "tokenAddressCopied": "Endereço do token copiado!",
    "removeAssetModal": {
      "title": "Remover {{assetCode}}?",
      "message": "Tem certeza que deseja remover este ativo?\nDepois de remover um ativo, você terá que adicioná-lo novamente mais tarde."
    }
  },
  "sendPaymentScreen": {
    "title": "Enviar para",
    "inputPlaceholder": "Digite o endereço",
    "recents": "Recentes",
    "suggestions": "Sugestões",
    "cannotSendToSelf": "Não é possível enviar para você mesmo",
    "invalidAddress": "Endereço Stellar inválido"
  },
  "swapScreen": {
    "swapFrom": "Trocar de",
    "swapTo": "Trocar para",
    "title": "Trocar",
    "searchTokenInputPlaceholder": "Pesquisar nome ou endereço do token",
    "setMax": "Definir máximo",
    "receive": "Receber",
    "chooseAsset": "Escolher ativo",
    "selectAsset": "Selecionar um ativo",
    "swapScreenTokenListTitle": "Seus tokens",
    "copyContractAddress": "Copiar endereço do contrato",
    "viewOnStellarExpert": "Ver no stellar.expert",
    "menu": {
      "fee": "Taxa: {{fee}} XLM",
      "timeout": "Tempo limite: {{timeout}}(s)",
      "slippage": "Slippage: {{slippage}}%"
    },
    "review": {
      "title": "Você está trocando",
      "wallet": "Carteira",
      "minimum": "Mínimo",
      "rate": "Taxa",
      "fee": "Taxa",
      "xdr": "XDR",
      "warning": "Certifique-se de revisar a transação acima, uma vez confirmada é irreversível"
    },
    "errors": {
      "failedToSetupTransaction": "Falha ao configurar transação de troca",
      "swapTransactionFailed": "Transação de troca falhou",
      "insufficientBalance": "Saldo insuficiente. Máximo disponível: {{amount}} {{symbol}}",
      "insufficientXlmForFees": "XLM insuficiente para taxas de transação. Você precisa de pelo menos {{fee}} XLM para pagar a taxa de transação.",
      "noPathFound": "Nenhum caminho encontrado entre estes ativos"
    }
  },
  "swapProcessingScreen": {
    "swapping": "Trocando",
    "swapped": "Trocado!",
    "failed": "Falhou",
    "to": " para ",
    "wasSwappedFor": " foi trocado por ",
    "couldNotBeSwappedFor": " não pôde ser trocado por ",
    "viewTransaction": "Ver transação",
    "closeMessage": "Você pode fechar esta tela, sua transação deve ser concluída em menos de um minuto"
  },
  "swapTransactionDetails": {
    "swapped": "Trocado",
    "conversionRate": "Taxa de conversão",
    "minimumReceived": "Mínimo recebido"
  },
  "transactionTokenScreen": {
    "title": "Enviando"
  },
  "transactionAmountScreen": {
    "title": "Enviar",
    "percentageButtons": {
      "twentyFive": "25%",
      "fifty": "50%",
      "seventyFive": "75%",
      "max": "Máx"
    },
    "reviewButton": "Revisar",
    "menu": {
      "fee": "Taxa: {{fee}} XLM",
      "timeout": "Tempo limite: {{timeout}}(s)",
      "addMemo": "Adicionar memo",
      "editMemo": "Editar memo"
    },
    "details": {
      "from": "De",
      "memo": "Memo",
      "none": "Nenhum",
      "fee": "Taxa",
      "xdr": "XDR"
    },
    "memoMissing": "Esta transação requer um memo",
    "addMemo": "Adicionar memo"
  },
  "addAnotherWalletScreen": {
    "title": "Adicionar outra carteira",
    "actions": {
      "createNewWallet": "Criar uma nova carteira",
      "createNewWalletDescription": "Criar uma carteira na sua frase de recuperação",
      "importSecretKey": "Importar uma chave secreta Stellar",
      "importSecretKeyDescription": "Adicionar uma carteira usando uma chave secreta"
    },
    "helperBottomSheet": {
      "title": "Adicionar outra carteira",
      "description": "Você precisa de pelo menos 1 XLM para ter uma conta na Stellar. Compre Stellar Lumens (XLM) facilmente usando um de nossos on-ramps ou transfira XLM de outra carteira para esta carteira."
    }
  },
  "verifyPasswordScreen": {
    "title": "Verificar Senha",
    "genericError": "Algo deu errado. Por favor, tente novamente.",
    "verifyPasswordTemplateTitle": "Digite sua senha",
    "verifyPasswordTemplateDescription": "Digite sua senha para verificar sua conta.",
    "actions": {
      "createNewWallet": "Criar nova carteira"
    }
  },
  "logout": "Sair",
  "clipboard": {
    "failed": "Falha ao copiar para a área de transferência"
  },
  "dappConnectionBottomSheetContent": {
    "connectionRequest": "Solicitação de conexão",
    "disclaimer": "Permita que o site visualize seu endereço da carteira, saldo, atividade e solicite aprovação para transações",
    "connect": "Conectar",
    "connectAnyway": "Conectar mesmo assim",
    "maliciousFlag": "Este site foi marcado como malicioso",
    "suspiciousFlag": "Este site foi marcado como suspeito"
  },
  "transactionMemoScreen": {
    "title": "Memo",
    "placeholder": "Digite seu memo",
    "optional": "(opcional)",
    "errors": {
      "invalid": "Formato de memo inválido",
      "tooLong": "Memo é muito longo (máximo {{max}} bytes)"
    }
  },
  "transactionTimeoutScreen": {
    "title": "Tempo Limite da Transação",
    "seconds": "segundos",
    "setRecommended": "Definir recomendado",
    "inputPlaceholder": "Digite o tempo limite",
    "errors": {
      "required": "Tempo limite da transação é obrigatório",
      "invalid": "Tempo limite da transação inválido",
      "greaterThanZero": "O tempo limite deve ser maior que 0"
    }
  },
  "transactionFeeScreen": {
    "title": "Taxa da Transação",
    "setRecommended": "Definir recomendado",
    "congestion": "Congestionamento {{networkCongestion}}",
    "errors": {
      "required": "Taxa de transação é obrigatória",
      "invalid": "Taxa de transação inválida",
      "tooLow": "A taxa deve ser maior que {{min}}"
    }
  },
  "low": "baixo",
  "medium": "médio",
  "high": "alto",
  "transactionReviewScreen": {
    "title": "Você está enviando",
    "previousSend": "1 envio anterior",
    "reviewMessage": "Certifique-se de revisar a transação acima, uma vez que você confirme, ela é irreversível"
  },
  "transactionProcessingScreen": {
    "sending": "Enviando",
    "sent": "Enviado!",
    "closeMessage": "Você pode fechar esta tela, sua transação deve ser concluída em menos de um minuto",
    "viewTransaction": "Ver transação",
    "wasSentTo": " foi enviado para ",
    "to": " para ",
    "couldNotBeSentTo": " não pôde ser enviado para ",
    "failed": "Falhou",
    "unsupported": "Não Suportado"
  },
  "transactionDetailsBottomSheet": {
    "sent": "Enviado {{tokenCode}}",
    "firstTimeSend": "Primeiro envio",
    "status": "Status",
    "statusSuccess": "Sucesso",
    "statusFailed": "Falhou",
    "statusPending": "Pendente",
    "rate": "Taxa",
    "fee": "Comissão",
    "transactionHash": "Hash da Transação",
    "couldNotBeSentTo": "não pôde ser enviado para",
    "viewOnExpert": "Ver no stellar.expert"
  },
  "dappRequestBottomSheetContent": {
    "transactionRequest": "Solicitação de transação",
    "cancel": "Cancelar",
    "confirm": "Confirmar",
    "xdrItem": "XDR",
    "itemCopied": "{{itemName}} copiado para a área de transferência!"
  },
  "qrScanner": {
    "cameraNotAvailable": "Câmera não disponível\nou não permitida"
  },
  "walletKit": {
    "connectionSuccessfull": "Conexão com {{dappName}} realizada com sucesso!",
    "returnToBrowser": "Você pode agora retornar ao seu navegador",
    "signingSuccessfull": "Transação assinada com sucesso!",
    "userRejected": "O usuário rejeitou a solicitação",
    "errorInitializing": "Erro ao inicializar o WalletConnect",
    "errorPairing": "Falha ao parear com o dApp",
    "errorNoUriParam": "Nenhum parâmetro URI encontrado no link",
    "errorConnecting": "Erro ao conectar com {{dappName}}",
    "errorSigning": "Erro ao assinar a transação",
    "errorRespondingRequest": "Erro ao responder à solicitação de transação",
    "errorWrongNetwork": "Rede incorreta",
    "errorWrongNetworkMessage": "Por favor, mude para a rede {{targetNetworkName}} nas Configurações do Freighter e tente novamente",
    "errorUnsupportedChain": "Rede não suportada",
    "errorUnsupportedChainMessage": "Por favor, certifique-se de que o dApp com o qual você está tentando conectar suporta a rede Stellar",
    "notAuthenticated": "Desconectado",
    "pleaseLoginToConnect": "Por favor, entre na sua carteira e tente novamente para se conectar a este App",
    "pleaseLoginToSignTransaction": "Por favor, entre na sua carteira e tente novamente para assinar esta transação",
    "walletLocked": "Carteira bloqueada",
    "pleaseUnlockToConnect": "Por favor, desbloqueie sua carteira para se conectar a este App",
    "pleaseUnlockToSignTransaction": "Por favor, desbloqueie sua carteira para assinar esta transação",
    "connectionNotFound": "Conexão não encontrada",
    "connectionNotFoundMessage": "Por favor, tente criar uma nova conexão ou alternar para outra conta que possui a conexão na sua carteira Freighter",
    "walletIsLocked": "Carteira bloqueada",
    "userNotAuthenticated": "Usuário não autenticado"
  },
  "sendRecipient": {
    "error": {
      "invalidAddressFormat": "Formato de endereço Stellar inválido",
      "sendToSelf": "Não é possível enviar para você mesmo",
      "sendToSelfFederation": "Não é possível enviar para você mesmo (endereço de federação resolvido)",
      "federationNotFound": "Endereço de federação não encontrado ou falha na resolução",
      "destinationAccountStatus": "Falha ao verificar o status da conta de destino",
      "unexpectedSearchError": "Ocorreu um erro inesperado durante a pesquisa"
    }
  },
  "accountQRCodeScreen": {
    "title": "Receber XLM",
    "copyButton": "Copiar endereço",
    "helperText": "Digitalize o código QR ou \n copie seu endereço",
    "bottomSheet": {
      "title": "Receber XLM",
      "description": "Peça ao remetente para digitalizar o código QR em seu aplicativo Freighter para recuperar seu endereço de carteira com segurança."
    }
  },
  "scanQRCodeScreen": {
    "title": "Escaneie para Conectar",
    "scanWCQrCode": "Escaneie um código QR do WalletConnect",
    "connectWithWalletConnect": "Cole um URI do WalletConnect",
    "inputPlaceholder": "URI do WalletConnect",
    "connect": "Conectar",
    "pairingError": "Falha ao parear",
    "invalidUriError": "Por favor, insira um URI do WalletConnect válido"
  },
  "buyXLMScreen": {
    "title": "Adicionar XLM",
    "bottomSheet": {
      "description": "Você precisa de pelo menos 1 XLM para ter uma conta na Stellar. Adicione Stellar Lumens (XLM) facilmente transferindo de outra carteira para esta carteira."
    },
    "actions": {
      "title": "Transferir de outra conta",
      "description": "Receber fundos de outra carteira"
    }
  },
  "importSecretKeyScreen": {
    "title": "Importar carteira",
    "secretKeyPlaceholder": "Sua chave secreta",
    "passwordPlaceholder": "Senha",
    "passwordNote": "Digite sua senha",
    "responsibilityNote": "Estou ciente de que o Freighter não pode recuperar a chave secreta importada e armazená-la é minha responsabilidade.",
    "importButton": "Importar Carteira",
    "invalidSecretKey": "Chave secreta inválida"
  },
  "securityScreen": {
    "title": "Segurança",
    "showRecoveryPhrase": "Mostrar frase de recuperação"
  },
  "showRecoveryPhraseScreen": {
    "title": "Mostrar Frase de Recuperação",
    "keepSafe": "Mantenha sua frase de recuperação em um local seguro.",
    "accessWarning": "Qualquer pessoa que tenha acesso a esta frase tem acesso à sua conta e aos fundos nela, então salve-a em um local seguro.",
    "yourRecoveryPhrase": "Sua frase de recuperação dá acesso total às suas carteiras e fundos",
    "dontShareWithAnyone": "Não compartilhe esta frase com ninguém",
    "neverAskForYourPhrase": "A Stellar Development Foundation nunca pedirá sua frase",
    "password": "Senha",
    "passwordInputPlaceholder": "Digite sua senha",
    "showPhrase": "Mostrar frase de recuperação"
  },
  "yourRecoveryPhrase": {
    "title": "Sua Frase de Recuperação",
    "securityNote": "Essas palavras são as chaves da sua carteira—guarde-as com segurança para manter seus fundos protegidos.",
    "copyButton": "Copiar para a área de transferência"
  },
  "slippageScreen": {
    "title": "Slippage Permitido",
    "customPlaceholder": "% Personalizado",
    "setDefault": "Definir padrão",
    "errors": {
      "customRequired": "Slippage personalizado é obrigatório",
      "invalidNumber": "Número inválido",
      "minSlippage": "Slippage deve ser pelo menos {{min}}%",
      "maxSlippage": "Slippage deve ser menor que {{max}}%"
    }
  },
  "transaction": {
    "errors": {
      "amountRequired": "O valor de origem deve ser maior que 0",
      "destinationAmountRequired": "O valor de destino deve ser maior que 0",
      "feeRequired": "A taxa deve ser maior que 0",
      "timeoutRequired": "O tempo limite deve ser maior que 0",
      "insufficientBalance": "Saldo insuficiente",
      "insufficientBalanceForSwap": "Saldo insuficiente para troca",
      "cannotSwapSameAsset": "Não é possível trocar pelo mesmo ativo",
      "invalidRecipientAddress": "Endereço do destinatário inválido",
      "cannotSendToSelf": "Não é possível enviar para você mesmo",
      "publicKeyRequired": "Chave pública é obrigatória",
      "recipientAddressRequired": "Endereço do destinatário é obrigatório",
      "selectedBalanceNotFound": "Saldo selecionado não encontrado",
      "sourceBalanceNotFound": "Saldo de origem não encontrado",
      "destinationBalanceNotFound": "Saldo de destino não encontrado",
      "transactionFeeRequired": "Taxa de transação é obrigatória",
      "transactionTimeoutRequired": "Tempo limite da transação é obrigatório",
      "networkRequired": "Rede é obrigatória",
      "minimumXlmForNewAccount": "Mínimo de 1 XLM necessário para criar uma nova conta"
    }
  },
  "welcomeBanner": {
    "welcomeMessage": "Bem-vindo ao Freighter!",
    "fundingText": "Para começar a usar esta conta, ",
    "fundingText2": "financie-a com pelo menos 1 XLM.",
    "minimumBalanceText": "As contas Stellar exigem um saldo mínimo de 1 XLM para garantir a segurança da rede e prevenir spam.",
    "reserveExplanationText": "Esta reserva ajuda a manter o ledger cobrindo taxas de transação e desencorajando a criação de contas desnecessárias, mantendo o sistema eficiente e funcional.",
    "addXLM": "Adicionar XLM",
    "doThisLater": "Fazer isso depois"
  },
  "tokenIconAlt": "ícone do token {{code}}",
  "recoverySkipModal": {
    "title": "Tem certeza que deseja pular?",
    "description1": "Sua frase de recuperação dá acesso à sua conta e é a única forma de acessá-la.",
    "description2": "Se você perder, não poderemos recuperar. Antes de adicionar grandes quantias, certifique-se de visualizar e salvar sua frase de recuperação em um local seguro acessando ",
    "description3": "Configurações → Segurança → Mostrar Frase de Recuperação.",
    "confirm": "Entendi, continuar",
    "cancel": "Voltar"
  },
  "analytics": {
    "debug": {
      "title": "📊 Debug Analytics",
      "status": "Status",
      "enabled": "✅ Habilitado",
      "disabled": "❌ Desabilitado",
      "initialized": "🚀 Inicializado",
      "notInitialized": "⏳ Não Inicializado",
      "sending": "📤 Enviando para Amplitude",
      "notSending": "📝 Apenas registrando (não enviando)",
      "apiKeyMissing": "⚠️ Chave da API Ausente",
      "apiKeyMissingWarning": "Os eventos estão sendo registrados para desenvolvimento, mas NÃO enviados para o Amplitude porque a chave da API não está configurada.",
      "userId": "ID do Usuário: {{userId}}",
      "userIdNotSet": "ID do Usuário: Não definido",
      "environment": "Ambiente: {{environment}}",
      "apiKey": "Chave da API: {{apiKey}}",
      "recentEvents": "Eventos Recentes ({{count}})",
      "clear": "Limpar",
      "noRecentEvents": "Nenhum evento recente",
      "actions": "Ações",
      "refresh": "🔄 Atualizar",
      "clearEvents": "Limpar Eventos",
      "simulateSessionExpiry": "⏰ Simular Expiração de Sessão"
    }
  },
  "blockaid": {
    "brand": "Blockaid",
    "security": {
      "asset": {
        "malicious": "Este token foi marcado como malicioso",
        "suspicious": "Este token foi marcado como suspeito",
        "warning": "Este token foi marcado como aviso",
        "spam": "Este token foi marcado como spam"
      },
      "site": {
        "malicious": "Este site foi marcado como malicioso",
        "suspicious": "Este site não foi encontrado no banco de dados"
      },
      "transaction": {
        "simulationFailed": "Falha na simulação da transação",
        "malicious": "Esta transação foi marcada como maliciosa",
        "warning": "Esta transação foi marcada como aviso"
      }
    }
  }
}<|MERGE_RESOLUTION|>--- conflicted
+++ resolved
@@ -83,13 +83,10 @@
     "hideDust": {
       "title": "Ocultar pagamentos pequenos",
       "description": "Ocultar pagamentos menores que 0,1 XLM"
-<<<<<<< HEAD
     },
     "memoValidation": {
       "title": "Verificação com stellar.expert",
       "description": "Validar endereços que requerem um memo"
-=======
->>>>>>> 2749778d
     }
   },
   "shareFeedbackScreen": {
