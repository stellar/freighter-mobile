{
  "wallet": "Carteira",
  "network": "Rede",
  "freighterWallet": "Carteira Freighter",
  "noInternetConnection": "Sem conexão com a internet",
  "accountAddressCopied": "Endereço da conta copiado!",
  "common": {
    "edit": "Editar",
    "close": "Fechar",
    "paste": "Colar",
    "done": "Concluído",
    "none": "Nenhum",
    "cancel": "Cancelar",
    "confirm": "Confirmar",
    "continue": "Continuar",
    "save": "Salvar",
    "add": "Adicionar",
    "remove": "Remover",
    "copied": "Copiado para a área de transferência!",
    "loading": "Carregando...",
    "error": "Erro: {{errorMessage}}",
    "unknownError": "Erro desconhecido",
    "review": "Revisar",
    "and": " e ",
    "addMemo": "Adicionar memo"
  },
  "home": {
    "title": "Início",
    "buy": "Adicionar",
    "send": "Enviar",
    "swap": "Trocar",
    "copy": "Copiar",
    "actions": {
      "settings": "Configurações",
      "manageAssets": "Gerenciar ativos",
      "myQRCode": "Meu QR code"
    },
    "manageAccount": {
      "title": "Carteiras",
      "addWallet": "Adicionar uma carteira",
      "renameWallet": "Renomear carteira",
      "copyAddress": "Copiar endereço",
      "viewOnExplorer": "Ver no stellar.expert"
    },
    "account": {
      "imported": "Importada"
    }
  },
  "renameAccountModal": {
    "currentName": "Nome atual",
    "saveName": "Salvar nome",
    "nameInputPlaceholder": "Digite um nome para sua carteira"
  },
  "settings": {
    "title": "Configurações",
    "logout": "Sair",
    "network": "Rede",
    "preferences": "Preferências",
    "version": "Versão {{version}}",
    "help": "Ajuda",
    "feedback": "Compartilhar Feedback",
    "about": "Sobre",
    "security": "Segurança"
  },
  "preferences": {
    "anonymousDataSharing": {
      "title": "Compartilhamento de dados anônimos",
      "description": "Permitir que o Freighter colete informações limitadas sobre o uso. Coletaremos chaves públicas, valores de transações e saldos. Essas informações não serão usadas para marketing ou para identificar você pessoalmente. Não coletaremos informações como nome, endereço, e-mails, números de telefone, etc."
    },
    "permissionModal": {
      "enable": {
        "title": "Habilitar Analytics",
        "description": "Para habilitar o compartilhamento de dados anônimos, você precisará permitir permissões de rastreamento nas configurações do seu dispositivo.",
        "instruction": "Toque em \"Abrir Configurações\" abaixo, depois encontre Freighter e habilite \"Permitir Rastreamento\"."
      },
      "disable": {
        "title": "Desabilitar Analytics",
        "description": "Para desabilitar o compartilhamento de dados anônimos, você precisará alterar as permissões de rastreamento nas configurações do seu dispositivo.",
        "instruction": "Toque em \"Abrir Configurações\" abaixo, depois encontre Freighter e desabilite \"Permitir Rastreamento\"."
      },
      "openSettings": "Abrir Configurações",
      "notNow": "Agora não"
    },
    "hideDust": {
      "title": "Ocultar pagamentos pequenos",
      "description": "Ocultar pagamentos menores que 0,1 XLM"
    },
    "memoValidation": {
      "title": "Verificação com stellar.expert",
      "description": "Validar endereços que requerem um memo"
    }
  },
  "shareFeedbackScreen": {
    "title": "Compartilhar Feedback",
    "discord": "Entre na comunidade do Discord",
    "github": "Reportar problema no Github"
  },
  "aboutScreen": {
    "title": "Sobre",
    "freighterDescription": "Freighter é uma carteira sem custódia para a blockchain Stellar",
    "listTitle": "Links",
    "stellarFoundation": "© {{year}} Stellar Development Foundation",
    "links": {
      "freighter": "freighter.app",
      "stellar": "stellar.org",
      "privacyPolicy": "Política de Privacidade",
      "termsOfService": "Termos de Serviço"
    }
  },
  "changeNetworkScreen": {
    "title": "Mudar Rede",
    "currentNetwork": "Rede atual",
    "networkSettings": "Configurações de Rede",
    "unfundedAccount": {
      "message": "Para começar a usar esta conta, financie-a com pelo menos 1 XLM.",
      "learnMore": "Saiba mais",
      "fundAccountButton": "Adicionar XLM"
    }
  },
  "networkSettingsScreen": {
    "title": "Configurações de Rede",
    "networkName": "Nome da Rede",
    "horizonUrl": "URL RPC do Horizon",
    "passphrase": "Frase Secreta",
    "friendbotUrl": "URL do Friendbot",
    "friendbotPlaceholder": "Insira a URL do Friendbot"
  },
  "welcomeScreen": {
    "createNewWallet": "Criar uma nova carteira",
    "iAlreadyHaveWallet": "Já tenho uma carteira",
    "terms": {
      "byProceeding": "Ao prosseguir, você concorda com os ",
      "termsOfService": "termos de uso do Freighter",
      "privacyPolicy": "política de privacidade"
    }
  },
  "choosePasswordScreen": {
    "title": "Escolha uma Senha",
    "passwordInputPlaceholder": "Digite sua senha",
    "passwordNote": "Mínimo de 8 caracteres",
    "defaultActionButtonText": "Continuar",
    "footerNoteText": "Não podemos recuperar sua senha.\nCertifique-se de mantê-la em um local seguro."
  },
  "confirmPasswordScreen": {
    "title": "Confirmar Senha",
    "passwordInputPlaceholder": "Confirme sua senha",
    "passwordNote": "Mínimo de 8 caracteres",
    "defaultActionButtonText": "Continuar",
    "footerNoteText": "Não podemos recuperar sua senha.\nCertifique-se de mantê-la em um local seguro."
  },
  "recoveryPhraseAlertScreen": {
    "title": "Frase de Recuperação",
    "warningBlockOne": "Sua frase de recuperação dá acesso à sua conta e é a única maneira de acessá-la em um novo aplicativo.",
    "warningBlockTwo": "Mantenha-a em um local seguro.",
    "defaultActionButtonText": "Entendi, revelar minha frase"
  },
  "recoveryPhraseScreen": {
    "title": "Sua Frase de Recuperação",
    "warning": "Isso é só para seus olhos. Nunca compartilhe isso.",
    "copyButtonText": "Copiar para a área de transferência",
    "defaultActionButtonText": "Continuar",
    "footerNoteText": "Certifique-se de manter isso em um\nlocal seguro antes de continuar"
  },
  "validateRecoveryPhraseScreen": {
    "title": "Digite a Palavra #{{number}}",
    "inputPlaceholder": "Digite a palavra correta",
    "errorText": "Palavra incorreta, tente novamente",
    "defaultActionButtonText": "Continuar"
  },
  "importWalletScreen": {
    "title": "Importar Carteira",
    "textAreaPlaceholder": "Digite a frase de recuperação",
    "textAreaNote": "Frases geralmente têm 12 ou 24 palavras",
    "defaultActionButtonText": "Importar carteira"
  },
  "lockScreen": {
    "title": "Bem-vindo de volta",
    "description": "Digite a senha para desbloquear o Freighter",
    "passwordInputPlaceholder": "Digite sua senha",
    "unlockButtonText": "Desbloquear",
    "forgotPasswordButtonText": "Esqueci minha senha"
  },
  "onboarding": {
    "continue": "Continuar",
    "typePassword": "Digite sua senha",
    "typePasswordNote": "Mínimo de 8 caracteres",
    "pasteFromClipboard": "Colar da área de transferência",
    "doThisLaterButtonText": "Fazer isso depois"
  },
  "connectedApps": {
    "title": "Aplicativos Conectados",
    "noConnectedDapps": "Nenhum aplicativo conectado. Encontre aplicativos\npara usar em Discover.",
    "goToDiscover": "Ir para o Discover",
    "disconnectAllSessions": "Desconectar todos"
  },
  "discovery": {
    "defaultTabTitle": "Nova Aba",
    "recent": "Recentes",
    "trending": "Em Alta",
    "legalDisclaimer": "Ao se conectar a esses dapps, você reconhece que está interagindo com eles por sua própria conta e risco. Não podemos recuperar fundos. Nunca compartilhe sua frase de recuperação ou chave privada.",
    "oneTab": "1 Aba",
    "tabs": "{{count}} Abas",
    "urlBarPlaceholder": "Pesquisar ou digitar um site",
    "openInBrowser": "Abrir no Navegador",
    "share": "Compartilhar",
    "reload": "Recarregar",
    "closeAllTabs": "Fechar todas as abas",
    "closeThisTab": "Fechar esta aba"
  },
  "history": {
    "title": "Histórico",
    "emptyState": {
      "title": "Nenhuma transação para mostrar"
    },
    "error": "Erro ao carregar o histórico",
    "refresh": "Atualizar",
    "refreshing": "Atualizando...",
    "transactionHistory": {
      "transaction": "Transação",
      "createAccount": "Criar conta",
      "accountFunded": "Conta creditada",
      "addedTrustline": "Trustline adicionada",
      "removedTrustline": "Trustline removida",
      "received": "Recebido",
      "sent": "Enviado",
      "swapTwoAssets": "{{srcAssetCode}} por {{destAssetCode}}",
      "swappedTwoAssets": "Trocado {{srcAssetCode}} por {{destAssetCode}}",
      "swapped": "Trocado",
      "transactionFailed": "Transação falhou",
      "failed": "Falhou",
      "contract": "Contrato",
      "interacted": "Interagiu",
      "minted": "Emitido",
      "mintedToSelf": "Emitido {{tokenSymbol}} para si mesmo",
      "unknown": "Desconhecido",
      "ops": "ops"
    },
    "transactionDetails": {
      "viewOnStellarExpert": "Ver no stellar.expert",
      "fee": "Taxa",
      "status": "Status",
      "statusSuccess": "Sucesso",
      "statusFailed": "Falhou",
      "rate": "Cotação",
      "firstTimeSend": "Envio pela primeira vez",
      "addressCopied": "Endereço copiado para a área de transferência",
      "startingBalance": "Saldo inicial:",
      "minter": "Emissor",
      "mintedTo": "Emitido para"
    }
  },
  "tokenDetailsScreen": {
    "sorobanToken": "Token Soroban",
    "priceChange": "{{percentage}}%",
    "balance": "Saldo",
    "value": "Valor",
    "listHeader": "Sua atividade de {{tokenName}}",
    "swap": "Trocar",
    "send": "Enviar"
  },
  "recoveryPhraseWarning": {
    "yourRecoveryPhrase": "Sua frase de recuperação dá acesso total às suas carteiras e fundos.",
    "ifYouForgetYourPassword": "Se você esquecer sua senha, use a frase de recuperação para acessar sua carteira",
    "dontShareWithAnyone": "Não compartilhe esta frase com ninguém",
    "neverAskForYourPhrase": "A Stellar Development Foundation nunca pedirá sua frase",
    "ifYouLose": "Se você a perder, não poderemos recuperá-la"
  },
  "authStore": {
    "error": {
      "accountListNotFound": "Lista de contas não encontrada",
      "accountNotFound": "Conta não encontrada",
      "hashKeyNotFound": "Hash key não encontrada",
      "temporaryStoreNotFound": "Temporary store não encontrado",
      "privateKeyNotFound": "Chave privada não encontrada",
      "authenticationExpired": "Autenticação expirada",
      "failedToLogout": "Falha ao sair",
      "noActiveAccount": "Nenhuma conta ativa",
      "noKeyPairFound": "Nenhum par de chaves encontrado",
      "failedToSignUp": "Falha ao criar conta",
      "failedToSignIn": "Falha ao entrar",
      "failedToImportWallet": "Falha ao importar carteira",
      "failedToLoadAccount": "Falha ao carregar conta",
      "invalidPassword": "Senha inválida. Por favor, tente novamente.",
      "failedToCreateAccount": "Falha ao criar conta. Por favor, tente novamente.",
      "accountAlreadyExists": "Conta já existe",
      "failedToImportSecretKey": "Falha ao importar chave secreta"
    },
    "account": "Conta {{number}}"
  },
  "balancesList": {
    "title": "Tokens",
    "error": "Erro ao carregar saldos",
    "empty": "Nenhum saldo encontrado",
    "unfundedAccount": {
      "message": "Para começar a usar esta conta, financie-a com pelo menos 1 XLM.",
      "learnMore": "Saiba mais",
      "fundAccountButton": "Adicionar XLM"
    }
  },
  "collectiblesGrid": {
    "title": "Colecionáveis",
    "error": "Erro ao carregar colecionáveis",
    "empty": "Nenhum colecionável ainda",
    "addManually": "Adicionar manualmente"
  },
  "friendbotButton": {
    "title": "Adicionar saldo com Friendbot"
  },
  "manageAssetsScreen": {
    "title": "Gerenciar ativos",
    "hiddenTokens": "Tokens ocultos",
    "addTokenButton": "Adicionar um token",
    "tokenAddressCopied": "Endereço do token copiado!",
    "moreInfo": {
      "title": "Gerenciar Ativos",
      "block1": "Quando você gerencia ativos na blockchain Stellar, você está criando e controlando representações digitais de valor, como moedas ou tokens.",
      "block2": "Isso envolve configurar trustlines, que permitem que os usuários mantenham e negociem seus ativos, e configurar flags para controlar o acesso e o uso. Ao aproveitar esses recursos, você pode emitir, distribuir e gerenciar seus ativos com segurança, mantendo a conformidade e a flexibilidade."
    },
    "actions": {
      "copyAddress": "Copiar endereço",
      "removeAsset": "Remover ativo"
    },
    "removeAssetAlert": {
      "title": "Remover ativo",
      "message": "Tem certeza que deseja remover este ativo?",
      "cancel": "Cancelar",
      "remove": "Remover"
    },
    "removeAssetError": "Erro ao remover ativo {{assetCode}}",
    "removeAssetSuccess": "{{assetCode}} removido com sucesso"
  },
  "addAssetScreen": {
    "title": "Adicionar um ativo",
    "addTokenButton": "Aprovar",
    "searchPlaceholder": "Pesquisar nome ou endereço do token",
    "pasteFromClipboard": "Colar da área de transferência",
    "tokenAddressCopied": "Endereço do token copiado!",
    "popular": "Popular",
    "native": "Nativo",
    "onYourList": "Na sua lista",
    "addToken": "Adicionar token",
    "approveTrustline": "Aprovar Trustline",
    "disclaimer": "Permitir que o token seja exibido na sua carteira. Isso não adiciona o ativo à sua conta.",
    "confirmTrust": "Só confirme se você confia neste token",
    "maliciousAsset": "Este token foi marcado como malicioso",
    "suspiciousAsset": "Este token foi marcado como suspeito",
    "assetAddress": "Endereço do Token",
    "approveAnyway": "Aprovar mesmo assim",
    "toastSuccess": "{{assetCode}} adicionado com sucesso como um ativo",
    "toastError": "Erro ao adicionar ativo {{assetCode}}",
    "emptyState": "Nenhum ativo encontrado",
    "somethingWentWrong": "Algo deu errado, por favor tente novamente mais tarde"
  },
  "securityWarning": {
    "doNotProceed": "Não prossiga",
    "suspiciousRequest": "Solicitação suspeita",
    "unsafeTransaction": "Esta transação não parece segura pelos seguintes motivos.",
    "cancel": "Cancelar",
    "connectAnyway": "Conectar mesmo assim",
    "poweredBy": "Desenvolvido por",
    "feedback": "Feedback?",
    "maliciousAsset": "Este token é uma fraude",
    "lowLiquidity": "Este token tem baixa liquidez",
    "maliciousSite": "Este site é um aplicativo malicioso"
  },
  "security": {
    "notOnYourLists": "Este ativo não está em uma das suas listas",
    "relativelyNewAsset": "Este é um ativo relativamente novo",
    "assetIsScam": "Este ativo é uma fraude",
    "suspiciousAsset": "Este ativo pode ser suspeito",
    "lowLiquidity": "Este ativo tem baixa liquidez",
    "poweredByBlockaid": "Powered by",
    "learnMore": "Saiba mais",
    "addAnyway": "Adicionar mesmo assim"
  },
  "manageAssetRightContent": {
    "copyAddress": "Copiar endereço",
    "hideAsset": "Ocultar ativo",
    "unhideAsset": "Mostrar ativo",
    "tokenAddressCopied": "Endereço do token copiado!",
    "removeAssetModal": {
      "title": "Remover {{assetCode}}?",
      "message": "Tem certeza que deseja remover este ativo?\nDepois de remover um ativo, você terá que adicioná-lo novamente mais tarde."
    }
  },
  "sendPaymentScreen": {
    "title": "Enviar para",
    "inputPlaceholder": "Digite o endereço",
    "recents": "Recentes",
    "suggestions": "Sugestões",
    "cannotSendToSelf": "Não é possível enviar para você mesmo",
    "invalidAddress": "Endereço Stellar inválido"
  },
  "swapScreen": {
    "swapFrom": "Trocar de",
    "swapTo": "Trocar para",
    "title": "Trocar",
    "searchTokenInputPlaceholder": "Pesquisar nome ou endereço do token",
    "setMax": "Definir máximo",
    "receive": "Receber",
    "chooseAsset": "Escolher ativo",
    "selectAsset": "Selecionar um ativo",
    "swapScreenTokenListTitle": "Seus tokens",
    "copyContractAddress": "Copiar endereço do contrato",
    "viewOnStellarExpert": "Ver no stellar.expert",
    "menu": {
      "fee": "Taxa: {{fee}} XLM",
      "timeout": "Tempo limite: {{timeout}}(s)",
      "slippage": "Slippage: {{slippage}}%"
    },
    "review": {
      "title": "Você está trocando",
      "wallet": "Carteira",
      "minimum": "Mínimo",
      "rate": "Taxa",
      "fee": "Taxa",
      "xdr": "XDR",
      "warning": "Certifique-se de revisar a transação acima, uma vez confirmada é irreversível"
    },
    "errors": {
      "failedToSetupTransaction": "Falha ao configurar transação de troca",
      "swapTransactionFailed": "Transação de troca falhou",
      "insufficientBalance": "Saldo insuficiente. Máximo disponível: {{amount}} {{symbol}}",
      "insufficientXlmForFees": "XLM insuficiente para taxas de transação. Você precisa de pelo menos {{fee}} XLM para pagar a taxa de transação.",
      "noPathFound": "Nenhum caminho encontrado entre estes ativos"
    }
  },
  "swapProcessingScreen": {
    "swapping": "Trocando",
    "swapped": "Trocado!",
    "failed": "Falhou",
    "to": " para ",
    "wasSwappedFor": " foi trocado por ",
    "couldNotBeSwappedFor": " não pôde ser trocado por ",
    "viewTransaction": "Ver transação",
    "closeMessage": "Você pode fechar esta tela, sua transação deve ser concluída em menos de um minuto"
  },
  "swapTransactionDetails": {
    "swapped": "Trocado",
    "conversionRate": "Taxa de conversão",
    "minimumReceived": "Mínimo recebido"
  },
  "transactionTokenScreen": {
    "title": "Enviando"
  },
  "transactionSettingsBottomSheet": {
    "title": "Configurações da transação",
    "feeTitle": "Taxa da transação",
    "memoTitle": "Memo",
    "timeoutTitle": "Tempo limite da transação",
    "memoInfo": {
      "title": "Memo",
      "description": "Algumas contas de destino na rede Stellar requerem um memo para identificar seu pagamento.",
      "additionalInfo": "Se um memo necessário estiver ausente ou incorreto, seus fundos podem não chegar ao destinatário pretendido."
    },
    "timeoutInfo": {
      "title": "Tempo limite da transação",
      "description": "As transações na rede Stellar têm um tempo limite para serem processadas.",
      "additionalInfo": "Se a transação não for confirmada antes desse tempo, ela expirará e precisará ser enviada novamente."
    },
    "feeInfo": {
      "title": "Taxa da transação",
      "description": "Todas as transações na rede Stellar incluem uma pequena taxa para ajudar a manter a rede segura.",
      "additionalInfo": "Você pode escolher aumentar essa taxa se quiser que sua transação seja priorizada e processada mais rapidamente pela rede."
    }
  },
  "transactionAmountScreen": {
    "title": "Enviar",
    "percentageButtons": {
      "twentyFive": "25%",
      "fifty": "50%",
      "seventyFive": "75%",
      "max": "Máx"
    },
    "reviewButton": "Revisar",
    "menu": {
      "fee": "Taxa: {{fee}} XLM",
      "timeout": "Tempo limite: {{timeout}}(s)",
      "addMemo": "Adicionar memo",
      "editMemo": "Editar memo"
    },
    "details": {
      "from": "De",
      "memo": "Memo",
      "none": "Nenhum",
      "fee": "Taxa",
      "xdr": "XDR"
    },
<<<<<<< HEAD
    "errors": {
      "insufficientXlmForFees": "XLM insuficiente para taxas de transação. Você precisa de pelo menos {{fee}} XLM para pagar a taxa de transação.",
      "amountTooHigh": "O valor digitado é maior que o saldo disponível"
    }
=======
    "memoMissing": "Esta transação requer um memo",
    "addMemo": "Adicionar memo"
  },
  "addMemoExplanationBottomSheet": {
    "title": "Memo é obrigatório",
    "description": "Uma conta de destino requer o uso do campo memo que não está presente na transação que você está prestes a assinar.",
    "disabledWarning": "O Freighter desabilitou automaticamente a opção de assinar esta transação.",
    "checkMemoRequirements": "Verifique os requisitos de memo da conta de destino e inclua-o na transação."
>>>>>>> 2d7cf33c
  },
  "addAnotherWalletScreen": {
    "title": "Adicionar outra carteira",
    "actions": {
      "createNewWallet": "Criar uma nova carteira",
      "createNewWalletDescription": "Criar uma carteira na sua frase de recuperação",
      "importSecretKey": "Importar uma chave secreta Stellar",
      "importSecretKeyDescription": "Adicionar uma carteira usando uma chave secreta"
    },
    "helperBottomSheet": {
      "title": "Adicionar outra carteira",
      "description": "Você precisa de pelo menos 1 XLM para ter uma conta na Stellar. Compre Stellar Lumens (XLM) facilmente usando um de nossos on-ramps ou transfira XLM de outra carteira para esta carteira."
    }
  },
  "verifyPasswordScreen": {
    "title": "Verificar Senha",
    "genericError": "Algo deu errado. Por favor, tente novamente.",
    "verifyPasswordTemplateTitle": "Digite sua senha",
    "verifyPasswordTemplateDescription": "Digite sua senha para verificar sua conta.",
    "actions": {
      "createNewWallet": "Criar nova carteira"
    }
  },
  "logout": "Sair",
  "clipboard": {
    "failed": "Falha ao copiar para a área de transferência"
  },
  "dappConnectionBottomSheetContent": {
    "connectionRequest": "Solicitação de conexão",
    "disclaimer": "Permita que o site visualize seu endereço da carteira, saldo, atividade e solicite aprovação para transações",
    "connect": "Conectar",
    "connectAnyway": "Conectar mesmo assim",
    "maliciousFlag": "Este site foi marcado como malicioso",
    "suspiciousFlag": "Este site foi marcado como suspeito"
  },
  "transactionMemoScreen": {
    "title": "Memo",
    "placeholder": "Digite seu memo",
    "optional": "(opcional)",
    "errors": {
      "invalid": "Formato de memo inválido",
      "tooLong": "Memo é muito longo (máximo {{max}} bytes)"
    }
  },
  "transactionTimeoutScreen": {
    "title": "Tempo Limite da Transação",
    "seconds": "segundos",
    "setRecommended": "Definir recomendado",
    "inputPlaceholder": "Digite o tempo limite",
    "errors": {
      "required": "Tempo limite da transação é obrigatório",
      "invalid": "Tempo limite da transação inválido",
      "greaterThanZero": "O tempo limite deve ser maior que 0"
    }
  },
  "transactionFeeScreen": {
    "title": "Taxa da Transação",
    "setRecommended": "Definir recomendado",
    "congestion": "Congestionamento {{networkCongestion}}",
    "errors": {
      "required": "Taxa de transação é obrigatória",
      "invalid": "Taxa de transação inválida",
      "tooLow": "A taxa deve ser maior que {{min}}"
    }
  },
  "low": "baixo",
  "medium": "médio",
  "high": "alto",
  "transactionReviewScreen": {
    "title": "Você está enviando",
    "previousSend": "1 envio anterior",
    "reviewMessage": "Certifique-se de revisar a transação acima, uma vez que você confirme, ela é irreversível"
  },
  "transactionProcessingScreen": {
    "sending": "Enviando",
    "sent": "Enviado!",
    "closeMessage": "Você pode fechar esta tela, sua transação deve ser concluída em menos de um minuto",
    "viewTransaction": "Ver transação",
    "wasSentTo": " foi enviado para ",
    "to": " para ",
    "couldNotBeSentTo": " não pôde ser enviado para ",
    "failed": "Falhou",
    "unsupported": "Não Suportado"
  },
  "transactionDetailsBottomSheet": {
    "sent": "Enviado {{tokenCode}}",
    "firstTimeSend": "Primeiro envio",
    "status": "Status",
    "statusSuccess": "Sucesso",
    "statusFailed": "Falhou",
    "statusPending": "Pendente",
    "rate": "Taxa",
    "fee": "Comissão",
    "transactionHash": "Hash da Transação",
    "couldNotBeSentTo": "não pôde ser enviado para",
    "viewOnExpert": "Ver no stellar.expert"
  },
  "dappRequestBottomSheetContent": {
    "transactionRequest": "Solicitação de transação",
    "cancel": "Cancelar",
    "confirm": "Confirmar",
    "xdrItem": "XDR",
    "itemCopied": "{{itemName}} copiado para a área de transferência!"
  },
  "qrScanner": {
    "cameraNotAvailable": "Câmera não disponível\nou não permitida"
  },
  "walletKit": {
    "connectionSuccessfull": "Conexão com {{dappName}} realizada com sucesso!",
    "returnToBrowser": "Você pode agora retornar ao seu navegador",
    "signingSuccessfull": "Transação assinada com sucesso!",
    "userRejected": "O usuário rejeitou a solicitação",
    "errorInitializing": "Erro ao inicializar o WalletConnect",
    "errorPairing": "Falha ao parear com o dApp",
    "errorNoUriParam": "Nenhum parâmetro URI encontrado no link",
    "errorConnecting": "Erro ao conectar com {{dappName}}",
    "errorSigning": "Erro ao assinar a transação",
    "errorRespondingRequest": "Erro ao responder à solicitação de transação",
    "errorWrongNetwork": "Rede incorreta",
    "errorWrongNetworkMessage": "Por favor, mude para a rede {{targetNetworkName}} nas Configurações do Freighter e tente novamente",
    "errorUnsupportedChain": "Rede não suportada",
    "errorUnsupportedChainMessage": "Por favor, certifique-se de que o dApp com o qual você está tentando conectar suporta a rede Stellar",
    "notAuthenticated": "Desconectado",
    "pleaseLoginToConnect": "Por favor, entre na sua carteira e tente novamente para se conectar a este App",
    "pleaseLoginToSignTransaction": "Por favor, entre na sua carteira e tente novamente para assinar esta transação",
    "walletLocked": "Carteira bloqueada",
    "pleaseUnlockToConnect": "Por favor, desbloqueie sua carteira para se conectar a este App",
    "pleaseUnlockToSignTransaction": "Por favor, desbloqueie sua carteira para assinar esta transação",
    "connectionNotFound": "Conexão não encontrada",
    "connectionNotFoundMessage": "Por favor, tente criar uma nova conexão ou alternar para outra conta que possui a conexão na sua carteira Freighter",
    "walletIsLocked": "Carteira bloqueada",
    "userNotAuthenticated": "Usuário não autenticado"
  },
  "sendRecipient": {
    "error": {
      "invalidAddressFormat": "Formato de endereço Stellar inválido",
      "sendToSelf": "Não é possível enviar para você mesmo",
      "sendToSelfFederation": "Não é possível enviar para você mesmo (endereço de federação resolvido)",
      "federationNotFound": "Endereço de federação não encontrado ou falha na resolução",
      "destinationAccountStatus": "Falha ao verificar o status da conta de destino",
      "unexpectedSearchError": "Ocorreu um erro inesperado durante a pesquisa"
    }
  },
  "accountQRCodeScreen": {
    "title": "Receber XLM",
    "copyButton": "Copiar endereço",
    "helperText": "Digitalize o código QR ou \n copie seu endereço",
    "bottomSheet": {
      "title": "Receber XLM",
      "description": "Peça ao remetente para digitalizar o código QR em seu aplicativo Freighter para recuperar seu endereço de carteira com segurança."
    }
  },
  "scanQRCodeScreen": {
    "title": "Escaneie para Conectar",
    "scanWCQrCode": "Escaneie um código QR do WalletConnect",
    "connectWithWalletConnect": "Cole um URI do WalletConnect",
    "inputPlaceholder": "URI do WalletConnect",
    "connect": "Conectar",
    "pairingError": "Falha ao parear",
    "invalidUriError": "Por favor, insira um URI do WalletConnect válido"
  },
  "buyXLMScreen": {
    "title": "Adicionar XLM",
    "bottomSheet": {
      "description": "Você precisa de pelo menos 1 XLM para ter uma conta na Stellar. Adicione Stellar Lumens (XLM) facilmente transferindo de outra carteira para esta carteira."
    },
    "actions": {
      "title": "Transferir de outra conta",
      "description": "Receber fundos de outra carteira"
    }
  },
  "importSecretKeyScreen": {
    "title": "Importar carteira",
    "secretKeyPlaceholder": "Sua chave secreta",
    "passwordPlaceholder": "Senha",
    "passwordNote": "Digite sua senha",
    "responsibilityNote": "Estou ciente de que o Freighter não pode recuperar a chave secreta importada e armazená-la é minha responsabilidade.",
    "importButton": "Importar Carteira",
    "invalidSecretKey": "Chave secreta inválida"
  },
  "securityScreen": {
    "title": "Segurança",
    "showRecoveryPhrase": "Mostrar frase de recuperação"
  },
  "showRecoveryPhraseScreen": {
    "title": "Mostrar Frase de Recuperação",
    "keepSafe": "Mantenha sua frase de recuperação em um local seguro.",
    "accessWarning": "Qualquer pessoa que tenha acesso a esta frase tem acesso à sua conta e aos fundos nela, então salve-a em um local seguro.",
    "yourRecoveryPhrase": "Sua frase de recuperação dá acesso total às suas carteiras e fundos",
    "dontShareWithAnyone": "Não compartilhe esta frase com ninguém",
    "neverAskForYourPhrase": "A Stellar Development Foundation nunca pedirá sua frase",
    "password": "Senha",
    "passwordInputPlaceholder": "Digite sua senha",
    "showPhrase": "Mostrar frase de recuperação"
  },
  "yourRecoveryPhrase": {
    "title": "Sua Frase de Recuperação",
    "securityNote": "Essas palavras são as chaves da sua carteira—guarde-as com segurança para manter seus fundos protegidos.",
    "copyButton": "Copiar para a área de transferência"
  },
  "slippageScreen": {
    "title": "Slippage Permitido",
    "customPlaceholder": "% Personalizado",
    "setDefault": "Definir padrão",
    "errors": {
      "customRequired": "Slippage personalizado é obrigatório",
      "invalidNumber": "Número inválido",
      "minSlippage": "Slippage deve ser pelo menos {{min}}%",
      "maxSlippage": "Slippage deve ser menor que {{max}}%"
    }
  },
  "transaction": {
    "errors": {
      "amountRequired": "O valor de origem deve ser maior que 0",
      "destinationAmountRequired": "O valor de destino deve ser maior que 0",
      "feeRequired": "A taxa deve ser maior que 0",
      "timeoutRequired": "O tempo limite deve ser maior que 0",
      "insufficientBalance": "Saldo insuficiente",
      "insufficientBalanceForSwap": "Saldo insuficiente para troca",
      "cannotSwapSameAsset": "Não é possível trocar pelo mesmo ativo",
      "invalidRecipientAddress": "Endereço do destinatário inválido",
      "cannotSendToSelf": "Não é possível enviar para você mesmo",
      "publicKeyRequired": "Chave pública é obrigatória",
      "recipientAddressRequired": "Endereço do destinatário é obrigatório",
      "selectedBalanceNotFound": "Saldo selecionado não encontrado",
      "sourceBalanceNotFound": "Saldo de origem não encontrado",
      "destinationBalanceNotFound": "Saldo de destino não encontrado",
      "transactionFeeRequired": "Taxa de transação é obrigatória",
      "transactionTimeoutRequired": "Tempo limite da transação é obrigatório",
      "networkRequired": "Rede é obrigatória",
      "minimumXlmForNewAccount": "Mínimo de 1 XLM necessário para criar uma nova conta"
    }
  },
  "welcomeBanner": {
    "welcomeMessage": "Bem-vindo ao Freighter!",
    "fundingText": "Para começar a usar esta conta, ",
    "fundingText2": "financie-a com pelo menos 1 XLM.",
    "minimumBalanceText": "As contas Stellar exigem um saldo mínimo de 1 XLM para garantir a segurança da rede e prevenir spam.",
    "reserveExplanationText": "Esta reserva ajuda a manter o ledger cobrindo taxas de transação e desencorajando a criação de contas desnecessárias, mantendo o sistema eficiente e funcional.",
    "addXLM": "Adicionar XLM",
    "doThisLater": "Fazer isso depois"
  },
  "tokenIconAlt": "ícone do token {{code}}",
  "recoverySkipModal": {
    "title": "Tem certeza que deseja pular?",
    "description1": "Sua frase de recuperação dá acesso à sua conta e é a única forma de acessá-la.",
    "description2": "Se você perder, não poderemos recuperar. Antes de adicionar grandes quantias, certifique-se de visualizar e salvar sua frase de recuperação em um local seguro acessando ",
    "description3": "Configurações → Segurança → Mostrar Frase de Recuperação.",
    "confirm": "Entendi, continuar",
    "cancel": "Voltar"
  },
  "analytics": {
    "debug": {
      "title": "📊 Debug Analytics",
      "status": "Status",
      "enabled": "✅ Habilitado",
      "disabled": "❌ Desabilitado",
      "initialized": "🚀 Inicializado",
      "notInitialized": "⏳ Não Inicializado",
      "sending": "📤 Enviando para Amplitude",
      "notSending": "📝 Apenas registrando (não enviando)",
      "apiKeyMissing": "⚠️ Chave da API Ausente",
      "apiKeyMissingWarning": "Os eventos estão sendo registrados para desenvolvimento, mas NÃO enviados para o Amplitude porque a chave da API não está configurada.",
      "userId": "ID do Usuário: {{userId}}",
      "userIdNotSet": "ID do Usuário: Não definido",
      "environment": "Ambiente: {{environment}}",
      "apiKey": "Chave da API: {{apiKey}}",
      "recentEvents": "Eventos Recentes ({{count}})",
      "clear": "Limpar",
      "noRecentEvents": "Nenhum evento recente",
      "actions": "Ações",
      "refresh": "🔄 Atualizar",
      "clearEvents": "Limpar Eventos",
      "simulateSessionExpiry": "⏰ Simular Expiração de Sessão"
    }
  },
  "blockaid": {
    "brand": "Blockaid",
    "security": {
      "asset": {
        "malicious": "Este token foi marcado como malicioso",
        "suspicious": "Este token foi marcado como suspeito",
        "warning": "Este token foi marcado como aviso",
        "spam": "Este token foi marcado como spam"
      },
      "site": {
        "malicious": "Este site foi marcado como malicioso",
        "suspicious": "Este site não foi encontrado no banco de dados"
      },
      "transaction": {
        "simulationFailed": "Falha na simulação da transação",
        "malicious": "Esta transação foi marcada como maliciosa",
        "warning": "Esta transação foi marcada como aviso"
      }
    }
  }
}<|MERGE_RESOLUTION|>--- conflicted
+++ resolved
@@ -486,21 +486,17 @@
       "fee": "Taxa",
       "xdr": "XDR"
     },
-<<<<<<< HEAD
     "errors": {
       "insufficientXlmForFees": "XLM insuficiente para taxas de transação. Você precisa de pelo menos {{fee}} XLM para pagar a taxa de transação.",
-      "amountTooHigh": "O valor digitado é maior que o saldo disponível"
-    }
-=======
-    "memoMissing": "Esta transação requer um memo",
-    "addMemo": "Adicionar memo"
+      "amountTooHigh": "O valor digitado é maior que o saldo disponível",
+      "memoMissing": "Esta transação requer um memo"
+    }
   },
   "addMemoExplanationBottomSheet": {
     "title": "Memo é obrigatório",
     "description": "Uma conta de destino requer o uso do campo memo que não está presente na transação que você está prestes a assinar.",
     "disabledWarning": "O Freighter desabilitou automaticamente a opção de assinar esta transação.",
     "checkMemoRequirements": "Verifique os requisitos de memo da conta de destino e inclua-o na transação."
->>>>>>> 2d7cf33c
   },
   "addAnotherWalletScreen": {
     "title": "Adicionar outra carteira",
