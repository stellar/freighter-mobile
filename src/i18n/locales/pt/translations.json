--- conflicted
+++ resolved
@@ -473,7 +473,6 @@
       "title": "Transferir de outra conta",
       "description": "Receber fundos de outra carteira"
     }
-<<<<<<< HEAD
   },
   "importSecretKeyScreen": {
     "title": "Importar Chave Secreta",
@@ -483,7 +482,5 @@
     "responsibilityNote": "Eu entendo que sou responsável por manter minha chave secreta segura e que a Stellar Development Foundation não pode recuperá-la para mim.",
     "importButton": "Importar",
     "invalidSecretKey": "Chave secreta inválida"
-=======
->>>>>>> b26cf186
   }
 }