--- conflicted
+++ resolved
@@ -216,8 +216,13 @@
     "copied": "Copiado para a área de transferência!",
     "failed": "Falha ao copiar para a área de transferência"
   },
-<<<<<<< HEAD
-  "memoScreen": {
+  "dappConnectionBottomSheetContent": {
+    "connectionRequest": "Solicitação de conexão",
+    "disclaimer": "Permita que o site visualize seu endereço da carteira, saldo, atividade e solicite aprovação para transações",
+    "cancel": "Cancelar",
+    "connect": "Conectar"
+  },
+  "transactionMemoScreen": {
     "title": "Memo",
     "placeholder": "Digite seu memo",
     "optional": "(opcional)",
@@ -245,12 +250,5 @@
     "reviewMessage": "Certifique-se de revisar a transação acima, uma vez que você confirme, ela é irreversível",
     "cancel": "Cancelar",
     "confirm": "Confirmar"
-=======
-  "dappConnectionBottomSheetContent": {
-    "connectionRequest": "Solicitação de conexão",
-    "disclaimer": "Permita que o site visualize seu endereço da carteira, saldo, atividade e solicite aprovação para transações",
-    "cancel": "Cancelar",
-    "connect": "Conectar"
->>>>>>> 6b394937
   }
 }