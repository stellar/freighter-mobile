{
  "wallet": "Carteira",
  "freighterWallet": "Carteira Freighter",
  "noInternetConnection": "Sem conexão com a internet",
  "accountAddressCopied": "Endereço da conta copiado!",
  "common": {
    "edit": "Editar",
    "close": "Fechar",
    "paste": "Colar",
    "done": "Concluído",
    "none": "Nenhum",
    "cancel": "Cancelar",
    "confirm": "Confirmar",
    "continue": "Continuar",
    "save": "Salvar",
    "add": "Adicionar",
    "remove": "Remover",
    "copied": "Copiado para a área de transferência!",
    "loading": "Carregando...",
    "error": "Erro: {{errorMessage}}",
    "unknownError": "Erro desconhecido",
    "review": "Revisar"
  },
  "home": {
    "title": "Início",
    "buy": "Adicionar",
    "send": "Enviar",
    "swap": "Trocar",
    "copy": "Copiar",
    "actions": {
      "settings": "Configurações",
      "manageAssets": "Gerenciar ativos",
      "myQRCode": "Meu QR code"
    },
    "manageAccount": {
      "title": "Carteiras",
      "addWallet": "Adicionar uma carteira",
      "renameWallet": "Renomear carteira",
      "copyAddress": "Copiar endereço",
      "viewOnExplorer": "Ver no stellar.expert",
      "myQRCode": "Meu QR code"
    },
    "account": {
      "imported": "Importada"
    }
  },
  "renameAccountModal": {
    "currentName": "Nome atual",
    "saveName": "Salvar nome",
    "nameInputPlaceholder": "Digite um nome para sua carteira"
  },
  "settings": {
    "title": "Configurações",
    "logout": "Sair",
    "network": "Rede",
    "version": "Versão {{version}}",
    "help": "Ajuda",
    "feedback": "Compartilhar Feedback",
    "about": "Sobre",
    "security": "Segurança"
  },
  "shareFeedbackScreen": {
    "title": "Compartilhar Feedback",
    "discord": "Entre na comunidade do Discord",
    "github": "Reportar problema no Github"
  },
  "aboutScreen": {
    "title": "Sobre",
    "freighterDescription": "Freighter é uma carteira sem custódia para a blockchain Stellar",
    "listTitle": "Links",
    "stellarFoundation": "© {{year}} Stellar Development Foundation",
    "links": {
      "freighter": "freighter.app",
      "stellar": "stellar.org",
      "privacyPolicy": "Política de Privacidade",
      "termsOfService": "Termos de Serviço"
    }
  },
  "changeNetworkScreen": {
    "title": "Mudar Rede",
    "currentNetwork": "Rede atual",
    "networkSettings": "Configurações de Rede",
    "unfundedAccount": {
      "message": "Para começar a usar esta conta, financie-a com pelo menos 1 XLM.",
      "learnMore": "Saiba mais",
      "fundAccountButton": "Adicionar XLM"
    }
  },
  "networkSettingsScreen": {
    "title": "Configurações de Rede",
    "networkName": "Nome da Rede",
    "horizonUrl": "URL RPC do Horizon",
    "passphrase": "Frase Secreta",
    "friendbotUrl": "URL do Friendbot",
    "friendbotPlaceholder": "Insira a URL do Friendbot"
  },
  "welcomeScreen": {
    "createNewWallet": "Criar uma nova carteira",
    "iAlreadyHaveWallet": "Já tenho uma carteira",
    "terms": {
      "byProceeding": "Ao prosseguir, você concorda com os ",
      "termsOfService": "termos de uso do Freighter"
    }
  },
  "choosePasswordScreen": {
    "title": "Escolha uma Senha",
    "passwordInputPlaceholder": "Digite sua senha",
    "passwordNote": "Mínimo de 8 caracteres",
    "defaultActionButtonText": "Continuar",
    "footerNoteText": "Não podemos recuperar sua senha.\nCertifique-se de mantê-la em um local seguro."
  },
  "confirmPasswordScreen": {
    "title": "Confirmar Senha",
    "passwordInputPlaceholder": "Confirme sua senha",
    "passwordNote": "Mínimo de 8 caracteres",
    "defaultActionButtonText": "Continuar",
    "footerNoteText": "Não podemos recuperar sua senha.\nCertifique-se de mantê-la em um local seguro."
  },
  "recoveryPhraseAlertScreen": {
    "title": "Frase de Recuperação",
    "warningBlockOne": "Sua frase de recuperação dá acesso à sua conta e é a única maneira de acessá-la em um novo aplicativo.",
    "warningBlockTwo": "Mantenha-a em um local seguro.",
    "defaultActionButtonText": "Entendi, revelar minha frase"
  },
  "recoveryPhraseScreen": {
    "title": "Sua Frase de Recuperação",
    "warning": "Isso é só para seus olhos. Nunca compartilhe isso.",
    "copyButtonText": "Copiar para a área de transferência",
    "defaultActionButtonText": "Continuar",
    "footerNoteText": "Certifique-se de manter isso em um\nlocal seguro antes de continuar"
  },
  "validateRecoveryPhraseScreen": {
    "title": "Digite a Palavra #{{number}}",
    "inputPlaceholder": "Digite a palavra correta",
    "errorText": "Palavra incorreta, tente novamente",
    "defaultActionButtonText": "Continuar"
  },
  "importWalletScreen": {
    "title": "Importar Carteira",
    "textAreaPlaceholder": "Digite a frase de recuperação",
    "textAreaNote": "Frases geralmente têm 12 ou 24 palavras",
    "defaultActionButtonText": "Importar carteira",
    "importSecretKey": "Importar uma chave secreta Stellar",
    "importSecretKeyDescription": "Adicionar uma carteira usando uma chave secreta"
  },
  "lockScreen": {
    "title": "Bem-vindo de volta",
    "description": "Digite a senha para desbloquear o Freighter",
    "passwordInputPlaceholder": "Digite sua senha",
    "unlockButtonText": "Desbloquear",
    "forgotPasswordButtonText": "Esqueci minha senha"
  },
  "onboarding": {
    "continue": "Continuar",
    "typePassword": "Digite sua senha",
    "typePasswordNote": "Mínimo de 8 caracteres",
    "skip": "Pular",
    "pasteFromClipboard": "Colar da área de transferência"
  },
  "connectedApps": {
    "title": "Walle Connect",
    "inputPlaceholder": "Cole o QR Code",
    "scanQRCode": "Escanear QR Code",
    "connect": "Conectar",
    "pairingError": "Falha ao parear",
    "invalidUriError": "Por favor, insira um QR Code válido",
    "disconnectAllSessions": "Desconectar de todos os aplicativos",
    "connectedDapps": "Aplicativos Conectados",
    "noConnectedDapps": "Você não está conectado a nenhum aplicativo"
  },
  "discovery": {
    "title": "Discovery"
  },
  "history": {
    "title": "Histórico",
    "emptyState": {
      "title": "Nenhuma transação para mostrar"
    },
    "error": "Erro ao carregar o histórico",
    "refresh": "Atualizar",
    "refreshing": "Atualizando...",
    "transactionHistory": {
      "transaction": "Transação",
      "createAccount": "Criar conta",
      "accountFunded": "Conta creditada",
      "addedTrustline": "Trustline adicionada",
      "removedTrustline": "Trustline removida",
      "received": "Recebido",
      "sent": "Enviado",
      "swapTwoAssets": "{{srcAssetCode}} por {{destAssetCode}}",
      "swappedTwoAssets": "Trocado {{srcAssetCode}} por {{destAssetCode}}",
      "swapped": "Trocado",
      "transactionFailed": "Transação falhou",
      "failed": "Falhou",
      "contract": "Contrato",
      "interacted": "Interagiu",
      "minted": "Emitido",
      "mintedToSelf": "Emitido {{tokenSymbol}} para si mesmo",
      "unknown": "Desconhecido",
      "ops": "ops"
    },
    "transactionDetails": {
      "viewOnStellarExpert": "Ver no stellar.expert",
      "fee": "Taxa",
      "status": "Status",
      "statusSuccess": "Sucesso",
      "statusFailed": "Falhou",
      "rate": "Cotação",
      "firstTimeSend": "Envio pela primeira vez",
      "addressCopied": "Endereço copiado para a área de transferência",
      "startingBalance": "Saldo inicial:",
      "minter": "Emissor",
      "mintedTo": "Emitido para"
    }
  },
  "tokenDetailsScreen": {
    "sorobanToken": "Token Soroban",
    "priceChange": "{{percentage}}%",
    "balance": "Saldo",
    "value": "Valor",
    "listHeader": "Sua atividade de {{tokenName}}"
  },
  "recoveryPhraseWarning": {
    "yourRecoveryPhrase": "Sua frase de recuperação dá acesso total às suas carteiras e fundos.",
    "ifYouForgetYourPassword": "Se você esquecer sua senha, use a frase de recuperação para acessar sua carteira",
    "dontShareWithAnyone": "Não compartilhe esta frase com ninguém",
    "neverAskForYourPhrase": "A Stellar Development Foundation nunca pedirá sua frase",
    "ifYouLose": "Se você a perder, não poderemos recuperá-la"
  },
  "authStore": {
    "error": {
      "accountListNotFound": "Lista de contas não encontrada",
      "accountNotFound": "Conta não encontrada",
      "hashKeyNotFound": "Hash key não encontrada",
      "temporaryStoreNotFound": "Temporary store não encontrado",
      "privateKeyNotFound": "Chave privada não encontrada",
      "authenticationExpired": "Autenticação expirada",
      "failedToLogout": "Falha ao sair",
      "noActiveAccount": "Nenhuma conta ativa",
      "noKeyPairFound": "Nenhum par de chaves encontrado",
      "failedToSignUp": "Falha ao criar conta",
      "failedToSignIn": "Falha ao entrar",
      "failedToImportWallet": "Falha ao importar carteira",
      "failedToLoadAccount": "Falha ao carregar conta",
      "invalidPassword": "Senha inválida. Por favor, tente novamente.",
      "failedToCreateAccount": "Falha ao criar conta. Por favor, tente novamente.",
      "accountAlreadyExists": "Conta já existe",
      "failedToImportSecretKey": "Falha ao importar chave secreta"
    },
    "account": "Conta {{number}}"
  },
  "balancesList": {
    "title": "Tokens",
    "error": "Erro ao carregar saldos",
    "empty": "Nenhum saldo encontrado",
    "unfundedAccount": {
      "message": "Para começar a usar esta conta, financie-a com pelo menos 1 XLM.",
      "learnMore": "Saiba mais",
      "fundAccountButton": "Adicionar XLM"
    }
  },
  "friendbotButton": {
    "title": "Adicionar saldo com Friendbot"
  },
  "manageAssetsScreen": {
    "title": "Gerenciar ativos",
    "hiddenTokens": "Tokens ocultos",
    "addAssetButton": "Adicionar um ativo",
    "tokenAddressCopied": "Endereço do token copiado!",
    "moreInfo": {
      "title": "Gerenciar Ativos",
      "block1": "Quando você gerencia ativos na blockchain Stellar, você está criando e controlando representações digitais de valor, como moedas ou tokens.",
      "block2": "Isso envolve configurar trustlines, que permitem que os usuários mantenham e negociem seus ativos, e configurar flags para controlar o acesso e o uso. Ao aproveitar esses recursos, você pode emitir, distribuir e gerenciar seus ativos com segurança, mantendo a conformidade e a flexibilidade."
    },
    "actions": {
      "copyAddress": "Copiar endereço",
      "hideAsset": "Ocultar ativo",
      "unhideAsset": "Mostrar ativo",
      "removeAsset": "Remover ativo"
    },
    "removeAssetAlert": {
      "title": "Remover ativo",
      "message": "Tem certeza que deseja remover este ativo?",
      "cancel": "Cancelar",
      "remove": "Remover"
    },
    "removeAssetError": "Erro ao remover ativo {{assetCode}}",
    "removeAssetSuccess": "{{assetCode}} removido com sucesso"
  },
  "addAssetScreen": {
    "title": "Adicionar um ativo",
    "addAssetButton": "Adicionar ativo",
    "searchPlaceholder": "Pesquisar nome ou endereço do token",
    "pasteFromClipboard": "Colar da área de transferência",
    "tokenAddressCopied": "Endereço do token copiado!",
    "popular": "Popular",
    "native": "Nativo",
    "onYourList": "Na sua lista",
    "addAsset": "Adicionar Ativo",
    "disclaimer": "Permitir que o ativo seja visível na sua carteira. Adicione apenas ativos que você reconheça e confie.",
    "toastSuccess": "{{assetCode}} adicionado com sucesso como um ativo",
    "toastError": "Erro ao adicionar ativo {{assetCode}}",
    "emptyState": "Nenhum ativo encontrado",
    "somethingWentWrong": "Algo deu errado, por favor tente novamente mais tarde"
  },
  "manageAssetRightContent": {
    "copyAddress": "Copiar endereço",
    "hideAsset": "Ocultar ativo",
    "unhideAsset": "Mostrar ativo",
    "tokenAddressCopied": "Endereço do token copiado!",
    "removeAssetModal": {
      "title": "Remover {{assetCode}}?",
      "message": "Tem certeza que deseja remover este ativo?\nDepois de remover um ativo, você terá que adicioná-lo novamente mais tarde."
    }
  },
  "sendPaymentScreen": {
    "title": "Enviar para",
    "inputPlaceholder": "Digite o endereço",
    "recents": "Recentes",
    "suggestions": "Sugestões",
    "cannotSendToSelf": "Não é possível enviar para você mesmo",
    "invalidAddress": "Endereço Stellar inválido"
  },
  "swapScreen": {
    "swapFrom": "Trocar de",
    "swapTo": "Trocar para",
    "title": "Trocar",
    "searchTokenInputPlaceholder": "Pesquisar nome ou endereço do token",
    "setMax": "Definir máximo",
    "receive": "Receber",
    "chooseAsset": "Escolher ativo",
    "selectAsset": "Selecionar um ativo",
    "swapScreenTokenListTitle": "Seus tokens",
    "copyContractAddress": "Copiar endereço do contrato",
    "viewOnStellarExpert": "Ver no stellar.expert",
    "menu": {
      "fee": "Taxa: {{fee}} XLM",
      "timeout": "Tempo limite: {{timeout}}(s)",
      "slippage": "Slippage: {{slippage}}%"
    },
    "review": {
      "title": "Você está trocando",
      "wallet": "Carteira",
      "minimum": "Mínimo",
      "rate": "Taxa",
      "fee": "Taxa",
      "xdr": "XDR",
      "warning": "Certifique-se de revisar a transação acima, uma vez confirmada é irreversível"
    },
    "errors": {
      "failedToSetupTransaction": "Falha ao configurar transação de troca",
      "swapTransactionFailed": "Transação de troca falhou",
      "insufficientBalance": "Saldo insuficiente. Máximo disponível: {{amount}} {{symbol}}",
      "noPathFound": "Nenhum caminho encontrado entre estes ativos"
    }
  },
  "swapProcessingScreen": {
    "swapping": "Trocando",
    "swapped": "Trocado!",
    "failed": "Falhou",
    "to": " para ",
    "wasSwappedFor": " foi trocado por ",
    "couldNotBeSwappedFor": " não pôde ser trocado por ",
    "viewTransaction": "Ver transação",
    "closeMessage": "Você pode fechar esta tela, sua transação deve ser concluída em menos de um minuto"
  },
  "swapTransactionDetails": {
    "swapped": "Trocado",
    "conversionRate": "Taxa de conversão",
    "minimumReceived": "Mínimo recebido"
  },
  "transactionTokenScreen": {
    "title": "Enviando"
  },
  "transactionAmountScreen": {
    "title": "Enviar",
    "percentageButtons": {
      "twentyFive": "25%",
      "fifty": "50%",
      "seventyFive": "75%",
      "max": "Máx"
    },
    "reviewButton": "Revisar",
    "menu": {
      "fee": "Taxa: {{fee}} XLM",
      "timeout": "Tempo limite: {{timeout}}(s)",
      "addMemo": "Adicionar memo",
      "editMemo": "Editar memo"
    },
    "details": {
      "from": "De",
      "memo": "Memo",
      "none": "Nenhum",
      "fee": "Taxa",
      "xdr": "XDR"
    }
  },
  "addAnotherWalletScreen": {
    "title": "Adicionar outra carteira",
    "actions": {
      "createNewWallet": "Criar uma nova carteira",
      "createNewWalletDescription": "Criar uma carteira na sua frase de recuperação",
      "importSecretKey": "Importar uma chave secreta Stellar",
      "importSecretKeyDescription": "Adicionar uma carteira usando uma chave secreta"
    },
    "helperBottomSheet": {
      "title": "Adicionar outra carteira",
      "description": "Você precisa de pelo menos 1 XLM para ter uma conta na Stellar. Compre Stellar Lumens (XLM) facilmente usando um de nossos on-ramps ou transfira XLM de outra carteira para esta carteira."
    }
  },
  "verifyPasswordScreen": {
    "title": "Verificar Senha",
    "genericError": "Algo deu errado. Por favor, tente novamente.",
    "verifyPasswordTemplateTitle": "Digite sua senha",
    "verifyPasswordTemplateDescription": "Digite sua senha para verificar sua conta.",
    "actions": {
      "createNewWallet": "Criar nova carteira"
    }
  },
  "logout": "Sair",
  "clipboard": {
    "failed": "Falha ao copiar para a área de transferência"
  },
  "dappConnectionBottomSheetContent": {
    "connectionRequest": "Solicitação de conexão",
    "disclaimer": "Permita que o site visualize seu endereço da carteira, saldo, atividade e solicite aprovação para transações",
    "connect": "Conectar"
  },
  "transactionMemoScreen": {
    "title": "Memo",
    "placeholder": "Digite seu memo",
    "optional": "(opcional)",
    "errors": {
      "invalid": "Formato de memo inválido",
      "tooLong": "Memo é muito longo (máximo {{max}} bytes)"
    }
  },
  "transactionTimeoutScreen": {
    "title": "Tempo Limite da Transação",
    "seconds": "segundos",
    "setRecommended": "Definir recomendado",
    "inputPlaceholder": "Digite o tempo limite",
    "errors": {
      "required": "Tempo limite da transação é obrigatório",
      "invalid": "Tempo limite da transação inválido",
      "greaterThanZero": "O tempo limite deve ser maior que 0"
    }
  },
  "transactionFeeScreen": {
    "title": "Taxa da Transação",
    "setRecommended": "Definir recomendado",
    "congestion": "Congestionamento {{networkCongestion}}",
    "errors": {
      "required": "Taxa de transação é obrigatória",
      "invalid": "Taxa de transação inválida",
      "tooLow": "A taxa deve ser maior que {{min}}"
    }
  },
  "low": "baixo",
  "medium": "médio",
  "high": "alto",
  "transactionReviewScreen": {
    "title": "Você está enviando",
    "previousSend": "1 envio anterior",
    "reviewMessage": "Certifique-se de revisar a transação acima, uma vez que você confirme, ela é irreversível"
  },
  "transactionProcessingScreen": {
    "sending": "Enviando",
    "sent": "Enviado!",
    "closeMessage": "Você pode fechar esta tela, sua transação deve ser concluída em menos de um minuto",
    "viewTransaction": "Ver transação",
    "wasSentTo": " foi enviado para ",
    "to": " para ",
    "couldNotBeSentTo": " não pôde ser enviado para ",
    "failed": "Falhou",
    "unsupported": "Não Suportado"
  },
  "transactionDetailsBottomSheet": {
    "sent": "Enviado {{tokenCode}}",
    "firstTimeSend": "Primeiro envio",
    "status": "Status",
    "statusSuccess": "Sucesso",
    "statusFailed": "Falhou",
    "statusPending": "Pendente",
    "rate": "Taxa",
    "fee": "Comissão",
    "transactionHash": "Hash da Transação",
    "couldNotBeSentTo": "não pôde ser enviado para",
    "viewOnExpert": "Ver no stellar.expert"
  },
  "dappRequestBottomSheetContent": {
    "transactionRequest": "Solicitação de transação",
    "cancel": "Cancelar",
    "confirm": "Confirmar",
    "xdrItem": "XDR",
    "itemCopied": "{{itemName}} copiado para a área de transferência!"
  },
  "qrScanner": {
    "cameraNotAvailable": "Câmera não disponível\nou não permitida"
  },
  "walletKit": {
    "connectionSuccessfull": "Conexão com {{dappName}} realizada com sucesso!",
    "returnToBrowser": "Você pode agora retornar ao seu navegador",
    "signingSuccessfull": "Transação assinada com sucesso!",
    "userRejected": "O usuário rejeitou a solicitação",
    "errorInitializing": "Erro ao inicializar o WalletConnect",
    "errorPairing": "Falha ao parear com o dApp",
    "errorNoUriParam": "Nenhum parâmetro URI encontrado no link",
    "errorConnecting": "Erro ao conectar com {{dappName}}",
    "errorSigning": "Erro ao assinar a transação",
    "errorRespondingRequest": "Erro ao responder à solicitação de transação",
    "errorWrongNetwork": "Rede incorreta",
    "errorWrongNetworkMessage": "Por favor, mude para a rede {{targetNetworkName}} nas Configurações do Freighter e tente novamente",
    "errorUnsupportedChain": "Rede não suportada",
    "errorUnsupportedChainMessage": "Por favor, certifique-se de que o dApp com o qual você está tentando conectar suporta a rede Stellar",
    "notAuthenticated": "Desconectado",
    "pleaseLoginToConnect": "Por favor, entre na sua carteira e tente novamente para se conectar a este App",
    "pleaseLoginToSignTransaction": "Por favor, entre na sua carteira e tente novamente para assinar esta transação",
    "walletLocked": "Carteira bloqueada",
    "pleaseUnlockToConnect": "Por favor, desbloqueie sua carteira para se conectar a este App",
    "pleaseUnlockToSignTransaction": "Por favor, desbloqueie sua carteira para assinar esta transação",
    "connectionNotFound": "Conexão não encontrada",
    "connectionNotFoundMessage": "Por favor, tente criar uma nova conexão ou alternar para outra conta que possui a conexão na sua carteira Freighter",
    "walletIsLocked": "Carteira bloqueada",
    "userNotAuthenticated": "Usuário não autenticado"
  },
  "sendRecipient": {
    "error": {
      "invalidAddressFormat": "Formato de endereço Stellar inválido",
      "sendToSelf": "Não é possível enviar para você mesmo",
      "sendToSelfFederation": "Não é possível enviar para você mesmo (endereço de federação resolvido)",
      "federationNotFound": "Endereço de federação não encontrado ou falha na resolução",
      "destinationAccountStatus": "Falha ao verificar o status da conta de destino",
      "unexpectedSearchError": "Ocorreu um erro inesperado durante a pesquisa"
    }
  },
  "accountQRCodeScreen": {
    "title": "Receber XLM",
    "copyButton": "Copiar endereço",
    "helperText": "Digitalize o código QR ou \n copie seu endereço",
    "bottomSheet": {
      "title": "Receber XLM",
      "description": "Peça ao remetente para digitalizar o código QR em seu aplicativo Freighter para recuperar seu endereço de carteira com segurança."
    }
  },
  "buyXLMScreen": {
    "title": "Adicionar XLM",
    "bottomSheet": {
      "description": "Você precisa de pelo menos 1 XLM para ter uma conta na Stellar. Adicione Stellar Lumens (XLM) facilmente transferindo de outra carteira para esta carteira."
    },
    "actions": {
      "title": "Transferir de outra conta",
      "description": "Receber fundos de outra carteira"
    }
  },
  "importSecretKeyScreen": {
    "title": "Importar carteira",
    "secretKeyPlaceholder": "Sua chave secreta",
    "passwordPlaceholder": "Senha",
    "passwordNote": "Digite sua senha",
    "responsibilityNote": "Estou ciente de que o Freighter não pode recuperar a chave secreta importada e armazená-la é minha responsabilidade.",
    "importButton": "Importar Carteira",
    "invalidSecretKey": "Chave secreta inválida"
  },
  "securityScreen": {
    "title": "Segurança",
    "showRecoveryPhrase": "Mostrar frase de recuperação"
  },
  "showRecoveryPhraseScreen": {
    "title": "Mostrar Frase de Recuperação",
    "keepSafe": "Mantenha sua frase de recuperação em um local seguro.",
    "accessWarning": "Qualquer pessoa que tenha acesso a esta frase tem acesso à sua conta e aos fundos nela, então salve-a em um local seguro.",
    "yourRecoveryPhrase": "Sua frase de recuperação dá acesso total às suas carteiras e fundos",
    "dontShareWithAnyone": "Não compartilhe esta frase com ninguém",
    "neverAskForYourPhrase": "A Stellar Development Foundation nunca pedirá sua frase",
    "password": "Senha",
    "passwordInputPlaceholder": "Digite sua senha",
    "showPhrase": "Mostrar frase de recuperação"
  },
  "yourRecoveryPhrase": {
    "title": "Sua Frase de Recuperação",
    "securityNote": "Essas palavras são as chaves da sua carteira—guarde-as com segurança para manter seus fundos protegidos.",
    "copyButton": "Copiar para a área de transferência"
  },
<<<<<<< HEAD
  "tokenIconAlt": "ícone do token {{code}}"
=======
  "slippageScreen": {
    "title": "Slippage Permitido",
    "customPlaceholder": "% Personalizado",
    "setDefault": "Definir padrão",
    "errors": {
      "customRequired": "Slippage personalizado é obrigatório",
      "invalidNumber": "Número inválido",
      "minSlippage": "Slippage deve ser pelo menos {{min}}%",
      "maxSlippage": "Slippage deve ser menor que {{max}}%"
    }
  },
  "transaction": {
    "errors": {
      "amountRequired": "O valor de origem deve ser maior que 0",
      "destinationAmountRequired": "O valor de destino deve ser maior que 0",
      "feeRequired": "A taxa deve ser maior que 0",
      "timeoutRequired": "O tempo limite deve ser maior que 0",
      "insufficientBalance": "Saldo insuficiente",
      "insufficientBalanceForSwap": "Saldo insuficiente para troca",
      "cannotSwapSameAsset": "Não é possível trocar pelo mesmo ativo",
      "invalidRecipientAddress": "Endereço do destinatário inválido",
      "cannotSendToSelf": "Não é possível enviar para você mesmo",
      "publicKeyRequired": "Chave pública é obrigatória",
      "recipientAddressRequired": "Endereço do destinatário é obrigatório",
      "selectedBalanceNotFound": "Saldo selecionado não encontrado",
      "sourceBalanceNotFound": "Saldo de origem não encontrado",
      "destinationBalanceNotFound": "Saldo de destino não encontrado",
      "transactionFeeRequired": "Taxa de transação é obrigatória",
      "transactionTimeoutRequired": "Tempo limite da transação é obrigatório",
      "networkRequired": "Rede é obrigatória",
      "minimumXlmForNewAccount": "Mínimo de 1 XLM necessário para criar uma nova conta"
    }
  },
  "welcomeBanner": {
    "welcomeMessage": "Bem-vindo ao Freighter!",
    "fundingText": "Para começar a usar esta conta, ",
    "fundingText2": "financie-a com pelo menos 1 XLM.",
    "minimumBalanceText": "As contas Stellar exigem um saldo mínimo de 1 XLM para garantir a segurança da rede e prevenir spam.",
    "reserveExplanationText": "Esta reserva ajuda a manter o ledger cobrindo taxas de transação e desencorajando a criação de contas desnecessárias, mantendo o sistema eficiente e funcional.",
    "addXLM": "Adicionar XLM",
    "doThisLater": "Fazer isso depois"
  }
>>>>>>> 4db58ace
}<|MERGE_RESOLUTION|>--- conflicted
+++ resolved
@@ -582,9 +582,6 @@
     "securityNote": "Essas palavras são as chaves da sua carteira—guarde-as com segurança para manter seus fundos protegidos.",
     "copyButton": "Copiar para a área de transferência"
   },
-<<<<<<< HEAD
-  "tokenIconAlt": "ícone do token {{code}}"
-=======
   "slippageScreen": {
     "title": "Slippage Permitido",
     "customPlaceholder": "% Personalizado",
@@ -626,6 +623,6 @@
     "reserveExplanationText": "Esta reserva ajuda a manter o ledger cobrindo taxas de transação e desencorajando a criação de contas desnecessárias, mantendo o sistema eficiente e funcional.",
     "addXLM": "Adicionar XLM",
     "doThisLater": "Fazer isso depois"
-  }
->>>>>>> 4db58ace
+  },
+  "tokenIconAlt": "ícone do token {{code}}"
 }