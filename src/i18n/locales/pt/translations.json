--- conflicted
+++ resolved
@@ -22,18 +22,14 @@
     "unknownError": "Erro desconhecido",
     "review": "Revisar",
     "and": " e ",
-<<<<<<< HEAD
-    "addMemo": "Adicionar memo",
     "yes": "Sim",
     "allow": "Permitir",
     "skip": "Pular",
-    "enable": "Habilitar"
-=======
+    "enable": "Habilitar",
     "token": "Token",
     "hash": "Hash",
     "salt": "Salt",
     "addMemo": "Adicionar memo"
->>>>>>> e0bf3f86
   },
   "home": {
     "title": "Início",
