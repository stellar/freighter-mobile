{
  "wallet": "Carteira",
  "freighterWallet": "Carteira Freighter",
  "noInternetConnection": "Sem conexão com a internet",
  "accountAddressCopied": "Endereço da conta copiado!",
  "common": {
    "edit": "Editar",
    "close": "Fechar",
    "paste": "Colar",
    "done": "Concluído",
    "none": "Nenhum",
    "cancel": "Cancelar",
    "confirm": "Confirmar",
    "continue": "Continuar",
    "save": "Salvar",
    "add": "Adicionar",
    "remove": "Remover",
    "copied": "Copiado para a área de transferência!",
    "loading": "Carregando...",
    "error": "Erro",
    "unknownError": "Erro desconhecido"
  },
  "home": {
    "title": "Início",
    "buy": "Comprar",
    "send": "Enviar",
    "swap": "Trocar",
    "copy": "Copiar",
    "actions": {
      "settings": "Configurações",
      "manageAssets": "Gerenciar ativos",
      "myQRCode": "Meu QR code"
    },
    "manageAccount": {
      "title": "Carteiras",
      "addWallet": "Adicionar uma carteira",
      "renameWallet": "Renomear carteira",
      "copyAddress": "Copiar endereço",
      "myQRCode": "Meu QR code"
    }
  },
  "renameAccountModal": {
    "currentName": "Nome atual",
    "skip": "Pular",
    "saveName": "Salvar nome",
    "nameInputPlaceholder": "Digite um nome para sua carteira"
  },
  "settings": {
    "title": "Configurações",
    "logout": "Sair",
    "network": "Rede",
    "version": "Versão {{version}}",
    "help": "Ajuda",
    "feedback": "Compartilhar Feedback",
    "about": "Sobre",
    "security": "Segurança"
  },
  "shareFeedbackScreen": {
    "title": "Compartilhar Feedback",
    "discord": "Entre na comunidade do Discord",
    "github": "Reportar problema no Github"
  },
  "aboutScreen": {
    "title": "Sobre",
    "freighterDescription": "Freighter é uma carteira sem custódia para a blockchain Stellar",
    "listTitle": "Links",
    "stellarFoundation": "© {{year}} Stellar Development Foundation",
    "links": {
      "freighter": "freighter.app",
      "stellar": "stellar.org",
      "privacyPolicy": "Política de Privacidade",
      "termsOfService": "Termos de Serviço"
    }
  },
  "changeNetworkScreen": {
    "title": "Mudar Rede",
    "currentNetwork": "Rede atual",
    "networkSettings": "Configurações de Rede",
    "unfundedAccount": {
      "message": "Para começar a usar esta conta, financie-a com pelo menos 1 XLM.",
      "learnMore": "Saiba mais",
      "fundAccountButton": "Adicionar XLM"
    }
  },
  "networkSettingsScreen": {
    "title": "Configurações de Rede",
    "networkName": "Nome da Rede",
    "horizonUrl": "URL RPC do Horizon",
    "passphrase": "Frase Secreta",
    "friendbotUrl": "URL do Friendbot",
    "friendbotPlaceholder": "Insira a URL do Friendbot"
  },
  "welcomeScreen": {
    "createNewWallet": "Criar uma nova carteira",
    "iAlreadyHaveWallet": "Já tenho uma carteira",
    "terms": {
      "byProceeding": "Ao prosseguir, você concorda com os ",
      "termsOfService": "termos de uso do Freighter"
    }
  },
  "choosePasswordScreen": {
    "title": "Escolha uma Senha",
    "passwordInputPlaceholder": "Digite sua senha",
    "passwordNote": "Mínimo de 8 caracteres",
    "defaultActionButtonText": "Continuar",
    "footerNoteText": "Não podemos recuperar sua senha.\nCertifique-se de mantê-la em um local seguro."
  },
  "confirmPasswordScreen": {
    "title": "Confirmar Senha",
    "passwordInputPlaceholder": "Confirme sua senha",
    "passwordNote": "Mínimo de 8 caracteres",
    "defaultActionButtonText": "Continuar",
    "footerNoteText": "Não podemos recuperar sua senha.\nCertifique-se de mantê-la em um local seguro."
  },
  "recoveryPhraseAlertScreen": {
    "title": "Frase de Recuperação",
    "warningBlockOne": "Sua frase de recuperação dá acesso à sua conta e é a única maneira de acessá-la em um novo aplicativo.",
    "warningBlockTwo": "Mantenha-a em um local seguro.",
    "defaultActionButtonText": "Entendi, revelar minha frase"
  },
  "recoveryPhraseScreen": {
    "title": "Sua Frase de Recuperação",
    "warning": "Isso é só para seus olhos. Nunca compartilhe isso.",
    "copyButtonText": "Copiar para a área de transferência",
    "defaultActionButtonText": "Continuar",
    "footerNoteText": "Certifique-se de manter isso em um\nlocal seguro antes de continuar"
  },
  "validateRecoveryPhraseScreen": {
    "title": "Digite a Palavra #{{number}}",
    "inputPlaceholder": "Digite a palavra correta",
    "errorText": "Palavra incorreta, tente novamente",
    "defaultActionButtonText": "Continuar"
  },
  "importWalletScreen": {
    "title": "Importar Carteira",
    "textAreaPlaceholder": "Digite a frase de recuperação",
    "textAreaNote": "Frases geralmente têm 12 ou 24 palavras",
    "defaultActionButtonText": "Importar carteira",
    "importSecretKey": "Importar uma chave secreta Stellar",
    "importSecretKeyDescription": "Adicionar uma carteira usando uma chave secreta"
  },
  "lockScreen": {
    "title": "Bem-vindo de volta",
    "description": "Digite a senha para desbloquear o Freighter",
    "passwordInputPlaceholder": "Digite sua senha",
    "unlockButtonText": "Desbloquear",
    "forgotPasswordButtonText": "Esqueci minha senha"
  },
  "onboarding": {
    "continue": "Continuar",
    "typePassword": "Digite sua senha",
    "typePasswordNote": "Mínimo de 8 caracteres",
    "skip": "Pular",
    "pasteFromClipboard": "Colar da área de transferência"
  },
  "discovery": {
    "title": "Wallet Connect",
    "inputPlaceholder": "Insira um URI do WalletConnect",
    "scanQRCode": "Scanear QR Code",
    "connect": "Conectar",
    "pairingError": "Falha ao conectar",
    "invalidUriError": "Por favor, insira um URI válido",
    "disconnectAllSessions": "Desconectar de todos os aplicativos",
    "connectedDapps": "Aplicativos Conectados",
    "noConnectedDapps": "Você não está conectado a nenhum aplicativo"
  },
  "history": {
    "title": "Histórico",
    "emptyState": {
      "title": "Nenhuma transação para mostrar"
    },
    "error": "Erro ao carregar o histórico",
    "refresh": "Atualizar",
    "refreshing": "Atualizando...",
    "transactionHistory": {
      "transaction": "Transação",
      "createAccount": "Criar conta",
      "addedTrustline": "Trustline adicionada",
      "removedTrustline": "Trustline removida",
      "received": "Recebido",
      "sent": "Enviado",
      "swapTwoAssets": "{{srcAssetCode}} por {{destAssetCode}}",
      "swappedTwoAssets": "Trocado {{srcAssetCode}} por {{destAssetCode}}",
      "swapped": "Trocado",
      "transactionFailed": "Transação falhou",
      "failed": "Falhou",
      "contract": "Contrato",
      "interacted": "Interagiu",
      "minted": "Emitido",
      "mintedToSelf": "Emitido {{tokenSymbol}} para si mesmo",
      "unknown": "Desconhecido",
      "ops": "ops"
    },
    "transactionDetails": {
      "viewOnStellarExpert": "Ver no stellar.expert",
      "fee": "Taxa",
      "status": "Status",
      "statusSuccess": "Sucesso",
      "statusFailed": "Falhou",
      "rate": "Cotação",
      "firstTimeSend": "Envio pela primeira vez",
      "addressCopied": "Endereço copiado para a área de transferência",
      "startingBalance": "Saldo inicial:",
      "minter": "Emissor",
      "mintedTo": "Emitido para"
    }
  },
  "tokenDetailsScreen": {
    "sorobanToken": "Token Soroban",
    "priceChange": "{{percentage}}%",
    "balance": "Saldo",
    "value": "Valor",
    "listHeader": "Sua atividade de {{tokenName}}"
  },
  "recoveryPhraseWarning": {
    "yourRecoveryPhrase": "Sua frase de recuperação dá acesso total às suas carteiras e fundos.",
    "ifYouForgetYourPassword": "Se você esquecer sua senha, use a frase de recuperação para acessar sua carteira",
    "dontShareWithAnyone": "Não compartilhe esta frase com ninguém",
    "neverAskForYourPhrase": "A Stellar Development Foundation nunca pedirá sua frase",
    "ifYouLose": "Se você a perder, não poderemos recuperá-la"
  },
  "authStore": {
    "error": {
      "accountListNotFound": "Lista de contas não encontrada",
      "accountNotFound": "Conta não encontrada",
      "hashKeyNotFound": "Hash key não encontrada",
      "temporaryStoreNotFound": "Temporary store não encontrado",
      "privateKeyNotFound": "Chave privada não encontrada",
      "authenticationExpired": "Autenticação expirada",
      "failedToLogout": "Falha ao sair",
      "noActiveAccount": "Nenhuma conta ativa",
      "noKeyPairFound": "Nenhum par de chaves encontrado",
      "failedToSignUp": "Falha ao criar conta",
      "failedToSignIn": "Falha ao entrar",
      "failedToImportWallet": "Falha ao importar carteira",
      "failedToLoadAccount": "Falha ao carregar conta",
      "invalidPassword": "Senha inválida. Por favor, tente novamente.",
      "failedToCreateAccount": "Falha ao criar conta. Por favor, tente novamente."
    },
    "account": "Conta {{number}}"
  },
  "balancesList": {
    "title": "Tokens",
    "error": "Erro ao carregar saldos",
    "empty": "Nenhum saldo encontrado",
    "unfundedAccount": {
      "message": "Para começar a usar esta conta, financie-a com pelo menos 1 XLM.",
      "learnMore": "Saiba mais",
      "fundAccountButton": "Adicionar XLM"
    }
  },
  "friendbotButton": {
    "title": "Adicionar saldo com Friendbot"
  },
  "manageAssetsScreen": {
    "title": "Gerenciar ativos",
    "hiddenTokens": "Tokens ocultos",
    "addAssetButton": "Adicionar um ativo",
    "tokenAddressCopied": "Endereço do token copiado!",
    "moreInfo": {
      "title": "Gerenciar Ativos",
      "block1": "Quando você gerencia ativos na blockchain Stellar, você está criando e controlando representações digitais de valor, como moedas ou tokens.",
      "block2": "Isso envolve configurar trustlines, que permitem que os usuários mantenham e negociem seus ativos, e configurar flags para controlar o acesso e o uso. Ao aproveitar esses recursos, você pode emitir, distribuir e gerenciar seus ativos com segurança, mantendo a conformidade e a flexibilidade."
    },
    "actions": {
      "copyAddress": "Copiar endereço",
      "hideAsset": "Ocultar ativo",
      "unhideAsset": "Mostrar ativo",
      "removeAsset": "Remover ativo"
    },
    "removeAssetAlert": {
      "title": "Remover ativo",
      "message": "Tem certeza que deseja remover este ativo?",
      "cancel": "Cancelar",
      "remove": "Remover"
    },
    "removeAssetError": "Erro ao remover ativo {{assetCode}}",
    "removeAssetSuccess": "{{assetCode}} removido com sucesso"
  },
  "addAssetScreen": {
    "title": "Adicionar um ativo",
    "addAssetButton": "Adicionar ativo",
    "searchPlaceholder": "Pesquisar nome ou endereço do token",
    "pasteFromClipboard": "Colar da área de transferência",
    "tokenAddressCopied": "Endereço do token copiado!",
    "popular": "Popular",
    "native": "Nativo",
    "onYourList": "Na sua lista",
    "addAsset": "Adicionar Ativo",
    "disclaimer": "Permitir que o ativo seja visível na sua carteira. Adicione apenas ativos que você reconheça e confie.",
    "toastSuccess": "{{assetCode}} adicionado com sucesso como um ativo",
    "toastError": "Erro ao adicionar ativo {{assetCode}}",
    "emptyState": "Nenhum ativo encontrado",
    "somethingWentWrong": "Algo deu errado, por favor tente novamente mais tarde"
  },
  "manageAssetRightContent": {
    "copyAddress": "Copiar endereço",
    "hideAsset": "Ocultar ativo",
    "unhideAsset": "Mostrar ativo",
    "tokenAddressCopied": "Endereço do token copiado!",
    "removeAssetModal": {
      "title": "Remover {{assetCode}}?",
      "message": "Tem certeza que deseja remover este ativo?\nDepois de remover um ativo, você terá que adicioná-lo novamente mais tarde."
    }
  },
  "sendPaymentScreen": {
    "title": "Enviar para",
    "inputPlaceholder": "Digite o endereço",
    "recents": "Recentes",
    "suggestions": "Sugestões",
    "cannotSendToSelf": "Não é possível enviar para você mesmo",
    "invalidAddress": "Endereço Stellar inválido"
  },
  "transactionTokenScreen": {
    "title": "Enviando"
  },
  "transactionAmountScreen": {
    "title": "Enviar",
    "percentageButtons": {
      "twentyFive": "25%",
      "fifty": "50%",
      "seventyFive": "75%",
      "max": "Máx"
    },
    "reviewButton": "Revisar",
    "menu": {
      "fee": "Taxa: {{fee}} XLM",
      "timeout": "Tempo limite: {{timeout}}(s)",
      "addMemo": "Adicionar memo",
      "editMemo": "Editar memo"
    },
    "details": {
      "from": "De",
      "memo": "Memo",
      "none": "Nenhum",
      "fee": "Taxa",
      "xdr": "XDR"
    }
  },
  "addAnotherWalletScreen": {
    "title": "Adicionar outra carteira",
    "actions": {
      "createNewWallet": "Criar uma nova carteira",
      "createNewWalletDescription": "Criar uma carteira na sua frase de recuperação",
      "importSecretKey": "Importar uma chave secreta Stellar",
      "importSecretKeyDescription": "Adicionar uma carteira usando uma chave secreta"
    },
    "helperBottomSheet": {
      "title": "Adicionar outra carteira",
      "description": "Você precisa de pelo menos 1 XLM para ter uma conta na Stellar. Compre Stellar Lumens (XLM) facilmente usando um de nossos on-ramps ou transfira XLM de outra carteira para esta carteira."
    }
  },
  "verifyPasswordScreen": {
    "title": "Verificar Senha",
    "genericError": "Algo deu errado. Por favor, tente novamente.",
    "verifyPasswordTemplateTitle": "Digite sua senha",
    "verifyPasswordTemplateDescription": "Digite sua senha para verificar sua conta.",
    "actions": {
      "createNewWallet": "Criar nova carteira"
    }
  },
  "logout": "Sair",
  "clipboard": {
    "failed": "Falha ao copiar para a área de transferência"
  },
  "dappConnectionBottomSheetContent": {
    "connectionRequest": "Solicitação de conexão",
    "disclaimer": "Permita que o site visualize seu endereço da carteira, saldo, atividade e solicite aprovação para transações",
    "connect": "Conectar"
  },
  "transactionMemoScreen": {
    "title": "Memo",
    "placeholder": "Digite seu memo",
    "optional": "(opcional)",
    "errors": {
      "invalid": "Formato de memo inválido",
      "tooLong": "Memo é muito longo (máximo {{max}} bytes)"
    }
  },
  "transactionTimeoutScreen": {
    "title": "Tempo Limite da Transação",
    "seconds": "segundos",
    "setRecommended": "Definir recomendado",
    "inputPlaceholder": "Digite o tempo limite",
    "errors": {
      "required": "Tempo limite da transação é obrigatório",
      "invalid": "Tempo limite da transação inválido",
      "greaterThanZero": "O tempo limite deve ser maior que 0"
    },
    "description": "Número de segundos que podem passar antes que esta transação não possa mais ser aceita pela rede",
    "timeoutInSeconds": "Tempo limite em segundos"
  },
  "transactionFeeScreen": {
    "title": "Taxa da Transação",
    "setRecommended": "Definir recomendado",
    "congestion": "Congestionamento {{networkCongestion}}",
    "errors": {
      "required": "Taxa de transação é obrigatória",
      "invalid": "Taxa de transação inválida",
      "tooLow": "A taxa deve ser maior que {{min}}"
    }
  },
  "low": "baixo",
  "medium": "médio",
  "high": "alto",
  "transactionReviewScreen": {
    "title": "Você está enviando",
    "previousSend": "1 envio anterior",
    "reviewMessage": "Certifique-se de revisar a transação acima, uma vez que você confirme, ela é irreversível"
  },
  "transactionProcessingScreen": {
    "sending": "Enviando",
    "sent": "Enviado!",
    "closeMessage": "Você pode fechar esta tela, sua transação deve ser concluída em menos de um minuto",
    "viewTransaction": "Ver transação",
    "wasSentTo": " foi enviado para ",
    "to": " para ",
    "couldNotBeSentTo": " não pôde ser enviado para ",
    "failed": "Falhou",
    "unsupported": "Não Suportado"
  },
  "transactionDetailsBottomSheet": {
    "sent": "Enviado {{tokenCode}}",
    "firstTimeSend": "Primeiro envio",
    "status": "Status",
    "statusSuccess": "Sucesso",
    "statusFailed": "Falhou",
    "statusPending": "Pendente",
    "rate": "Taxa",
    "fee": "Comissão",
    "transactionHash": "Hash da Transação",
    "couldNotBeSentTo": "não pôde ser enviado para",
    "viewOnExpert": "Ver no stellar.expert"
  },
  "dappRequestBottomSheetContent": {
    "transactionRequest": "Solicitação de transação",
    "cancel": "Cancelar",
    "confirm": "Confirmar",
    "xdrItem": "XDR",
    "itemCopied": "{{itemName}} copiado para a área de transferência!"
  },
  "qrScanner": {
    "cameraNotAvailable": "Câmera não disponível ou não permitida"
  },
  "walletKit": {
    "connectionSuccessfull": "Conexão com {{dappName}} realizada com sucesso!",
    "returnToBrowser": "Você pode agora retornar ao seu navegador",
    "signingSuccessfull": "Transação assinada com sucesso!",
    "userRejected": "O usuário rejeitou a solicitação",
    "errorInitializing": "Erro ao inicializar o WalletConnect",
    "errorConnecting": "Erro ao conectar com {{dappName}}",
    "errorSigning": "Erro ao assinar a transação",
    "errorRespondingRequest": "Erro ao responder à solicitação de transação",
    "errorWrongNetwork": "Rede incorreta",
    "errorWrongNetworkMessage": "Por favor, mude para a rede {{targetNetworkName}} nas Configurações do Freighter e tente novamente"
  },
  "sendRecipient": {
    "error": {
      "invalidAddressFormat": "Formato de endereço Stellar inválido",
      "sendToSelf": "Não é possível enviar para você mesmo",
      "sendToSelfFederation": "Não é possível enviar para você mesmo (endereço de federação resolvido)",
      "federationNotFound": "Endereço de federação não encontrado ou falha na resolução",
      "destinationAccountStatus": "Falha ao verificar o status da conta de destino",
      "unexpectedSearchError": "Ocorreu um erro inesperado durante a pesquisa"
    }
  },
  "accountQRCodeScreen": {
    "title": "Receber XLM",
    "copyButton": "Copiar endereço",
    "helperText": "Digitalize o código QR ou \n copie seu endereço",
    "bottomSheet": {
      "title": "Receber XLM",
      "description": "Peça ao remetente para digitalizar o código QR em seu aplicativo Freighter para recuperar seu endereço de carteira com segurança."
    }
  },
  "buyXLMScreen": {
    "title": "Comprar XLM",
    "bottomSheet": {
      "description": "Você precisa de pelo menos 1 XLM para ter uma conta na Stellar. Compre Stellar Lumens (XLM) facilmente usando um de nossos on-ramps ou transfira XLM de outra carteira para esta carteira. \n\nCompre facilmente com Coinbase ou MoonPay, ou envie XLM de outra carteira."
    },
    "actions": {
      "title": "Transferir de outra conta",
      "description": "Receber fundos de outra carteira"
    }
  },
  "importSecretKeyScreen": {
    "title": "Importar carteira",
    "secretKeyPlaceholder": "Sua chave secreta",
    "passwordPlaceholder": "Senha",
    "passwordNote": "Digite sua senha",
    "responsibilityNote": "Estou ciente de que o Freighter não pode recuperar a chave secreta importada e armazená-la é minha responsabilidade.",
    "importButton": "Importar Carteira",
    "invalidSecretKey": "Chave secreta inválida"
  },
<<<<<<< HEAD
  "securityScreen": {
    "title": "Segurança",
    "showRecoveryPhrase": "Mostrar frase de recuperação"
  },
  "showRecoveryPhraseScreen": {
    "title": "Mostrar Frase de Recuperação",
    "keepSafe": "Mantenha sua frase de recuperação em um local seguro.",
    "accessWarning": "Qualquer pessoa que tenha acesso a esta frase tem acesso à sua conta e aos fundos nela, então salve-a em um local seguro.",
    "yourRecoveryPhrase": "Sua frase de recuperação dá acesso total às suas carteiras e fundos",
    "dontShareWithAnyone": "Não compartilhe esta frase com ninguém",
    "neverAskForYourPhrase": "A Stellar Development Foundation nunca pedirá sua frase",
    "password": "Senha",
    "passwordInputPlaceholder": "Digite sua senha",
    "showPhrase": "Mostrar frase de recuperação"
  },
  "yourRecoveryPhrase": {
    "title": "Sua Frase de Recuperação",
    "securityNote": "Essas palavras são as chaves da sua carteira—guarde-as com segurança para manter seus fundos protegidos.",
    "copyButton": "Copiar para a área de transferência"
=======
  "tokenDetailsScreen": {
    "sorobanToken": "Token Soroban",
    "priceChange": "{{percentage}}%",
    "balance": "Saldo",
    "value": "Valor",
    "listHeader": "Sua atividade de {{tokenName}}"
>>>>>>> 1f0c84e6
  }
}<|MERGE_RESOLUTION|>--- conflicted
+++ resolved
@@ -492,7 +492,6 @@
     "importButton": "Importar Carteira",
     "invalidSecretKey": "Chave secreta inválida"
   },
-<<<<<<< HEAD
   "securityScreen": {
     "title": "Segurança",
     "showRecoveryPhrase": "Mostrar frase de recuperação"
@@ -512,13 +511,12 @@
     "title": "Sua Frase de Recuperação",
     "securityNote": "Essas palavras são as chaves da sua carteira—guarde-as com segurança para manter seus fundos protegidos.",
     "copyButton": "Copiar para a área de transferência"
-=======
+  },
   "tokenDetailsScreen": {
     "sorobanToken": "Token Soroban",
     "priceChange": "{{percentage}}%",
     "balance": "Saldo",
     "value": "Valor",
     "listHeader": "Sua atividade de {{tokenName}}"
->>>>>>> 1f0c84e6
   }
 }