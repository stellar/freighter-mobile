/* eslint-disable no-nested-ternary */
/* eslint-disable react/no-unstable-nested-components */
import { useNavigation } from "@react-navigation/native";
import {
  createNativeStackNavigator,
  NativeStackNavigationProp,
} from "@react-navigation/native-stack";
import { CustomHeaderButton } from "components/layout/CustomHeaderButton";
import CustomNavigationHeader from "components/layout/CustomNavigationHeader";
import AccountQRCodeScreen from "components/screens/AccountQRCodeScreen";
import AddCollectibleScreen from "components/screens/AddCollectibleScreen";
import { BiometricsOnboardingScreen } from "components/screens/BiometricsEnableScreen/BiometricsEnableScreen";
import CollectibleDetailsScreen from "components/screens/CollectibleDetailsScreen";
import ConnectedAppsScreen from "components/screens/ConnectedAppsScreen";
import { LoadingScreen } from "components/screens/LoadingScreen";
import { LockScreen } from "components/screens/LockScreen";
import ScanQRCodeScreen from "components/screens/ScanQRCodeScreen";
import TokenDetailsScreen from "components/screens/TokenDetailsScreen";
import Icon from "components/sds/Icon";
import { STORAGE_KEYS } from "config/constants";
import {
  ManageWalletsStackParamList,
  ROOT_NAVIGATOR_ROUTES,
  RootStackParamList,
  SettingsStackParamList,
  SendPaymentStackParamList,
  AddFundsStackParamList,
  ManageTokensStackParamList,
  AUTH_STACK_ROUTES,
  AuthStackParamList,
} from "config/routes";
import { AUTH_STATUS } from "config/types";
import { useAuthenticationStore } from "ducks/auth";
import { useAnalyticsPermissions } from "hooks/useAnalyticsPermissions";
import useAppTranslation from "hooks/useAppTranslation";
import { useBiometrics } from "hooks/useBiometrics";
import {
  AuthNavigator,
  AddFundsStackNavigator,
  ManageTokensStackNavigator,
  ManageWalletsStackNavigator,
  SendPaymentStackNavigator,
  SettingsStackNavigator,
  SwapStackNavigator,
} from "navigators";
import { TabNavigator } from "navigators/TabNavigator";
import React, { useEffect, useMemo, useRef, useState } from "react";
import RNBootSplash from "react-native-bootsplash";
import { dataStorage } from "services/storage/storageFactory";

const RootStack = createNativeStackNavigator<
  RootStackParamList &
    ManageTokensStackParamList &
    SettingsStackParamList &
    ManageWalletsStackParamList &
    SendPaymentStackParamList &
<<<<<<< HEAD
    BuyXLMStackParamList &
    AuthStackParamList
=======
    AddFundsStackParamList
>>>>>>> 68a5663d
>();

export const RootNavigator = () => {
  const navigation =
    useNavigation<
      NativeStackNavigationProp<RootStackParamList & AuthStackParamList>
    >();
  const { authStatus, getAuthStatus } = useAuthenticationStore();
  const [initializing, setInitializing] = useState(true);
  const hasSeenFaceIdOnboardingRef = useRef(false);
  const { t } = useAppTranslation();
  const { checkBiometrics } = useBiometrics();
  // Use analytics/permissions hook only after splash is hidden
  useAnalyticsPermissions({
    previousState: initializing ? undefined : "none",
  });

  useEffect(() => {
    const initializeApp = async () => {
      await getAuthStatus();
      setInitializing(false);
      RNBootSplash.hide({ fade: true });
    };

    const triggerFaceIdOnboarding = () => {
      if (authStatus === AUTH_STATUS.AUTHENTICATED) {
        setTimeout(() => {
          dataStorage
            .getItem(STORAGE_KEYS.HAS_SEEN_FACE_ID_ONBOARDING)
            .then(async (hasSeenFaceIdOnboardingStorage) => {
              const type = await checkBiometrics();
              if (hasSeenFaceIdOnboardingStorage !== "true" && !!type) {
                navigation.navigate(
                  AUTH_STACK_ROUTES.BIOMETRICS_ENABLE_SCREEN,
                  {
                    postOnboarding: true,
                  },
                );
              }
            });
        }, 3000);
      }
    };

    initializeApp().then(() => {
      triggerFaceIdOnboarding();
    });
  }, [
    getAuthStatus,
    hasSeenFaceIdOnboardingRef,
    navigation,
    authStatus,
    checkBiometrics,
  ]);

  // Make the stack re-render when auth status changes
  const initialRouteName = useMemo(() => {
    if (authStatus === AUTH_STATUS.AUTHENTICATED) {
      return ROOT_NAVIGATOR_ROUTES.MAIN_TAB_STACK;
    }

    if (authStatus === AUTH_STATUS.HASH_KEY_EXPIRED) {
      return ROOT_NAVIGATOR_ROUTES.LOCK_SCREEN;
    }

    return ROOT_NAVIGATOR_ROUTES.AUTH_STACK;
  }, [authStatus]);

  if (initializing) {
    return <LoadingScreen />;
  }

  return (
    <RootStack.Navigator
      initialRouteName={initialRouteName}
      screenOptions={{
        headerShown: false,
      }}
    >
      {authStatus === AUTH_STATUS.AUTHENTICATED ? (
        <RootStack.Group>
          <RootStack.Screen
            name={ROOT_NAVIGATOR_ROUTES.MAIN_TAB_STACK}
            component={TabNavigator}
          />
          <RootStack.Screen
            name={ROOT_NAVIGATOR_ROUTES.MANAGE_TOKENS_STACK}
            component={ManageTokensStackNavigator}
          />
          <RootStack.Screen
            name={ROOT_NAVIGATOR_ROUTES.MANAGE_WALLETS_STACK}
            component={ManageWalletsStackNavigator}
          />
          <RootStack.Screen
            name={ROOT_NAVIGATOR_ROUTES.SETTINGS_STACK}
            component={SettingsStackNavigator}
          />
          <RootStack.Screen
            name={ROOT_NAVIGATOR_ROUTES.SEND_PAYMENT_STACK}
            component={SendPaymentStackNavigator}
          />
          <RootStack.Screen
            name={ROOT_NAVIGATOR_ROUTES.SWAP_STACK}
            component={SwapStackNavigator}
          />
          <RootStack.Screen
            name={ROOT_NAVIGATOR_ROUTES.ACCOUNT_QR_CODE_SCREEN}
            component={AccountQRCodeScreen}
            options={{
              headerTitle: t("accountQRCodeScreen.title"),
              headerShown: true,
              header: (props) => <CustomNavigationHeader {...props} />,
            }}
          />
          <RootStack.Screen
            name={ROOT_NAVIGATOR_ROUTES.SCAN_QR_CODE_SCREEN}
            component={ScanQRCodeScreen}
            options={{
              headerShown: false,
            }}
          />
          <RootStack.Screen
            name={ROOT_NAVIGATOR_ROUTES.CONNECTED_APPS_SCREEN}
            component={ConnectedAppsScreen}
            options={{
              headerTitle: t("connectedApps.title"),
              headerShown: true,
              header: (props) => <CustomNavigationHeader {...props} />,
              headerLeft: () => <CustomHeaderButton icon={Icon.X} />,
            }}
          />
          <RootStack.Screen
            name={ROOT_NAVIGATOR_ROUTES.BUY_XLM_STACK}
            component={AddFundsStackNavigator}
          />
          <RootStack.Screen
            name={ROOT_NAVIGATOR_ROUTES.TOKEN_DETAILS_SCREEN}
            component={TokenDetailsScreen}
            options={{
              headerShown: true,
              header: (props) => <CustomNavigationHeader {...props} />,
              headerLeft: () => <CustomHeaderButton icon={Icon.X} />,
            }}
          />
          <RootStack.Screen
            name={ROOT_NAVIGATOR_ROUTES.COLLECTIBLE_DETAILS_SCREEN}
            component={CollectibleDetailsScreen}
            options={{
              headerShown: true,
              header: (props) => <CustomNavigationHeader {...props} />,
              headerLeft: () => <CustomHeaderButton icon={Icon.X} />,
            }}
          />
          <RootStack.Screen
            name={ROOT_NAVIGATOR_ROUTES.ADD_COLLECTIBLE_SCREEN}
            component={AddCollectibleScreen}
            options={{
              headerTitle: t("addCollectibleScreen.title"),
              headerShown: true,
              header: (props) => <CustomNavigationHeader {...props} />,
              headerLeft: () => <CustomHeaderButton icon={Icon.X} />,
            }}
          />
          {!hasSeenFaceIdOnboardingRef.current && (
            <RootStack.Screen
              name={AUTH_STACK_ROUTES.BIOMETRICS_ENABLE_SCREEN}
              component={BiometricsOnboardingScreen}
              options={{
                headerShown: true,
                header: (props) => <CustomNavigationHeader {...props} />,
                headerLeft: () => <CustomHeaderButton icon={Icon.X} />,
              }}
            />
          )}
        </RootStack.Group>
      ) : authStatus === AUTH_STATUS.HASH_KEY_EXPIRED ? (
        <RootStack.Screen
          name={ROOT_NAVIGATOR_ROUTES.LOCK_SCREEN}
          component={LockScreen}
        />
      ) : (
        <RootStack.Screen
          name={ROOT_NAVIGATOR_ROUTES.AUTH_STACK}
          component={AuthNavigator}
        />
      )}
    </RootStack.Navigator>
  );
};<|MERGE_RESOLUTION|>--- conflicted
+++ resolved
@@ -54,12 +54,8 @@
     SettingsStackParamList &
     ManageWalletsStackParamList &
     SendPaymentStackParamList &
-<<<<<<< HEAD
-    BuyXLMStackParamList &
-    AuthStackParamList
-=======
+    AuthStackParamList &
     AddFundsStackParamList
->>>>>>> 68a5663d
 >();
 
 export const RootNavigator = () => {
