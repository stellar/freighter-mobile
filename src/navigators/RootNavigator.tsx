/* eslint-disable no-nested-ternary */
/* eslint-disable react/no-unstable-nested-components */
import { createNativeStackNavigator } from "@react-navigation/native-stack";
import CustomNavigationHeader from "components/CustomNavigationHeader";
import AccountQRCodeScreen from "components/screens/AccountQRCodeScreen";
import { LoadingScreen } from "components/screens/LoadingScreen";
import { LockScreen } from "components/screens/LockScreen";
import TokenDetailsScreen from "components/screens/TokenDetailsScreen";
import {
  ManageAssetsStackParamList,
  ManageWalletsStackParamList,
  ROOT_NAVIGATOR_ROUTES,
  RootStackParamList,
  SettingsStackParamList,
  SendPaymentStackParamList,
<<<<<<< HEAD
  SwapStackParamList,
=======
  BuyXLMStackParamList,
>>>>>>> d2795210
} from "config/routes";
import { AUTH_STATUS } from "config/types";
import { useAuthenticationStore } from "ducks/auth";
import useAppTranslation from "hooks/useAppTranslation";
import { AuthNavigator } from "navigators/AuthNavigator";
import { BuyXLMStackNavigator } from "navigators/BuyXLMNavigator";
import { ManageAssetsStackNavigator } from "navigators/ManageAssetsNavigator";
import { ManageWalletsStackNavigator } from "navigators/ManageWalletsNavigator";
import { SendPaymentStackNavigator } from "navigators/SendPaymentNavigator";
import { SettingsStackNavigator } from "navigators/SettingsNavigator";
import { SwapStackNavigator } from "navigators/SwapNavigator";
import { TabNavigator } from "navigators/TabNavigator";
import React, { useEffect, useMemo, useState } from "react";
import RNBootSplash from "react-native-bootsplash";

const RootStack = createNativeStackNavigator<
  RootStackParamList &
    ManageAssetsStackParamList &
    SettingsStackParamList &
    ManageWalletsStackParamList &
    SendPaymentStackParamList &
<<<<<<< HEAD
    SwapStackParamList
=======
    BuyXLMStackParamList
>>>>>>> d2795210
>();

export const RootNavigator = () => {
  const { authStatus, getAuthStatus } = useAuthenticationStore();
  const [initializing, setInitializing] = useState(true);
  const { t } = useAppTranslation();

  useEffect(() => {
    const initializeApp = async () => {
      await getAuthStatus();
      setInitializing(false);
      RNBootSplash.hide({ fade: true });
    };

    initializeApp();
  }, [getAuthStatus]);

  // Make the stack re-render when auth status changes
  const initialRouteName = useMemo(() => {
    if (authStatus === AUTH_STATUS.AUTHENTICATED) {
      return ROOT_NAVIGATOR_ROUTES.MAIN_TAB_STACK;
    }

    if (authStatus === AUTH_STATUS.HASH_KEY_EXPIRED) {
      return ROOT_NAVIGATOR_ROUTES.LOCK_SCREEN;
    }

    return ROOT_NAVIGATOR_ROUTES.AUTH_STACK;
  }, [authStatus]);

  if (initializing) {
    return <LoadingScreen />;
  }

  return (
    <RootStack.Navigator
      initialRouteName={initialRouteName}
      screenOptions={{
        headerShown: false,
      }}
    >
      {authStatus === AUTH_STATUS.AUTHENTICATED ? (
        <RootStack.Group>
          <RootStack.Screen
            name={ROOT_NAVIGATOR_ROUTES.MAIN_TAB_STACK}
            component={TabNavigator}
          />
          <RootStack.Screen
            name={ROOT_NAVIGATOR_ROUTES.MANAGE_ASSETS_STACK}
            component={ManageAssetsStackNavigator}
          />
          <RootStack.Screen
            name={ROOT_NAVIGATOR_ROUTES.MANAGE_WALLETS_STACK}
            component={ManageWalletsStackNavigator}
          />
          <RootStack.Screen
            name={ROOT_NAVIGATOR_ROUTES.SETTINGS_STACK}
            component={SettingsStackNavigator}
          />
          <RootStack.Screen
            name={ROOT_NAVIGATOR_ROUTES.SEND_PAYMENT_STACK}
            component={SendPaymentStackNavigator}
          />
          <RootStack.Screen
<<<<<<< HEAD
            name={ROOT_NAVIGATOR_ROUTES.SWAP_STACK}
            component={SwapStackNavigator}
=======
            name={ROOT_NAVIGATOR_ROUTES.ACCOUNT_QR_CODE_SCREEN}
            component={AccountQRCodeScreen}
            options={{
              headerTitle: t("accountQRCodeScreen.title"),
              headerShown: true,
              header: (props) => <CustomNavigationHeader {...props} />,
            }}
          />
          <RootStack.Screen
            name={ROOT_NAVIGATOR_ROUTES.BUY_XLM_STACK}
            component={BuyXLMStackNavigator}
          />
          <RootStack.Screen
            name={ROOT_NAVIGATOR_ROUTES.TOKEN_DETAILS_SCREEN}
            component={TokenDetailsScreen}
            options={{
              headerShown: true,
              header: (props) => <CustomNavigationHeader {...props} />,
            }}
>>>>>>> d2795210
          />
        </RootStack.Group>
      ) : authStatus === AUTH_STATUS.HASH_KEY_EXPIRED ? (
        <RootStack.Screen
          name={ROOT_NAVIGATOR_ROUTES.LOCK_SCREEN}
          component={LockScreen}
        />
      ) : (
        <RootStack.Screen
          name={ROOT_NAVIGATOR_ROUTES.AUTH_STACK}
          component={AuthNavigator}
        />
      )}
    </RootStack.Navigator>
  );
};<|MERGE_RESOLUTION|>--- conflicted
+++ resolved
@@ -13,11 +13,8 @@
   RootStackParamList,
   SettingsStackParamList,
   SendPaymentStackParamList,
-<<<<<<< HEAD
   SwapStackParamList,
-=======
   BuyXLMStackParamList,
->>>>>>> d2795210
 } from "config/routes";
 import { AUTH_STATUS } from "config/types";
 import { useAuthenticationStore } from "ducks/auth";
@@ -39,11 +36,8 @@
     SettingsStackParamList &
     ManageWalletsStackParamList &
     SendPaymentStackParamList &
-<<<<<<< HEAD
-    SwapStackParamList
-=======
+    SwapStackParamList &
     BuyXLMStackParamList
->>>>>>> d2795210
 >();
 
 export const RootNavigator = () => {
@@ -108,10 +102,6 @@
             component={SendPaymentStackNavigator}
           />
           <RootStack.Screen
-<<<<<<< HEAD
-            name={ROOT_NAVIGATOR_ROUTES.SWAP_STACK}
-            component={SwapStackNavigator}
-=======
             name={ROOT_NAVIGATOR_ROUTES.ACCOUNT_QR_CODE_SCREEN}
             component={AccountQRCodeScreen}
             options={{
@@ -131,7 +121,10 @@
               headerShown: true,
               header: (props) => <CustomNavigationHeader {...props} />,
             }}
->>>>>>> d2795210
+          />
+          <RootStack.Screen
+            name={ROOT_NAVIGATOR_ROUTES.SWAP_STACK}
+            component={SwapStackNavigator}
           />
         </RootStack.Group>
       ) : authStatus === AUTH_STATUS.HASH_KEY_EXPIRED ? (
