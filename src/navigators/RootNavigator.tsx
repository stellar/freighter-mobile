/* eslint-disable no-nested-ternary */
/* eslint-disable react/no-unstable-nested-components */
import { createNativeStackNavigator } from "@react-navigation/native-stack";
import { LoadingScreen } from "components/screens/LoadingScreen";
import { LockScreen } from "components/screens/LockScreen";
import {
  ManageAssetsStackParamList,
  ManageWalletsStackParamList,
  ROOT_NAVIGATOR_ROUTES,
  RootStackParamList,
  SettingsStackParamList,
  SendPaymentStackParamList,
} from "config/routes";
import { AUTH_STATUS } from "config/types";
import { useAuthenticationStore } from "ducks/auth";
import { AuthNavigator } from "navigators/AuthNavigator";
import { ManageAssetsStackNavigator } from "navigators/ManageAssetsNavigator";
<<<<<<< HEAD
import { ManageWalletsStackNavigator } from "navigators/ManageWalletsNavigator";
=======
import { SendPaymentStackNavigator } from "navigators/SendPaymentNavigator";
>>>>>>> c64127ee
import { SettingsStackNavigator } from "navigators/SettingsNavigator";
import { TabNavigator } from "navigators/TabNavigator";
import React, { useEffect, useMemo, useState } from "react";
import RNBootSplash from "react-native-bootsplash";

const RootStack = createNativeStackNavigator<
  RootStackParamList &
    ManageAssetsStackParamList &
    SettingsStackParamList &
<<<<<<< HEAD
    ManageWalletsStackParamList
=======
    SendPaymentStackParamList
>>>>>>> c64127ee
>();

export const RootNavigator = () => {
  const { authStatus, getAuthStatus } = useAuthenticationStore();
  const [initializing, setInitializing] = useState(true);

  useEffect(() => {
    const initializeApp = async () => {
      await getAuthStatus();
      setInitializing(false);
      RNBootSplash.hide({ fade: true });
    };

    initializeApp();
  }, [getAuthStatus]);

  // Make the stack re-render when auth status changes
  const initialRouteName = useMemo(() => {
    if (authStatus === AUTH_STATUS.AUTHENTICATED) {
      return ROOT_NAVIGATOR_ROUTES.MAIN_TAB_STACK;
    }

    if (authStatus === AUTH_STATUS.HASH_KEY_EXPIRED) {
      return ROOT_NAVIGATOR_ROUTES.LOCK_SCREEN;
    }

    return ROOT_NAVIGATOR_ROUTES.AUTH_STACK;
  }, [authStatus]);

  if (initializing) {
    return <LoadingScreen />;
  }

  return (
    <RootStack.Navigator
      initialRouteName={initialRouteName}
      screenOptions={{
        headerShown: false,
      }}
    >
      {authStatus === AUTH_STATUS.AUTHENTICATED ? (
        <RootStack.Group>
          <RootStack.Screen
            name={ROOT_NAVIGATOR_ROUTES.MAIN_TAB_STACK}
            component={TabNavigator}
          />
          <RootStack.Screen
            name={ROOT_NAVIGATOR_ROUTES.MANAGE_ASSETS_STACK}
            component={ManageAssetsStackNavigator}
          />
          <RootStack.Screen
            name={ROOT_NAVIGATOR_ROUTES.MANAGE_WALLETS_STACK}
            component={ManageWalletsStackNavigator}
          />
          <RootStack.Screen
            name={ROOT_NAVIGATOR_ROUTES.SETTINGS_STACK}
            component={SettingsStackNavigator}
          />
          <RootStack.Screen
<<<<<<< HEAD
            name={ROOT_NAVIGATOR_ROUTES.LOCK_SCREEN}
            component={LockScreen}
=======
            name={ROOT_NAVIGATOR_ROUTES.SEND_PAYMENT_STACK}
            component={SendPaymentStackNavigator}
>>>>>>> c64127ee
          />
        </RootStack.Group>
      ) : authStatus === AUTH_STATUS.HASH_KEY_EXPIRED ? (
        <RootStack.Screen
          name={ROOT_NAVIGATOR_ROUTES.LOCK_SCREEN}
          component={LockScreen}
        />
      ) : (
        <RootStack.Screen
          name={ROOT_NAVIGATOR_ROUTES.AUTH_STACK}
          component={AuthNavigator}
        />
      )}
    </RootStack.Navigator>
  );
};<|MERGE_RESOLUTION|>--- conflicted
+++ resolved
@@ -15,11 +15,8 @@
 import { useAuthenticationStore } from "ducks/auth";
 import { AuthNavigator } from "navigators/AuthNavigator";
 import { ManageAssetsStackNavigator } from "navigators/ManageAssetsNavigator";
-<<<<<<< HEAD
 import { ManageWalletsStackNavigator } from "navigators/ManageWalletsNavigator";
-=======
 import { SendPaymentStackNavigator } from "navigators/SendPaymentNavigator";
->>>>>>> c64127ee
 import { SettingsStackNavigator } from "navigators/SettingsNavigator";
 import { TabNavigator } from "navigators/TabNavigator";
 import React, { useEffect, useMemo, useState } from "react";
@@ -29,11 +26,8 @@
   RootStackParamList &
     ManageAssetsStackParamList &
     SettingsStackParamList &
-<<<<<<< HEAD
-    ManageWalletsStackParamList
-=======
+    ManageWalletsStackParamList &
     SendPaymentStackParamList
->>>>>>> c64127ee
 >();
 
 export const RootNavigator = () => {
@@ -93,13 +87,8 @@
             component={SettingsStackNavigator}
           />
           <RootStack.Screen
-<<<<<<< HEAD
-            name={ROOT_NAVIGATOR_ROUTES.LOCK_SCREEN}
-            component={LockScreen}
-=======
             name={ROOT_NAVIGATOR_ROUTES.SEND_PAYMENT_STACK}
             component={SendPaymentStackNavigator}
->>>>>>> c64127ee
           />
         </RootStack.Group>
       ) : authStatus === AUTH_STATUS.HASH_KEY_EXPIRED ? (
