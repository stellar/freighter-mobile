--- conflicted
+++ resolved
@@ -38,30 +38,6 @@
           headerTitle: t("swapScreen.title"),
         }}
       />
-<<<<<<< HEAD
-=======
-      <SwapStack.Screen
-        name={SWAP_ROUTES.SWAP_FEE_SCREEN}
-        component={SwapFeeScreen}
-        options={{
-          headerTitle: t("transactionFeeScreen.title"),
-        }}
-      />
-      <SwapStack.Screen
-        name={SWAP_ROUTES.SWAP_TIMEOUT_SCREEN}
-        component={SwapTimeoutScreen}
-        options={{
-          headerTitle: t("transactionTimeoutScreen.title"),
-        }}
-      />
-      <SwapStack.Screen
-        name={SWAP_ROUTES.SWAP_SLIPPAGE_SCREEN}
-        component={SwapSlippageScreen}
-        options={{
-          headerTitle: t("slippageScreen.title"),
-        }}
-      />
->>>>>>> b4893755
     </SwapStack.Navigator>
   );
 };