import { createBottomTabNavigator } from "@react-navigation/bottom-tabs";
import { DiscoveryScreen } from "components/screens/DiscoveryScreen";
import { HistoryScreen } from "components/screens/HistoryScreen";
import { HomeScreen } from "components/screens/HomeScreen";
<<<<<<< HEAD
import { TEST_PUBLIC_KEY, TEST_NETWORK_DETAILS } from "config/constants";
import { MAIN_TAB_ROUTES, MainTabStackParamList } from "config/routes";
import { THEME } from "config/theme";
import { px } from "helpers/dimensions";
import useAppTranslation from "hooks/useAppTranslation";
import { useFetchAssetIcons } from "hooks/useFetchAssetIcons";
import { useFetchPricedBalances } from "hooks/useFetchPricedBalances";
=======
import Icon from "components/sds/Icon";
import { MAIN_TAB_ROUTES, MainTabStackParamList } from "config/routes";
import { THEME } from "config/theme";
import { px, pxValue } from "helpers/dimensions";
>>>>>>> 3e77b8ea
import React from "react";
import styled from "styled-components/native";

const MainTab = createBottomTabNavigator<MainTabStackParamList>();

const TAB_ICON_SIZE = 20;

interface TabIconWrapperProps {
  focused: boolean;
}

const TabIconWrapper = styled.View<TabIconWrapperProps>`
  width: ${px(80)};
  height: ${px(36)};
  margin-top: ${px(10)};
  border-radius: ${px(100)};
  justify-content: center;
  align-items: center;
  background: ${({ focused }: TabIconWrapperProps) =>
    focused
      ? THEME.colors.tab.activeBackground
      : THEME.colors.tab.inactiveBackground};
`;

const TAB_ICONS = {
  [MAIN_TAB_ROUTES.TAB_HISTORY]: Icon.ClockRewind,
  [MAIN_TAB_ROUTES.TAB_HOME]: Icon.Home02,
  [MAIN_TAB_ROUTES.TAB_DISCOVERY]: Icon.Compass03,
} as const;

interface TabIconProps {
  route: { name: keyof typeof TAB_ICONS };
  focused: boolean;
  color: string;
}

<<<<<<< HEAD
  const publicKey = TEST_PUBLIC_KEY;
  const networkDetails = TEST_NETWORK_DETAILS;

  // Fetch balances when component mounts or when publicKey/network changes
  useFetchPricedBalances({ publicKey, network: networkDetails.network });

  // Fetch icons whenever balances are updated
  useFetchAssetIcons(networkDetails.networkUrl);

=======
const TabIcon = ({ route, focused, color }: TabIconProps) => {
  const IconComponent = TAB_ICONS[route.name];
>>>>>>> 3e77b8ea
  return (
    <TabIconWrapper focused={focused}>
      <IconComponent size={TAB_ICON_SIZE} color={color} />
    </TabIconWrapper>
  );
};

export const TabNavigator = () => (
  <MainTab.Navigator
    initialRouteName={MAIN_TAB_ROUTES.TAB_HOME}
    screenOptions={({ route }) => ({
      // eslint-disable-next-line react/no-unstable-nested-components
      tabBarIcon: (props) => <TabIcon route={route} {...props} />,
      headerShown: false,
      tabBarShowLabel: false,
      tabBarActiveTintColor: THEME.colors.tab.active,
      tabBarInactiveTintColor: THEME.colors.tab.inactive,
      tabBarStyle: {
        backgroundColor: THEME.colors.background.default,
        borderColor: THEME.colors.border.default,
        borderTopWidth: pxValue(1),
        borderStyle: "solid",
        paddingHorizontal: pxValue(72),
      },
    })}
  >
    <MainTab.Screen
      name={MAIN_TAB_ROUTES.TAB_HISTORY}
      component={HistoryScreen}
    />
    <MainTab.Screen name={MAIN_TAB_ROUTES.TAB_HOME} component={HomeScreen} />
    <MainTab.Screen
      name={MAIN_TAB_ROUTES.TAB_DISCOVERY}
      component={DiscoveryScreen}
    />
  </MainTab.Navigator>
);<|MERGE_RESOLUTION|>--- conflicted
+++ resolved
@@ -2,20 +2,13 @@
 import { DiscoveryScreen } from "components/screens/DiscoveryScreen";
 import { HistoryScreen } from "components/screens/HistoryScreen";
 import { HomeScreen } from "components/screens/HomeScreen";
-<<<<<<< HEAD
+import Icon from "components/sds/Icon";
 import { TEST_PUBLIC_KEY, TEST_NETWORK_DETAILS } from "config/constants";
 import { MAIN_TAB_ROUTES, MainTabStackParamList } from "config/routes";
 import { THEME } from "config/theme";
-import { px } from "helpers/dimensions";
-import useAppTranslation from "hooks/useAppTranslation";
+import { px, pxValue } from "helpers/dimensions";
 import { useFetchAssetIcons } from "hooks/useFetchAssetIcons";
 import { useFetchPricedBalances } from "hooks/useFetchPricedBalances";
-=======
-import Icon from "components/sds/Icon";
-import { MAIN_TAB_ROUTES, MainTabStackParamList } from "config/routes";
-import { THEME } from "config/theme";
-import { px, pxValue } from "helpers/dimensions";
->>>>>>> 3e77b8ea
 import React from "react";
 import styled from "styled-components/native";
 
@@ -52,7 +45,8 @@
   color: string;
 }
 
-<<<<<<< HEAD
+const TabIcon = ({ route, focused, color }: TabIconProps) => {
+  const IconComponent = TAB_ICONS[route.name];
   const publicKey = TEST_PUBLIC_KEY;
   const networkDetails = TEST_NETWORK_DETAILS;
 
@@ -62,10 +56,6 @@
   // Fetch icons whenever balances are updated
   useFetchAssetIcons(networkDetails.networkUrl);
 
-=======
-const TabIcon = ({ route, focused, color }: TabIconProps) => {
-  const IconComponent = TAB_ICONS[route.name];
->>>>>>> 3e77b8ea
   return (
     <TabIconWrapper focused={focused}>
       <IconComponent size={TAB_ICON_SIZE} color={color} />
