import Blockaid from "@blockaid/client";
import { BottomSheetModal } from "@gorhom/bottom-sheet";
import AddMemoExplanationBottomSheet from "components/AddMemoExplanationBottomSheet";
import BottomSheet from "components/BottomSheet";
import InformationBottomSheet from "components/InformationBottomSheet";
import { SecurityDetailBottomSheet } from "components/blockaid";
import DappConnectionBottomSheetContent from "components/screens/WalletKit/DappConnectionBottomSheetContent";
import DappRequestBottomSheetContent from "components/screens/WalletKit/DappRequestBottomSheetContent";
import Icon from "components/sds/Icon";
import { AnalyticsEvent } from "config/analyticsConfig";
import { mapNetworkToNetworkDetails, NETWORKS } from "config/constants";
import { logger } from "config/logger";
import { AUTH_STATUS } from "config/types";
import { useAuthenticationStore } from "ducks/auth";
import { useTransactionSettingsStore } from "ducks/transactionSettings";
import {
  useWalletKitStore,
  WalletKitSessionProposal,
  WalletKitEventTypes,
  WalletKitSessionRequest,
  StellarRpcChains,
} from "ducks/walletKit";
import {
  approveSessionProposal,
  approveSessionRequest,
  rejectSessionRequest,
  rejectSessionProposal,
} from "helpers/walletKitUtil";
import { useBlockaidSite } from "hooks/blockaid/useBlockaidSite";
import useAppTranslation from "hooks/useAppTranslation";
import useColors from "hooks/useColors";
import useGetActiveAccount from "hooks/useGetActiveAccount";
import { useValidateTransactionMemo } from "hooks/useValidateTransactionMemo";
import { useWalletKitEventsManager } from "hooks/useWalletKitEventsManager";
import { useWalletKitInitialize } from "hooks/useWalletKitInitialize";
import { useToast } from "providers/ToastProvider";
import React, {
  ReactNode,
  useEffect,
  useMemo,
  useRef,
  useState,
  useCallback,
} from "react";
import { View } from "react-native";
import { analytics } from "services/analytics";
import { SecurityLevel } from "services/blockaid/constants";
import {
  assessSiteSecurity,
  extractSecurityWarnings,
} from "services/blockaid/helper";

/**
 * Props for the WalletKitProvider component
 * @interface WalletKitProviderProps
 * @property {ReactNode} children - Child components to be wrapped by the provider
 */
interface WalletKitProviderProps {
  children: ReactNode;
}

/**
 * Provider component that manages WalletConnect connections and request proposals.
 * Handles session proposals, requests, and maintains the connection state.
 *
 * Features:
 * - Manages dApp connection requests
 * - Handles transaction signing requests
 * - Maintains active sessions
 * - Provides bottom sheet modals for user interactions
 * - Validates authentication status before processing requests
 * - Automatically rejects invalid or unauthorized requests
 * - Scans dApp URLs using Blockaid before showing connection UI
 *
 * @component
 * @param {WalletKitProviderProps} props - The component props
 * @returns {JSX.Element} The provider component
 */
export const WalletKitProvider: React.FC<WalletKitProviderProps> = ({
  children,
}) => {
  const { network, authStatus } = useAuthenticationStore();
  const { account, signTransaction } = useGetActiveAccount();
  const { themeColors } = useColors();

  const addMemoExplanationBottomSheetModalRef = useRef<BottomSheetModal>(null);

  const addMemoExplanationBottomSheetModalRef = useRef<BottomSheetModal>(null);
  const { transactionMemo, saveMemo } = useTransactionSettingsStore();

  const publicKey = account?.publicKey || "";

  const initialized = useWalletKitInitialize();
  useWalletKitEventsManager(initialized);

  const { event, clearEvent, activeSessions, fetchActiveSessions } =
    useWalletKitStore();
  const { showToast } = useToast();
  const { t } = useAppTranslation();
  const { scanSite } = useBlockaidSite();

  const [isConnecting, setIsConnecting] = useState(false);
  const [isSigning, setIsSigning] = useState(false);
  const [proposalEvent, setProposalEvent] =
    useState<WalletKitSessionProposal | null>(null);
  const [requestEvent, setRequestEvent] =
    useState<WalletKitSessionRequest | null>(null);
  const [siteScanResult, setSiteScanResult] = useState<
    Blockaid.SiteScanResponse | undefined
  >(undefined);

  const xdr = useMemo(
    () =>
      (requestEvent?.params.request.params as unknown as { xdr: string })
        ?.xdr ?? "",
    [requestEvent],
  );

<<<<<<< HEAD
=======
  /**
   * Validates transaction memo requirements for incoming dApp transaction requests
   * Uses the useValidateTransactionMemo hook to check if the transaction
   * destination requires a memo and if one is currently missing
   */
>>>>>>> 2f1c966c
  const { isMemoMissing, isValidatingMemo } = useValidateTransactionMemo(xdr);

  const dappConnectionBottomSheetModalRef = useRef<BottomSheetModal>(null);
  const dappRequestBottomSheetModalRef = useRef<BottomSheetModal>(null);
  const siteSecurityWarningBottomSheetModalRef = useRef<BottomSheetModal>(null);

  /**
   * Network details mapped from the current network configuration
   * @type {NetworkDetails}
   */
  const networkDetails = useMemo(
    () => mapNetworkToNetworkDetails(network),
    [network],
  );

  /**
   * Active chain identifier for WalletConnect
   * @type {StellarRpcChains}
   */
  const activeChain = useMemo(
    () =>
      network === NETWORKS.PUBLIC
        ? StellarRpcChains.PUBLIC
        : StellarRpcChains.TESTNET,
    [network],
  );

  /**
   * Active account identifier in WalletConnect format
   * @type {string}
   */
  const activeAccount = useMemo(
    () => `${activeChain}:${publicKey}`,
    [activeChain, publicKey],
  );

  /**
   * Site security assessment based on scan result
   * @type {SecurityAssessment}
   */
  const siteSecurityAssessment = useMemo(
    () => assessSiteSecurity(siteScanResult),
    [siteScanResult],
  );

  /**
   * Security warnings extracted from scan result
   * @type {SecurityWarning[]}
   */
  const securityWarnings = useMemo(() => {
    if (
      siteSecurityAssessment.isMalicious ||
      siteSecurityAssessment.isSuspicious
    ) {
      const warnings = extractSecurityWarnings(siteScanResult);

      if (Array.isArray(warnings) && warnings.length > 0) {
        return warnings;
      }
    }

    return [];
  }, [
    siteSecurityAssessment.isMalicious,
    siteSecurityAssessment.isSuspicious,
    siteScanResult,
  ]);

  /**
   * Security severity level for the bottom sheet
   * @type {SecurityLevel | undefined}
   */
  const securitySeverity = useMemo(() => {
    if (siteSecurityAssessment.isMalicious) return SecurityLevel.MALICIOUS;
    if (siteSecurityAssessment.isSuspicious) return SecurityLevel.SUSPICIOUS;

    return undefined;
  }, [siteSecurityAssessment.isMalicious, siteSecurityAssessment.isSuspicious]);

  /**
   * Clears the dApp connection bottom sheet and resets connection state
   * @function handleClearDappConnection
   * @returns {void}
   */
  const handleClearDappConnection = () => {
    dappConnectionBottomSheetModalRef.current?.dismiss();
    siteSecurityWarningBottomSheetModalRef.current?.dismiss();

    setTimeout(() => {
      setIsConnecting(false);
      setProposalEvent(null);
      setSiteScanResult(undefined);
      clearEvent();
    }, 200);
  };

  /**
   * Clears the dApp request bottom sheet and resets signing state
   * Also rejects the current request to prevent it from reappearing
   * @function handleClearDappRequest
   * @returns {void}
   */
  const handleClearDappRequest = () => {
    dappRequestBottomSheetModalRef.current?.dismiss();

    // We need to explicitly reject the request here otherwise
    // the app will show the request again on next app launch
    if (requestEvent) {
      rejectSessionRequest({
        sessionRequest: requestEvent,
        message: t("walletKit.userRejected"),
      });
    }

    setTimeout(() => {
      setIsSigning(false);
      setRequestEvent(null);
      saveMemo("");
      clearEvent();
    }, 200);
  };

  /**
   * Handles dApp connection approval
   * Establishes a new WalletConnect session with the dApp
   * @function handleDappConnection
   * @returns {void}
   */
  const handleDappConnection = () => {
    if (!proposalEvent) {
      return;
    }

    setIsConnecting(true);

    analytics.trackGrantAccessSuccess(
      proposalEvent.params.proposer.metadata.url,
    );

    // Establish a new dApp connection with the given
    // public key (activeAccount) and network (activeChain)
    approveSessionProposal({
      sessionProposal: proposalEvent,
      activeAccount,
      activeChain,
      showToast,
      t,
    }).finally(() => {
      handleClearDappConnection();

      // Fetch active sessions to display the new connection on the UI
      fetchActiveSessions(publicKey, network);
    });
  };

  /**
   * Handles dApp transaction request approval
   * Signs the transaction and sends the response back to the dApp
   * @function handleDappRequest
   * @returns {void}
   */
  const handleDappRequest = () => {
    if (!requestEvent) {
      return;
    }

    setIsSigning(true);

    approveSessionRequest({
      sessionRequest: requestEvent,
      signTransaction,
      networkPassphrase: networkDetails.networkPassphrase,
      activeChain,
      showToast,
      t,
    }).finally(() => {
      handleClearDappRequest();
    });
  };

  /**
   * Handles security warning action
   * Opens the security warning bottom sheet with detailed information
   * @function handleSecurityWarning
   * @returns {void}
   */
  const presentSecurityWarningDetail = useCallback(() => {
    siteSecurityWarningBottomSheetModalRef.current?.present();
  }, []);

  /**
   * Handles proceeding anyway from security warning
   * Closes the security warning bottom sheet and proceeds with connection
   * @function handleProceedAnyway
   * @returns {void}
   */
  const handleProceedAnyway = () => {
    siteSecurityWarningBottomSheetModalRef.current?.dismiss();

    handleDappConnection();
  };

  /**
   * Handles canceling from security warning
   * Closes the security warning bottom sheet and cancels the connection
   * @function handleCancelSecurityWarning
   * @returns {void}
   */
  const handleCancelSecurityWarning = useCallback(() => {
    siteSecurityWarningBottomSheetModalRef.current?.dismiss();
  }, []);

  /**
   * Effect that handles WalletKit events (session proposals and requests).
   * Processes incoming session proposals and requests, validates authentication status,
   * scans dApp URLs for security, and presents appropriate bottom sheet modals for user interaction.
   *
   * Handles:
   * - Session proposals: Validates authentication, scans dApp URL, shows dApp connection bottom sheet
   * - Session requests: Validates session exists and authentication, shows dApp transaction request bottom sheet
   * - Automatic rejection of invalid requests with appropriate error messages
   * - Authentication state validation before processing any requests
   * - Blockaid security scanning before showing connection UI
   *
   * @dependencies activeSessions, event.type, authStatus
   */

  useEffect(() => {
    if (event.type === WalletKitEventTypes.SESSION_PROPOSAL) {
      const sessionProposal = event as WalletKitSessionProposal;

      // Check if user is not authenticated
      if (authStatus === AUTH_STATUS.NOT_AUTHENTICATED) {
        showToast({
          title: t("walletKit.notAuthenticated"),
          message: t("walletKit.pleaseLoginToConnect"),
          variant: "error",
        });

        rejectSessionProposal({
          sessionProposal,
          message: t("walletKit.userNotAuthenticated"),
        });

        analytics.trackGrantAccessFail(
          sessionProposal.params.proposer.metadata.url,
          "user_not_authenticated",
        );

        clearEvent();
        return;
      }

      // Check if wallet is locked
      if (authStatus === AUTH_STATUS.HASH_KEY_EXPIRED) {
        showToast({
          title: t("walletKit.walletLocked"),
          message: t("walletKit.pleaseUnlockToConnect"),
          variant: "error",
        });
        return;
      }

      handleClearDappRequest();

      setProposalEvent(sessionProposal);

      const dappUrl = sessionProposal.params.proposer.metadata.url;

      scanSite(dappUrl)
        .then((scanResult) => {
          setSiteScanResult(scanResult);
        })
        .catch(() => {
          setSiteScanResult(undefined);
        })
        .finally(() => {
          // Show the connection bottom sheet after scanning (regardless of result)
          dappConnectionBottomSheetModalRef.current?.present();
        });
    }

    if (event.type === WalletKitEventTypes.SESSION_REQUEST) {
      const sessionRequest = event as WalletKitSessionRequest;

      // Check if user is not authenticated
      if (authStatus === AUTH_STATUS.NOT_AUTHENTICATED) {
        showToast({
          title: t("walletKit.notAuthenticated"),
          message: t("walletKit.pleaseLoginToSignTransaction"),
          variant: "error",
        });

        rejectSessionRequest({
          sessionRequest,
          message: t("walletKit.userNotAuthenticated"),
        });

        clearEvent();
        return;
      }

      // Check if wallet is locked
      if (authStatus === AUTH_STATUS.HASH_KEY_EXPIRED) {
        showToast({
          title: t("walletKit.walletLocked"),
          message: t("walletKit.pleaseUnlockToSignTransaction"),
          variant: "error",
        });
        return;
      }

      // Wait for active sessions to be fetched
      if (Object.keys(activeSessions).length === 0) {
        return;
      }

      // Validate that the session exists
      if (!activeSessions[sessionRequest.topic]) {
        showToast({
          title: t("walletKit.connectionNotFound"),
          message: t("walletKit.connectionNotFoundMessage"),
          variant: "error",
        });

        logger.debug(
          "WalletKitProvider",
          "Event topic not found in active sessions:",
          sessionRequest.topic,
        );

        rejectSessionRequest({
          sessionRequest,
          message: `${t("walletKit.connectionNotFound")}. ${t("walletKit.connectionNotFoundMessage")}`,
        });

        clearEvent();
        return;
      }

      setRequestEvent(sessionRequest);
      dappRequestBottomSheetModalRef.current?.present();
    }
    // eslint-disable-next-line react-hooks/exhaustive-deps
  }, [activeSessions, event.type, authStatus, transactionMemo]);

  const onCancelAddMemo = () => {
    addMemoExplanationBottomSheetModalRef.current?.dismiss();
    dappRequestBottomSheetModalRef.current?.present();
  };

  const onOpenAddMemoExplanationBottomSheet = () => {
    addMemoExplanationBottomSheetModalRef.current?.present();
  };

  const onCancelAddMemo = () => {
    addMemoExplanationBottomSheetModalRef.current?.dismiss();
    dappRequestBottomSheetModalRef.current?.present();
  };

  /**
   * Opens the memo explanation bottom sheet for dApp transaction requests
   * This is shown when a transaction requires a memo but none is provided
   */
  const onOpenAddMemoExplanationBottomSheet = () => {
    addMemoExplanationBottomSheetModalRef.current?.present();
  };

  return (
    <View className="flex-1">
      {/* Bottom sheet for dApp connection requests */}
      <BottomSheet
        modalRef={dappConnectionBottomSheetModalRef}
        handleCloseModal={handleClearDappConnection}
        analyticsEvent={AnalyticsEvent.VIEW_GRANT_DAPP_ACCESS}
        customContent={
          <DappConnectionBottomSheetContent
            account={account}
            proposalEvent={proposalEvent}
            isConnecting={isConnecting}
            onConnection={handleDappConnection}
            onCancel={handleClearDappConnection}
            isMalicious={siteSecurityAssessment.isMalicious}
            isSuspicious={siteSecurityAssessment.isSuspicious}
            securityWarningAction={presentSecurityWarningDetail}
          />
        }
      />

      {/* Bottom sheet for dApp transaction requests */}
      <BottomSheet
        modalRef={dappRequestBottomSheetModalRef}
        handleCloseModal={handleClearDappRequest}
        analyticsEvent={AnalyticsEvent.VIEW_SIGN_DAPP_TRANSACTION}
        bottomSheetModalProps={{
          onDismiss: handleClearDappRequest,
        }}
        customContent={
          <DappRequestBottomSheetContent
            account={account}
            requestEvent={requestEvent}
            isSigning={isSigning}
            isValidatingMemo={isValidatingMemo}
            onBannerPress={onOpenAddMemoExplanationBottomSheet}
            onConfirm={handleDappRequest}
            onCancelRequest={handleClearDappRequest}
            isMemoMissing={isMemoMissing}
<<<<<<< HEAD
=======
          />
        }
      />

      <BottomSheet
        modalRef={addMemoExplanationBottomSheetModalRef}
        handleCloseModal={onCancelAddMemo}
        customContent={
          <InformationBottomSheet
            headerElement={
              <View className="bg-red-3 p-2 rounded-[8px]">
                <Icon.InfoOctagon
                  color={themeColors.status.error}
                  size={28}
                  withBackground
                />
              </View>
            }
            onClose={onCancelAddMemo}
            title={t("addMemoExplanationBottomSheet.title")}
            texts={[
              {
                key: "description",
                value: t("addMemoExplanationBottomSheet.description"),
              },
              {
                key: "disabledWarning",
                value: t("addMemoExplanationBottomSheet.disabledWarning"),
              },
              {
                key: "checkMemoRequirements",
                value: t("addMemoExplanationBottomSheet.checkMemoRequirements"),
              },
            ]}
>>>>>>> 2f1c966c
          />
        }
      />

      <BottomSheet
        modalRef={addMemoExplanationBottomSheetModalRef}
        handleCloseModal={onCancelAddMemo}
        customContent={
          <AddMemoExplanationBottomSheet onClose={onCancelAddMemo} />
        }
      />

      {/* Bottom sheet for site security warnings */}
      <BottomSheet
        modalRef={siteSecurityWarningBottomSheetModalRef}
        handleCloseModal={handleCancelSecurityWarning}
        customContent={
          <SecurityDetailBottomSheet
            warnings={securityWarnings}
            onCancel={handleCancelSecurityWarning}
            onProceedAnyway={handleProceedAnyway}
            onClose={handleCancelSecurityWarning}
            severity={securitySeverity}
            proceedAnywayText={t(
              "dappConnectionBottomSheetContent.connectAnyway",
            )}
          />
        }
      />
      {children}
    </View>
  );
};<|MERGE_RESOLUTION|>--- conflicted
+++ resolved
@@ -85,7 +85,6 @@
 
   const addMemoExplanationBottomSheetModalRef = useRef<BottomSheetModal>(null);
 
-  const addMemoExplanationBottomSheetModalRef = useRef<BottomSheetModal>(null);
   const { transactionMemo, saveMemo } = useTransactionSettingsStore();
 
   const publicKey = account?.publicKey || "";
@@ -116,14 +115,11 @@
     [requestEvent],
   );
 
-<<<<<<< HEAD
-=======
   /**
    * Validates transaction memo requirements for incoming dApp transaction requests
    * Uses the useValidateTransactionMemo hook to check if the transaction
    * destination requires a memo and if one is currently missing
    */
->>>>>>> 2f1c966c
   const { isMemoMissing, isValidatingMemo } = useValidateTransactionMemo(xdr);
 
   const dappConnectionBottomSheetModalRef = useRef<BottomSheetModal>(null);
@@ -469,15 +465,6 @@
     }
     // eslint-disable-next-line react-hooks/exhaustive-deps
   }, [activeSessions, event.type, authStatus, transactionMemo]);
-
-  const onCancelAddMemo = () => {
-    addMemoExplanationBottomSheetModalRef.current?.dismiss();
-    dappRequestBottomSheetModalRef.current?.present();
-  };
-
-  const onOpenAddMemoExplanationBottomSheet = () => {
-    addMemoExplanationBottomSheetModalRef.current?.present();
-  };
 
   const onCancelAddMemo = () => {
     addMemoExplanationBottomSheetModalRef.current?.dismiss();
@@ -531,8 +518,6 @@
             onConfirm={handleDappRequest}
             onCancelRequest={handleClearDappRequest}
             isMemoMissing={isMemoMissing}
-<<<<<<< HEAD
-=======
           />
         }
       />
@@ -567,7 +552,6 @@
                 value: t("addMemoExplanationBottomSheet.checkMemoRequirements"),
               },
             ]}
->>>>>>> 2f1c966c
           />
         }
       />
