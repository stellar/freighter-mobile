--- conflicted
+++ resolved
@@ -1,12 +1,7 @@
 import Blockaid from "@blockaid/client";
 import { BottomSheetModal } from "@gorhom/bottom-sheet";
-import AddMemoExplanationBottomSheet from "components/AddMemoExplanationBottomSheet";
 import BottomSheet from "components/BottomSheet";
-<<<<<<< HEAD
-import TransactionSettingsBottomSheet from "components/TransactionSettingsBottomSheet";
-=======
 import InformationBottomSheet from "components/InformationBottomSheet";
->>>>>>> 2d7cf33c
 import { SecurityDetailBottomSheet } from "components/blockaid";
 import DappConnectionBottomSheetContent from "components/screens/WalletKit/DappConnectionBottomSheetContent";
 import DappRequestBottomSheetContent from "components/screens/WalletKit/DappRequestBottomSheetContent";
@@ -16,7 +11,6 @@
 import { logger } from "config/logger";
 import { AUTH_STATUS } from "config/types";
 import { useAuthenticationStore } from "ducks/auth";
-import { useTransactionSettingsStore } from "ducks/transactionSettings";
 import {
   useWalletKitStore,
   WalletKitSessionProposal,
@@ -89,10 +83,6 @@
 
   const addMemoExplanationBottomSheetModalRef = useRef<BottomSheetModal>(null);
 
-  const addMemoExplanationBottomSheetModalRef = useRef<BottomSheetModal>(null);
-  const transactionSettingsBottomSheetModalRef = useRef<BottomSheetModal>(null);
-  const { transactionMemo, saveMemo } = useTransactionSettingsStore();
-
   const publicKey = account?.publicKey || "";
 
   const initialized = useWalletKitInitialize();
@@ -114,16 +104,6 @@
     Blockaid.SiteScanResponse | undefined
   >(undefined);
 
-<<<<<<< HEAD
-  const { isMemoMissing, isValidatingMemo } = useValidateTransactionMemo(
-    (
-      requestEvent?.params.request.params as unknown as {
-        transaction: { xdr: string };
-      }
-    )?.transaction?.xdr ?? "",
-  );
-
-=======
   const xdr = useMemo(
     () =>
       (requestEvent?.params.request.params as unknown as { xdr: string })
@@ -138,7 +118,6 @@
    */
   const { isMemoMissing, isValidatingMemo } = useValidateTransactionMemo(xdr);
 
->>>>>>> 2d7cf33c
   const dappConnectionBottomSheetModalRef = useRef<BottomSheetModal>(null);
   const dappRequestBottomSheetModalRef = useRef<BottomSheetModal>(null);
   const siteSecurityWarningBottomSheetModalRef = useRef<BottomSheetModal>(null);
@@ -254,7 +233,6 @@
     setTimeout(() => {
       setIsSigning(false);
       setRequestEvent(null);
-      saveMemo("");
       clearEvent();
     }, 200);
   };
@@ -481,30 +459,7 @@
       dappRequestBottomSheetModalRef.current?.present();
     }
     // eslint-disable-next-line react-hooks/exhaustive-deps
-  }, [activeSessions, event.type, authStatus, transactionMemo]);
-
-  const onCancelAddMemo = () => {
-    addMemoExplanationBottomSheetModalRef.current?.dismiss();
-    dappRequestBottomSheetModalRef.current?.present();
-  };
-
-  const onOpenAddMemoExplanationBottomSheet = () => {
-    addMemoExplanationBottomSheetModalRef.current?.present();
-  };
-
-  const onConfirmAddMemo = () => {
-    transactionSettingsBottomSheetModalRef.current?.present();
-  };
-
-  const onCancelTransactionSettings = () => {
-    addMemoExplanationBottomSheetModalRef.current?.dismiss();
-    transactionSettingsBottomSheetModalRef.current?.dismiss();
-    dappRequestBottomSheetModalRef.current?.present();
-  };
-
-  const onConfirmTransactionSettings = () => {
-    dappRequestBottomSheetModalRef.current?.present();
-  };
+  }, [activeSessions, event.type, authStatus]);
 
   const onCancelAddMemo = () => {
     addMemoExplanationBottomSheetModalRef.current?.dismiss();
@@ -525,10 +480,6 @@
       <BottomSheet
         modalRef={dappConnectionBottomSheetModalRef}
         handleCloseModal={handleClearDappConnection}
-<<<<<<< HEAD
-        onBackdropPress={handleClearDappConnection}
-=======
->>>>>>> 2d7cf33c
         analyticsEvent={AnalyticsEvent.VIEW_GRANT_DAPP_ACCESS}
         customContent={
           <DappConnectionBottomSheetContent
@@ -548,16 +499,10 @@
       <BottomSheet
         modalRef={dappRequestBottomSheetModalRef}
         handleCloseModal={handleClearDappRequest}
-<<<<<<< HEAD
-        onBackdropPress={handleClearDappRequest}
-        enablePanDownToClose={false} // disabled due to missing custom onClose event on Sheet Handle -> when dragging down to close, event cannot be cleared consistently
-        analyticsEvent={AnalyticsEvent.VIEW_SIGN_DAPP_TRANSACTION}
-=======
         analyticsEvent={AnalyticsEvent.VIEW_SIGN_DAPP_TRANSACTION}
         bottomSheetModalProps={{
           onDismiss: handleClearDappRequest,
         }}
->>>>>>> 2d7cf33c
         customContent={
           <DappRequestBottomSheetContent
             account={account}
@@ -565,14 +510,8 @@
             isSigning={isSigning}
             isValidatingMemo={isValidatingMemo}
             onBannerPress={onOpenAddMemoExplanationBottomSheet}
-<<<<<<< HEAD
-            onConfirm={isMemoMissing ? onConfirmAddMemo : handleDappRequest}
-            onCancelRequest={handleClearDappRequest}
-            // is passed here so the entire layout is ready when modal mounts, otherwise leaves a gap at the bottom related to the warning size
-=======
             onConfirm={handleDappRequest}
             onCancelRequest={handleClearDappRequest}
->>>>>>> 2d7cf33c
             isMemoMissing={isMemoMissing}
           />
         }
@@ -581,25 +520,6 @@
       <BottomSheet
         modalRef={addMemoExplanationBottomSheetModalRef}
         handleCloseModal={onCancelAddMemo}
-<<<<<<< HEAD
-        onBackdropPress={onCancelAddMemo}
-        customContent={
-          <AddMemoExplanationBottomSheet
-            onClose={onCancelAddMemo}
-            onAddMemo={onConfirmAddMemo}
-          />
-        }
-      />
-
-      <BottomSheet
-        modalRef={transactionSettingsBottomSheetModalRef}
-        handleCloseModal={onCancelTransactionSettings}
-        onBackdropPress={onCancelTransactionSettings}
-        customContent={
-          <TransactionSettingsBottomSheet
-            onCancel={onCancelTransactionSettings}
-            onConfirm={onConfirmTransactionSettings}
-=======
         customContent={
           <InformationBottomSheet
             headerElement={
@@ -627,7 +547,6 @@
                 value: t("addMemoExplanationBottomSheet.checkMemoRequirements"),
               },
             ]}
->>>>>>> 2d7cf33c
           />
         }
       />
