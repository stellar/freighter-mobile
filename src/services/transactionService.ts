import {
  Asset as SdkToken,
  Contract,
  Memo,
  Operation,
  Transaction,
  TransactionBuilder,
  Address,
  nativeToScVal,
} from "@stellar/stellar-sdk";
import { AxiosError } from "axios";
import { BigNumber } from "bignumber.js";
import {
  DEFAULT_DECIMALS,
  NATIVE_TOKEN_CODE,
  NETWORKS,
  NetworkDetails,
  mapNetworkToNetworkDetails,
} from "config/constants";
import { Balance, NativeBalance, PricedBalance } from "config/types";
import { isLiquidityPool } from "helpers/balances";
<<<<<<< HEAD
import { xlmToStroop, parseLocaleNumberToBigNumber } from "helpers/formatAmount";
=======
import {
  xlmToStroop,
  parseLocaleNumberToBigNumber,
} from "helpers/formatAmount";
>>>>>>> 1e08af3e
import { isContractId, getNativeContractDetails } from "helpers/soroban";
import { isValidStellarAddress, isSameAccount } from "helpers/stellar";
import { t } from "i18next";
import { analytics } from "services/analytics";
import { simulateTokenTransfer } from "services/backend";
import { stellarSdkServer } from "services/stellar";

export interface BuildPaymentTransactionParams {
  tokenAmount: string;
  selectedBalance?: PricedBalance;
  recipientAddress?: string;
  transactionMemo?: string;
  transactionFee?: string;
  transactionTimeout?: number;
  network?: NETWORKS;
  senderAddress?: string;
}

export interface BuildSwapTransactionParams {
  sourceAmount: string;
  sourceBalance: PricedBalance;
  destinationBalance: PricedBalance;
  path: string[];
  destinationAmount: string;
  destinationAmountMin: string;
  transactionFee?: string;
  transactionTimeout?: number;
  network?: NETWORKS;
  senderAddress?: string;
}

export const isNativeBalance = (balance: Balance): balance is NativeBalance =>
  "token" in balance &&
  balance.token &&
  "type" in balance.token &&
  balance.token.type === "native";

interface IValidateTransactionParams {
  senderAddress: string;
  balance: PricedBalance;
  amount: string;
  destination: string;
  fee: string;
  timeout: number;
}

/**
 * Validates all transaction parameters
 * Returns an error message if any validation fails
 */
export const validateTransactionParams = (
  params: IValidateTransactionParams,
): string | null => {
  const { senderAddress, balance, amount, destination, fee, timeout } = params;
  // Validate amount is positive
  if (Number(amount) <= 0) {
    return t("transaction.errors.amountRequired");
  }

  // Validate fee is positive
  if (Number(fee) <= 0) {
    return t("transaction.errors.feeRequired");
  }

  // Validate timeout
  if (timeout <= 0) {
    return t("transaction.errors.timeoutRequired");
  }

  // Check if the recipient address is valid
  if (!isValidStellarAddress(destination)) {
    return t("transaction.errors.invalidRecipientAddress");
  }

  // Prevent sending to self
  if (isSameAccount(senderAddress, destination)) {
    return t("transaction.errors.cannotSendToSelf");
  }

  // Validate sufficient balance
  const transactionAmount = parseLocaleNumberToBigNumber(amount);
  const balanceAmount = new BigNumber(balance.total);

  if (transactionAmount.isGreaterThan(balanceAmount)) {
    return t("transaction.errors.insufficientBalance");
  }

  return null;
};

/**
 * Validates swap transaction parameters
 * Returns an error message if any validation fails
 */
export const validateSwapTransactionParams = (params: {
  sourceBalance: PricedBalance;
  destinationBalance: PricedBalance;
  sourceAmount: string;
  destinationAmount: string;
  fee: string;
  timeout: number;
}): string | null => {
  const {
    sourceBalance,
    destinationBalance,
    sourceAmount,
    destinationAmount,
    fee,
    timeout,
  } = params;

  // Validate amount is positive
  if (Number(sourceAmount) <= 0) {
    return t("transaction.errors.amountRequired");
  }

  // Validate destination amount is positive
  if (Number(destinationAmount) <= 0) {
    return t("transaction.errors.destinationAmountRequired");
  }

  // Validate fee is positive
  if (Number(fee) <= 0) {
    return t("transaction.errors.feeRequired");
  }

  // Validate timeout
  if (timeout <= 0) {
    return t("transaction.errors.timeoutRequired");
  }

  // Validate sufficient balance
  const transactionAmount = parseLocaleNumberToBigNumber(sourceAmount);
  const balanceAmount = new BigNumber(sourceBalance.total);

  if (transactionAmount.isGreaterThan(balanceAmount)) {
    return t("transaction.errors.insufficientBalanceForSwap");
  }

  // Validate different tokens
  if (sourceBalance.id === destinationBalance.id) {
    return t("transaction.errors.cannotSwapSameToken");
  }

  return null;
};

/**
 * Gets the appropriate token for payment
 */
export const getTokenForPayment = (balance: PricedBalance): SdkToken => {
  // For native XLM tokens
  if (balance.tokenCode === NATIVE_TOKEN_CODE || isNativeBalance(balance)) {
    return SdkToken.native();
  }

  // For non-native tokens and non-liquidity pools
  if (!isLiquidityPool(balance) && "token" in balance && balance.token) {
    if (
      "type" in balance.token &&
      typeof balance.token.type === "string" &&
      (balance.token.type as string) !== "native" &&
      "code" in balance.token &&
      "issuer" in balance.token &&
      balance.token.issuer &&
      "key" in balance.token.issuer
    ) {
      return new SdkToken(balance.token.code, balance.token.issuer.key);
    }
  }

  throw new Error("Unsupported token type for payment");
};

/**
 * Returns the native token contract ID for a given network
 */
export const getContractIdForNativeToken = (network: NETWORKS): string => {
  const nativeContractDetails = getNativeContractDetails(network);
  if (!nativeContractDetails.contract) {
    throw new Error(
      `No native token contract available for network: ${network}`,
    );
  }
  return nativeContractDetails.contract;
};

interface IBuildSorobanTransferOperation {
  sourceAccount: string;
  destinationAddress: string;
  amount: string;
  token: SdkToken;
  transactionBuilder: TransactionBuilder;
  network: NETWORKS;
}

/**
 * Builds a Soroban token transfer operation for sending to contract addresses
 */
export const buildSorobanTransferOperation = (
  params: IBuildSorobanTransferOperation,
): TransactionBuilder => {
  const {
    sourceAccount,
    destinationAddress,
    amount,
    token,
    transactionBuilder,
    network,
  } = params;

  try {
    const contractId = token.isNative()
      ? getContractIdForNativeToken(network)
      : destinationAddress;

    const contract = new Contract(contractId);

    const transaction = contract.call(
      "transfer",
      new Address(sourceAccount).toScVal(),
      new Address(destinationAddress).toScVal(),
      nativeToScVal(amount, { type: "i128" }),
    );

    transactionBuilder.addOperation(transaction);
  } catch (error) {
    const errorMessage = error instanceof Error ? error.message : String(error);

    throw new Error(
      `Error building Soroban transfer operation: ${errorMessage}`,
    );
  }

  return transactionBuilder;
};

interface BuildPaymentTransactionResult {
  tx: Transaction;
  xdr: string;
  contractId?: string;
}

/**
 * Builds a payment transaction (standard or Soroban)
 */
export const buildPaymentTransaction = async (
  params: BuildPaymentTransactionParams,
): Promise<BuildPaymentTransactionResult> => {
  const {
    tokenAmount: amount,
    selectedBalance,
    recipientAddress,
    transactionMemo: memo,
    transactionFee,
    transactionTimeout,
    network,
    senderAddress,
  } = params;
  try {
    if (
      !senderAddress ||
      !network ||
      !selectedBalance ||
      !recipientAddress ||
      !transactionFee ||
      !transactionTimeout
    ) {
      throw new Error("Missing required parameters for building transaction");
    }

    const validationError = validateTransactionParams({
      senderAddress,
      balance: selectedBalance,
      amount,
      destination: recipientAddress,
      fee: transactionFee,
      timeout: transactionTimeout,
    });

    if (validationError) {
      throw new Error(validationError);
    }
    const networkDetails = mapNetworkToNetworkDetails(network);
    const server = stellarSdkServer(networkDetails.networkUrl);
    const sourceAccount = await server.loadAccount(senderAddress);
    const fee = xlmToStroop(transactionFee).toString();

    const transactionBuilder = new TransactionBuilder(sourceAccount, {
      fee,
      timebounds: await server.fetchTimebounds(transactionTimeout),
      networkPassphrase: networkDetails.networkPassphrase,
    });

    if (memo) {
      transactionBuilder.addMemo(new Memo(Memo.text(memo).type, memo));
    }

    const isToContractAddress = isContractId(recipientAddress);

    if (isToContractAddress) {
      const token = getTokenForPayment(selectedBalance);
      const contractId = token.isNative()
        ? getContractIdForNativeToken(network)
        : recipientAddress;

      const decimals =
        "decimals" in selectedBalance
          ? selectedBalance.decimals
          : DEFAULT_DECIMALS;
      const amountInBaseUnits = BigNumber(amount)
        .shiftedBy(decimals)
        .toFixed(0);

      buildSorobanTransferOperation({
        sourceAccount: senderAddress,
        destinationAddress: recipientAddress,
        amount: amountInBaseUnits,
        token,
        transactionBuilder,
        network,
      });

      const transaction = transactionBuilder.build();

      return { tx: transaction, xdr: transaction.toXDR(), contractId };
    }

    const token = getTokenForPayment(selectedBalance);

    // Check if destination is funded, but only for XLM transfers
    if (token.isNative()) {
      try {
        await server.loadAccount(recipientAddress);
      } catch (e) {
        const error = e as AxiosError;

        if (error.response && error.response.status === 404) {
          // Ensure the amount is sufficient for account creation
          if (BigNumber(amount).isLessThan(1)) {
            throw new Error(t("transaction.errors.minimumXlmForNewAccount"));
          }

          transactionBuilder.addOperation(
            Operation.createAccount({
              destination: recipientAddress,
              startingBalance: amount,
            }),
          );

          const transaction = transactionBuilder.build();

          return { tx: transaction, xdr: transaction.toXDR() };
        }

        throw error;
      }
    }

    // If account is funded or asset is not XLM, use standard payment
    transactionBuilder.addOperation(
      Operation.payment({
        destination: recipientAddress,
        asset: token,
        amount,
      }),
    );

    const transaction = transactionBuilder.build();
    return { tx: transaction, xdr: transaction.toXDR() };
  } catch (error) {
    const errorMessage = error instanceof Error ? error.message : String(error);

    throw new Error(`Failed to build payment transaction: ${errorMessage}`);
  }
};

/**
 * Builds a swap transaction (path payment)
 */
export const buildSwapTransaction = async (
  params: BuildSwapTransactionParams,
): Promise<BuildPaymentTransactionResult> => {
  const {
    sourceAmount,
    sourceBalance,
    destinationBalance,
    path,
    destinationAmount,
    destinationAmountMin,
    transactionFee,
    transactionTimeout,
    network,
    senderAddress,
  } = params;

  try {
    if (!senderAddress || !network || !transactionFee || !transactionTimeout) {
      throw new Error("Missing required parameters for building transaction");
    }

    const validationError = validateSwapTransactionParams({
      sourceBalance,
      destinationBalance,
      sourceAmount,
      destinationAmount,
      fee: transactionFee,
      timeout: transactionTimeout,
    });

    if (validationError) {
      throw new Error(validationError);
    }

    const networkDetails = mapNetworkToNetworkDetails(network);
    const server = stellarSdkServer(networkDetails.networkUrl);
    const sourceAccount = await server.loadAccount(senderAddress);
    const fee = xlmToStroop(transactionFee).toString();

    const txBuilder = new TransactionBuilder(sourceAccount, {
      fee,
      timebounds: await server.fetchTimebounds(transactionTimeout),
      networkPassphrase: networkDetails.networkPassphrase,
    });

    const sourceToken = getTokenForPayment(sourceBalance);
    const destToken = getTokenForPayment(destinationBalance);
    const pathTokens = path.map((pathItem) => {
      if (pathItem === "native") {
        return SdkToken.native();
      }

      const [code, issuer] = pathItem.split(":");

      return new SdkToken(code, issuer);
    });

    txBuilder.addOperation(
      Operation.pathPaymentStrictSend({
        sendAsset: sourceToken,
        sendAmount: sourceAmount,
        destination: senderAddress,
        destAsset: destToken,
        destMin: destinationAmountMin,
        path: pathTokens,
      }),
    );

    const transaction = txBuilder.build();
    return { tx: transaction, xdr: transaction.toXDR() };
  } catch (error) {
    const errorMessage = error instanceof Error ? error.message : String(error);

    throw new Error(`Failed to build swap transaction: ${errorMessage}`);
  }
};

interface SimulateContractTransferParams {
  transaction: Transaction;
  networkDetails: NetworkDetails;
  memo: string;
  params: {
    publicKey: string;
    destination: string;
    amount: string;
  };
  contractAddress: string;
}

export const simulateContractTransfer = async ({
  transaction,
  networkDetails,
  memo,
  params,
  contractAddress,
}: SimulateContractTransferParams) => {
  if (!transaction.source) {
    throw new Error("Transaction source is not defined");
  }

  if (!networkDetails.sorobanRpcUrl) {
    throw new Error("Soroban RPC URL is not defined for this network");
  }

  try {
    const result = await simulateTokenTransfer({
      address: contractAddress,
      pub_key: transaction.source,
      memo,
      params,
      network_url: networkDetails.sorobanRpcUrl,
      network_passphrase: networkDetails.networkPassphrase,
    });
    return result.preparedTx.toXDR();
  } catch (error) {
    const errorMessage = error instanceof Error ? error.message : String(error);

    analytics.trackSimulationError(errorMessage, "contract_transfer");

    throw error;
  }
};<|MERGE_RESOLUTION|>--- conflicted
+++ resolved
@@ -19,14 +19,10 @@
 } from "config/constants";
 import { Balance, NativeBalance, PricedBalance } from "config/types";
 import { isLiquidityPool } from "helpers/balances";
-<<<<<<< HEAD
-import { xlmToStroop, parseLocaleNumberToBigNumber } from "helpers/formatAmount";
-=======
 import {
   xlmToStroop,
   parseLocaleNumberToBigNumber,
 } from "helpers/formatAmount";
->>>>>>> 1e08af3e
 import { isContractId, getNativeContractDetails } from "helpers/soroban";
 import { isValidStellarAddress, isSameAccount } from "helpers/stellar";
 import { t } from "i18next";
